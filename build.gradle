--- conflicted
+++ resolved
@@ -2,11 +2,7 @@
 
 allprojects {
 
-<<<<<<< HEAD
     def major = 3, minor = 2, patch = 2, versionType = "RELEASE"
-=======
-    def major = 3, minor = 3, patch = 0, versionType = "SNAPSHOT"
->>>>>>> c8f84b20
 
     group 'de.dytanic.cloudnet'
     version "$major.$minor.$patch-$versionType"
