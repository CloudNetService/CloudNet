/*
 * Copyright 2019-2021 CloudNetService team & contributors
 *
 * Licensed under the Apache License, Version 2.0 (the "License");
 * you may not use this file except in compliance with the License.
 * You may obtain a copy of the License at
 *
 *     http://www.apache.org/licenses/LICENSE-2.0
 *
 * Unless required by applicable law or agreed to in writing, software
 * distributed under the License is distributed on an "AS IS" BASIS,
 * WITHOUT WARRANTIES OR CONDITIONS OF ANY KIND, either express or implied.
 * See the License for the specific language governing permissions and
 * limitations under the License.
 */

plugins {
  id 'org.cadixdev.licenser' version '0.6.1' apply false
}

defaultTasks 'build', 'checkLicenses', 'test', 'jar'

allprojects {

  def major = 3, minor = 4, patch = 0, versionType = "SNAPSHOT"

  group 'de.dytanic.cloudnet'
  version "$major.$minor.$patch-$versionType"

  repositories {
    mavenCentral()

    maven {
      name 'spongepowered'
      url 'https://repo.spongepowered.org/maven'
    }

<<<<<<< HEAD
    project.ext {

        cloudNetCodeName = 'Earthquake'

        //Dependencies
        dependencyGuavaVersion = '30.1.1-jre'
        dependencyAnnotationsVersion = '21.0.1'
        dependencyLombokVersion = '1.18.20'
        dependencyH2Version = '1.4.197' // do not update, leads to database incompatibility
        dependencyGsonVersion = '2.8.7'
        dependencyNettyVersion = '4.1.65.Final'
        dependencyJLineVersion = '3.20.0'
        dependencyJAnsiVersion = '2.3.2'
        dependencySpigotApiVersion = '1.8.8-R0.1-SNAPSHOT'
        dependencySpongeVersion = '7.3.0'
        dependencyBungeeCordVersion = '1.16-R0.5-SNAPSHOT'
        dependencyVelocityVersion = '1.1.4'
        dependencyNukkitXVersion = '1.0-SNAPSHOT'
        dependencyGoMintVersion = '1.0.0-SNAPSHOT'
        dependencyMysqlConnectorJavaVersion = '8.0.25'
        dependencyHikariCpVersion = '4.0.3'
        dependencyVaultVersion = '1.7'
        dependencyProtocolLibVersion = 'master-SNAPSHOT'
        dependencyNpcLibVersion = 'development-SNAPSHOT'
        dependencyCommonsNetVersion = '3.8.0'
        dependencyJschVersion = '0.1.55'
        dependencyJavassistVersion = '3.28.0-GA'
        dependencyJJWTVersion = '0.11.2'

        testJunitVersion = '4.13.2'

        //file
        cloudnetLauncherFile = 'launcher.jar'
        cloudnetCommonFile = 'common.jar'
        cloudnetWrapperFile = 'wrapper.jar'

        //compiled files for launcher
        cloudnetRunnableOutFileName = 'cloudnet.jar'
        cloudnetRunnableOutCNLFileName = 'cloudnet.cnl'

        cloudnetDriverOutFileName = 'driver.jar'
        cloudnetDriverOutCNLFileName = 'driver.cnl'

        //cloudNet modules
        cloudnetModuleBridgeFileName = 'cloudnet-bridge.jar'
        cloudnetModuleLabyModFileName = 'cloudnet-labymod.jar'
        cloudnetModuleSignsFileName = 'cloudnet-signs.jar'
        cloudnetModuleNPCsFileName = 'cloudnet-npcs.jar'
        cloudnetModuleSmartFileName = 'cloudnet-smart.jar'
        cloudnetModuleSyncProxyFileName = 'cloudnet-syncproxy.jar'
        cloudnetModuleCloudflareFileName = 'cloudnet-cloudflare.jar'
        cloudnetModuleCloudPermsFileName = 'cloudnet-cloudperms.jar'
        cloudnetModuleReportFileName = 'cloudnet-report.jar'
        cloudnetModuleRestFileName = 'cloudnet-rest.jar'
        cloudnetModuleNextCloudFileName = 'cloudnet-storage-nextcloud.jar'
        cloudnetModuleStorageFTPFileName = 'cloudnet-storage-ftp.jar'
        cloudnetModuleDatabaseMySQLFileName = 'cloudnet-database-mysql.jar'
=======
    maven {
      name 'spigotmc-repo'
      url 'https://hub.spigotmc.org/nexus/content/repositories/snapshots/'
>>>>>>> 7e0f3b3d
    }

    maven {
      name 'bungeecord-repo'
      url 'https://oss.sonatype.org/content/repositories/snapshots'
    }

    maven {
      name 'velocity'
      url 'https://repo.velocitypowered.com/snapshots/'
    }

    maven {
      name 'nukkix'
      url 'https://repo.nukkitx.com/maven-snapshots'
    }

    maven {
      name 'sonatype'
      url 'https://oss.sonatype.org/content/repositories/snapshots'
    }

    maven {
      name 'vault'
      url 'https://repo.md-5.net/repository/releases'
    }

    maven {
      name 'jitpack.io'
      url 'https://jitpack.io'
    }

  }

  project.ext {

    cloudNetCodeName = 'Earthquake'

    //Dependencies
    dependencyGuavaVersion = '30.1.1-jre'
    dependencyAnnotationsVersion = '21.0.1'
    dependencyLombokVersion = '1.18.20'
    dependencyH2Version = '1.4.197' // do not update, leads to database incompatibility
    dependencyGsonVersion = '2.8.7'
    dependencyNettyVersion = '4.1.65.Final'
    dependencyJLineVersion = '3.20.0'
    dependencyJAnsiVersion = '2.3.3'
    dependencySpigotApiVersion = '1.8.8-R0.1-SNAPSHOT'
    dependencySpongeVersion = '7.3.0'
    dependencyBungeeCordVersion = '1.17-R0.1-SNAPSHOT'
    dependencyVelocityVersion = '1.1.8'
    dependencyNukkitXVersion = '1.0-SNAPSHOT'
    dependencyGoMintVersion = '1.0.0-SNAPSHOT'
    dependencyMysqlConnectorJavaVersion = '8.0.25'
    dependencyHikariCpVersion = '4.0.3'
    dependencyVaultVersion = '1.7'
    dependencyProtocolLibVersion = 'master-SNAPSHOT'
    dependencyNpcLibVersion = 'development-SNAPSHOT'
    dependencyCommonsNetVersion = '3.8.0'
    dependencyJschVersion = '0.1.55'
    dependencyJavassistVersion = '3.28.0-GA'

    testJunitVersion = '4.13.2'
    testBcpkixJdk15OnVersion = '1.69'

    buildCheckstyleToolVersion = '8.43'

    //file
    cloudnetLauncherFile = 'launcher.jar'
    cloudnetCommonFile = 'common.jar'
    cloudnetWrapperFile = 'wrapper.jar'

    //compiled files for launcher
    cloudnetRunnableOutFileName = 'cloudnet.jar'
    cloudnetRunnableOutCNLFileName = 'cloudnet.cnl'

    cloudnetDriverOutFileName = 'driver.jar'
    cloudnetDriverOutCNLFileName = 'driver.cnl'

    //cloudNet modules
    cloudnetModuleBridgeFileName = 'cloudnet-bridge.jar'
    cloudnetModuleLabyModFileName = 'cloudnet-labymod.jar'
    cloudnetModuleSignsFileName = 'cloudnet-signs.jar'
    cloudnetModuleNPCsFileName = 'cloudnet-npcs.jar'
    cloudnetModuleSmartFileName = 'cloudnet-smart.jar'
    cloudnetModuleSyncProxyFileName = 'cloudnet-syncproxy.jar'
    cloudnetModuleCloudflareFileName = 'cloudnet-cloudflare.jar'
    cloudnetModuleCloudPermsFileName = 'cloudnet-cloudperms.jar'
    cloudnetModuleReportFileName = 'cloudnet-report.jar'
    cloudnetModuleRestFileName = 'cloudnet-rest.jar'
    cloudnetModuleNextCloudFileName = 'cloudnet-storage-nextcloud.jar'
    cloudnetModuleStorageFTPFileName = 'cloudnet-storage-ftp.jar'
    cloudnetModuleDatabaseMySQLFileName = 'cloudnet-database-mysql.jar'
  }


  ext.createCnlFile = { Project pro, String fileName ->

    def stringBuilder = new StringBuilder("# CloudNet $cloudNetCodeName ${version}\n\n")
      .append("# repositories\n\n")
      .append("repo maven https://repo1.maven.org/maven2\n")
      .append("# dependencies\n\n")

    pro.configurations.runtimeClasspath.resolvedConfiguration.resolvedArtifacts.forEach({

      if (it.moduleVersion.id.group != project.group) {

        stringBuilder
          .append("include maven ")
          .append(it.moduleVersion.id.group).append(" ")
          .append(it.moduleVersion.id.name).append(" ")
          .append(it.moduleVersion.id.version)

        if (it.classifier != null) stringBuilder.append(" ").append(it.classifier)

        stringBuilder.append("\n")
      }
    })

    file("$pro.buildDir/libs/" + fileName).text = stringBuilder.toString()
  }

  String hashValue = null
  ext.getCurrentCommitHash = {
    if (hashValue == null) {
      try {
        def hashStdOut = new ByteArrayOutputStream()

        exec {
          commandLine "git", "rev-parse", "--short", "HEAD"
          standardOutput = hashStdOut
        }

        hashValue = new String(hashStdOut.toByteArray()).substring(0, 7)

      } catch (Exception ignored) {
        hashValue = "unknown"
      }
    }

    return hashValue
  }
}

subprojects {

  if (project.name == 'cloudnet-modules' || project.name == 'cloudnet-plugins') return

  apply plugin: 'java'
  apply plugin: 'checkstyle'
  apply plugin: 'java-library'
  apply plugin: 'maven-publish'
  apply plugin: 'org.cadixdev.licenser'

  compileJava {
    options.encoding = 'UTF-8'
  }

  compileTestJava {
    options.encoding = 'UTF-8'
  }

  javadoc {
    options.encoding = 'UTF-8'
  }

  license {
    include '**/*.java'
    header = project.rootProject.file('LICENSE_HEADER')
  }

  checkstyle {
    toolVersion = project.ext.buildCheckstyleToolVersion
  }

  tasks.withType(Checkstyle) {
    maxErrors = 0
    maxWarnings = 0
    configFile = project.rootProject.file('checkstyle.xml')
  }

  sourceCompatibility = 1.8
  targetCompatibility = 1.8

  dependencies {
    implementation group: 'org.jetbrains', name: 'annotations', version: dependencyAnnotationsVersion
    compileOnly group: 'org.projectlombok', name: 'lombok', version: dependencyLombokVersion
    testImplementation group: 'junit', name: 'junit', version: testJunitVersion
    annotationProcessor group: 'org.projectlombok', name: 'lombok', version: dependencyLombokVersion
  }

  jar {
    from rootProject.file('LICENSE')
    duplicatesStrategy = DuplicatesStrategy.INCLUDE
  }

  task sourcesJar(type: Jar) {
    from sourceSets.main.allJava
    archiveClassifier.set('sources')
  }

  task javadocJar(type: Jar) {
    from javadoc
    archiveClassifier.set('javadoc')
  }

  publishing {
    publications {
      mavenJava(MavenPublication) {
        from components.java
        artifact sourcesJar
        artifact javadocJar
      }
    }
    repositories {
      maven {
        if (project.version.endsWith("RELEASE")) {
          url 'https://repo.cloudnetservice.eu/repository/releases/'
        } else {
          url 'https://repo.cloudnetservice.eu/repository/snapshots/'
        }

        credentials {
          username = project.hasProperty("mavenUser") ? project.property("mavenUser") : ""
          password = project.hasProperty("mavenPassword") ? project.property("mavenPassword") : ""
        }
      }
    }
  }

}

task allJavadoc(type: Javadoc) {
  dependsOn ':cloudnet-launcher:jar'

  destinationDir = new File(buildDir, 'javadoc')
  title = 'CloudNet documentation ' + version

  options.encoding = 'UTF-8'
  options.windowTitle = 'CloudNet Javadocs'
  options.memberLevel = JavadocMemberLevel.PRIVATE
  options.addBooleanOption "-no-module-directories", true

  options.addStringOption('Xdoclint:none', '-quiet')

  def exportedProjects = subprojects.findAll {
    it.name != 'cloudnet-modules' && it.name != 'cloudnet-plugins'
  }.collect { it.path }

  source = exportedProjects.collect { project(it).sourceSets.main.allJava }
  classpath = files(exportedProjects.collect { project(it).sourceSets.main.compileClasspath })
  failOnError = false
}<|MERGE_RESOLUTION|>--- conflicted
+++ resolved
@@ -35,69 +35,9 @@
       url 'https://repo.spongepowered.org/maven'
     }
 
-<<<<<<< HEAD
-    project.ext {
-
-        cloudNetCodeName = 'Earthquake'
-
-        //Dependencies
-        dependencyGuavaVersion = '30.1.1-jre'
-        dependencyAnnotationsVersion = '21.0.1'
-        dependencyLombokVersion = '1.18.20'
-        dependencyH2Version = '1.4.197' // do not update, leads to database incompatibility
-        dependencyGsonVersion = '2.8.7'
-        dependencyNettyVersion = '4.1.65.Final'
-        dependencyJLineVersion = '3.20.0'
-        dependencyJAnsiVersion = '2.3.2'
-        dependencySpigotApiVersion = '1.8.8-R0.1-SNAPSHOT'
-        dependencySpongeVersion = '7.3.0'
-        dependencyBungeeCordVersion = '1.16-R0.5-SNAPSHOT'
-        dependencyVelocityVersion = '1.1.4'
-        dependencyNukkitXVersion = '1.0-SNAPSHOT'
-        dependencyGoMintVersion = '1.0.0-SNAPSHOT'
-        dependencyMysqlConnectorJavaVersion = '8.0.25'
-        dependencyHikariCpVersion = '4.0.3'
-        dependencyVaultVersion = '1.7'
-        dependencyProtocolLibVersion = 'master-SNAPSHOT'
-        dependencyNpcLibVersion = 'development-SNAPSHOT'
-        dependencyCommonsNetVersion = '3.8.0'
-        dependencyJschVersion = '0.1.55'
-        dependencyJavassistVersion = '3.28.0-GA'
-        dependencyJJWTVersion = '0.11.2'
-
-        testJunitVersion = '4.13.2'
-
-        //file
-        cloudnetLauncherFile = 'launcher.jar'
-        cloudnetCommonFile = 'common.jar'
-        cloudnetWrapperFile = 'wrapper.jar'
-
-        //compiled files for launcher
-        cloudnetRunnableOutFileName = 'cloudnet.jar'
-        cloudnetRunnableOutCNLFileName = 'cloudnet.cnl'
-
-        cloudnetDriverOutFileName = 'driver.jar'
-        cloudnetDriverOutCNLFileName = 'driver.cnl'
-
-        //cloudNet modules
-        cloudnetModuleBridgeFileName = 'cloudnet-bridge.jar'
-        cloudnetModuleLabyModFileName = 'cloudnet-labymod.jar'
-        cloudnetModuleSignsFileName = 'cloudnet-signs.jar'
-        cloudnetModuleNPCsFileName = 'cloudnet-npcs.jar'
-        cloudnetModuleSmartFileName = 'cloudnet-smart.jar'
-        cloudnetModuleSyncProxyFileName = 'cloudnet-syncproxy.jar'
-        cloudnetModuleCloudflareFileName = 'cloudnet-cloudflare.jar'
-        cloudnetModuleCloudPermsFileName = 'cloudnet-cloudperms.jar'
-        cloudnetModuleReportFileName = 'cloudnet-report.jar'
-        cloudnetModuleRestFileName = 'cloudnet-rest.jar'
-        cloudnetModuleNextCloudFileName = 'cloudnet-storage-nextcloud.jar'
-        cloudnetModuleStorageFTPFileName = 'cloudnet-storage-ftp.jar'
-        cloudnetModuleDatabaseMySQLFileName = 'cloudnet-database-mysql.jar'
-=======
     maven {
       name 'spigotmc-repo'
       url 'https://hub.spigotmc.org/nexus/content/repositories/snapshots/'
->>>>>>> 7e0f3b3d
     }
 
     maven {
@@ -159,6 +99,7 @@
     dependencyCommonsNetVersion = '3.8.0'
     dependencyJschVersion = '0.1.55'
     dependencyJavassistVersion = '3.28.0-GA'
+    dependencyJJWTVersion = '0.11.2'
 
     testJunitVersion = '4.13.2'
     testBcpkixJdk15OnVersion = '1.69'
