--- conflicted
+++ resolved
@@ -74,14 +74,9 @@
         dependencyJAnsiVersion = '2.3.2'
         dependencySpigotApiVersion = '1.8.8-R0.1-SNAPSHOT'
         dependencySpongeVersion = '7.3.0'
-<<<<<<< HEAD
-        dependencyBungeeCordVersion = '1.16-R0.4-SNAPSHOT'
+        dependencyBungeeCordVersion = '1.16-R0.5-SNAPSHOT'
         dependencyWaterdogPEVersion = '1.0.0-SNAPSHOT'
-        dependencyVelocityVersion = '1.1.3'
-=======
-        dependencyBungeeCordVersion = '1.16-R0.5-SNAPSHOT'
         dependencyVelocityVersion = '1.1.4'
->>>>>>> 46f50661
         dependencyNukkitXVersion = '1.0-SNAPSHOT'
         dependencyGoMintVersion = '1.0.0-SNAPSHOT'
         dependencyMysqlConnectorJavaVersion = '8.0.23'
@@ -203,6 +198,7 @@
 
     jar {
         from rootProject.file('LICENSE')
+        duplicatesStrategy = DuplicatesStrategy.INCLUDE
     }
 
     task sourcesJar(type: Jar) {
