--- conflicted
+++ resolved
@@ -39,13 +39,8 @@
 oshi = "6.6.5"
 vavr = "0.10.5"
 sshj = "0.39.0"
-<<<<<<< HEAD
 aerogel = "3.0.0-SNAPSHOT"
-awsSdk = "2.28.11"
-=======
-aerogel = "2.1.0"
 awsSdk = "2.28.26"
->>>>>>> cdfa55ee
 unirest = "4.4.4"
 caffeine = "3.1.8"
 reflexion = "1.8.0"
