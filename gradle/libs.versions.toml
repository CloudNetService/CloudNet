--- conflicted
+++ resolved
@@ -24,14 +24,9 @@
 
 # console
 jansi = "2.4.0"
-<<<<<<< HEAD
-jline = "3.21.0"
-cloud = "1.8.0-cn2"
+jline = "3.22.0"
+cloud = "1.9.0-cn1"
 stringSimilarity = "2.0.0"
-=======
-jline = "3.22.0"
-cloud = "1.8.0-cn1"
->>>>>>> b641e6de
 
 # databases
 h2 = "1.4.197" # do not update, leads to database incompatibility
