[versions]

# plugins
shadow = "8.1.1"
juppiter = "0.4.0"
spotless = "6.25.0"
fabricLoom = "1.6.11"
nexusPublish = "2.0.0-rc-2"
checkstyleTools = "10.16.0"

# google libs
gson = "2.10.1"
guava = "33.2.0-jre"

# testing
junit = "5.10.2"
mockito = "5.12.0"
junitLauncher = "1.10.2"
testcontainers = "1.19.7"

# compile time processing
lombok = "1.18.30"
javapoet = "1.13.0"

# console
jansi = "2.4.1"
jline = "3.26.1"
cloud = "1.9.0-cn1"
stringSimilarity = "2.0.0"

# databases
h2 = "1.4.197" # do not update, leads to database incompatibility
xodus = "2.0.1"
mongodb = "5.1.0"
hikariCp = "5.1.0"
mysqlConnector = "8.4.0"

# general
asm = "9.7"
oshi = "6.6.0"
vavr = "0.10.4"
sshj = "0.38.0"
jjwt = "0.12.5"
slf4j = "2.0.12"
aerogel = "2.1.0"
awsSdk = "2.25.3"
unirest = "4.4.0"
caffeine = "3.1.8"
reflexion = "1.8.0"
geantyref = "1.3.15"
dockerJava = "3.3.6"
nightConfig = "3.7.1"
annotations = "24.1.0"
influxClient = "7.1.0"
netty = "5.0.0.Alpha5"
gulf = "1.0.0-SNAPSHOT"

# platform api versions
sponge = "9.0.0"
velocity = "3.1.1"
waterdogpe = "1.2.4"
nukkitX = "1.0-SNAPSHOT"
minestom = "2cdb3911b0"
spigot = "1.8.8-R0.1-SNAPSHOT"
bungeecord = "1.20-R0.3-SNAPSHOT"

# platform extensions
vault = "1.7.1"
adventure = "4.17.0"
modlauncher = "8.1.3"
<<<<<<< HEAD
npcLib = "3.0.0-beta5"
placeholderApi = "2.11.3"
luckPermsApi = "5.4"
=======
npcLib = "3.0.0-beta6"
placeholderApi = "2.11.5"
adventure-serializer-bungee = "4.3.2"
>>>>>>> dcd8db2d

# fabric platform special dependencies
minecraft = "1.20.4"
fabricLoader = "0.15.7"


[libraries]

# compile time processing
lombok = { group = "org.projectlombok", name = "lombok", version.ref = "lombok" }
javapoet = { group = "com.squareup", name = "javapoet", version.ref = "javapoet" }

# google libs
guava = { group = "com.google.guava", name = "guava", version.ref = "guava" }
gson = { group = "com.google.code.gson", name = "gson", version.ref = "gson" }

# console
jline = { group = "org.jline", name = "jline", version.ref = "jline" }
jansi = { group = "org.fusesource.jansi", name = "jansi", version.ref = "jansi" }
stringSimilarity = { group = "info.debatty", name = "java-string-similarity", version.ref = "stringSimilarity" }

# night config
nightConfigToml = { group = "com.electronwill.night-config", name = "toml", version.ref = "nightConfig" }
nightConfigYaml = { group = "com.electronwill.night-config", name = "yaml", version.ref = "nightConfig" }
nightConfigJson = { group = "com.electronwill.night-config", name = "json", version.ref = "nightConfig" }

# cloud commands
cloudCore = { group = "com.github.CloudNetService.cloud-command-framework", name = "cloud-core", version.ref = "cloud" }
cloudAnnotations = { group = "com.github.CloudNetService.cloud-command-framework", name = "cloud-annotations", version.ref = "cloud" }

# jjwt
jjwtApi = { group = "io.jsonwebtoken", name = "jjwt-api", version.ref = "jjwt" }
jjwtImpl = { group = "io.jsonwebtoken", name = "jjwt-impl", version.ref = "jjwt" }
jjwtGson = { group = "io.jsonwebtoken", name = "jjwt-gson", version.ref = "jjwt" }

# junit
junitApi = { group = "org.junit.jupiter", name = "junit-jupiter-api", version.ref = "junit" }
junitParams = { group = "org.junit.jupiter", name = "junit-jupiter-params", version.ref = "junit" }
junitEngine = { group = "org.junit.jupiter", name = "junit-jupiter-engine", version.ref = "junit" }
junitLauncher = { group = "org.junit.platform", name = "junit-platform-launcher", version.ref = "junitLauncher" }

# general testing
mockito = { group = "org.mockito", name = "mockito-junit-jupiter", version.ref = "mockito" }

# testcontainers
testContainers = { group = "org.testcontainers", name = "testcontainers", version.ref = "testcontainers" }
testContainersJunit = { group = "org.testcontainers", name = "junit-jupiter", version.ref = "testcontainers" }

# unirest
unirest = { group = "com.konghq", name = "unirest-java-core", version.ref = "unirest" }
unirestGson = { group = "com.konghq", name = "unirest-modules-gson", version.ref = "unirest" }

# docker-java
dockerJavaApi = { group = "com.github.docker-java", name = "docker-java-core", version.ref = "dockerJava" }
dockerJavaHttpclient5 = { group = "com.github.docker-java", name = "docker-java-transport-httpclient5", version.ref = "dockerJava" }

# netty
nettyHandler = { group = "io.netty", name = "netty5-handler", version.ref = "netty" }
nettyCodecHttp = { group = "io.netty", name = "netty5-codec-http", version.ref = "netty" }
nettyNativeEpoll = { group = "io.netty", name = "netty5-transport-native-epoll", version.ref = "netty" }
nettyNativeKqueue = { group = "io.netty", name = "netty5-transport-native-kqueue", version.ref = "netty" }

# general
vavr = { group = "io.vavr", name = "vavr", version.ref = "vavr" }
asm = { group = "org.ow2.asm", name = "asm-tree", version.ref = "asm" }
sshj = { group = "com.hierynomus", name = "sshj", version.ref = "sshj" }
gulf = { group = "dev.derklaro.gulf", name = "gulf", version.ref = "gulf" }
slf4jNop = { group = "org.slf4j", name = "slf4j-nop", version.ref = "slf4j" }
awsSdk = { group = "software.amazon.awssdk", name = "s3", version.ref = "awsSdk" }
oshi = { group = "com.github.oshi", name = "oshi-core-java11", version.ref = "oshi" }
annotations = { group = "org.jetbrains", name = "annotations", version.ref = "annotations" }
geantyref = { group = "io.leangen.geantyref", name = "geantyref", version.ref = "geantyref" }
reflexion = { group = "dev.derklaro.reflexion", name = "reflexion", version.ref = "reflexion" }
caffeine = { group = "com.github.ben-manes.caffeine", name = "caffeine", version.ref = "caffeine" }
influxClient = { group = "com.influxdb", name = "influxdb-client-java", version.ref = "influxClient" }

# aerogel
aerogel = { group = "dev.derklaro.aerogel", name = "aerogel", version.ref = "aerogel" }
aerogelAuto = { group = "dev.derklaro.aerogel", name = "aerogel-auto", version.ref = "aerogel" }

# databases
h2 = { group = "com.h2database", name = "h2", version.ref = "h2" }
hikariCp = { group = "com.zaxxer", name = "HikariCP", version.ref = "hikariCp" }
mongodb = { group = "org.mongodb", name = "mongodb-driver-sync", version.ref = "mongodb" }
xodus = { group = "org.jetbrains.xodus", name = "xodus-environment", version.ref = "xodus" }
mysqlConnector = { group = "com.mysql", name = "mysql-connector-j", version.ref = "mysqlConnector" }

# platform api
nukkitX = { group = "cn.nukkit", name = "nukkit", version.ref = "nukkitX" }
spigot = { group = "org.spigotmc", name = "spigot-api", version.ref = "spigot" }
sponge = { group = "org.spongepowered", name = "spongeapi", version.ref = "sponge" }
bungeecord = { group = "net.md-5", name = "bungeecord-api", version.ref = "bungeecord" }
minestom = { group = "com.github.Minestom", name = "Minestom", version.ref = "minestom" }
velocity = { group = "com.velocitypowered", name = "velocity-api", version.ref = "velocity" }
waterdogpe = { group = "dev.waterdog.waterdogpe", name = "waterdog", version.ref = "waterdogpe" }

# adventure
adventureApi = { group = "net.kyori", name = "adventure-api", version.ref = "adventure" }
adventureSerializerGson = { group = "net.kyori", name = "adventure-text-serializer-gson", version.ref = "adventure" }
adventureSerializerLegacy = { group = "net.kyori", name = "adventure-text-serializer-legacy", version.ref = "adventure" }
adventureSerializerBungee = { group = "net.kyori", name = "adventure-text-serializer-bungeecord", version.ref = "adventure-serializer-bungee" }

# platform extensions
vault = { group = "com.github.MilkBowl", name = "VaultAPI", version.ref = "vault" }
modLauncher = { group = "cpw.mods", name = "modlauncher", version.ref = "modlauncher" }
bungeecordChat = { group = "net.md-5", name = "bungeecord-chat", version.ref = "bungeecord" }
placeholderApi = { group = "me.clip", name = "placeholderapi", version.ref = "placeholderApi" }
<<<<<<< HEAD
npcLib = { group = "com.github.juliarn.NPC-Lib", name = "npc-lib-bukkit", version.ref = "npcLib" }
npcLibLabymod = { group = "com.github.juliarn.NPC-Lib", name = "npc-lib-labymod", version.ref = "npcLib" }
luckPermsApi = { group = "net.luckperms", name = "api", version.ref = "luckPermsApi" }
=======

npcLib = { group = "io.github.juliarn", name = "npc-lib-bukkit", version.ref = "npcLib" }
npcLibLabymod = { group = "io.github.juliarn", name = "npc-lib-labymod", version.ref = "npcLib" }
>>>>>>> dcd8db2d

# fabric platform special dependencies
minecraft = { group = "com.mojang", name = "minecraft", version.ref = "minecraft" }
fabricLoader = { group = "net.fabricmc", name = "fabric-loader", version.ref = "fabricLoader" }

# dummy versions, just here for renovate to detect that there is something to update
checkstyleTools = { group = "com.puppycrawl.tools", name = "checkstyle", version.ref = "checkstyleTools" }


[bundles]

aerogel = ["aerogel", "aerogelAuto"]
npcLib = ["npcLib", "npcLibLabymod"]
unirest = ["unirest", "unirestGson"]
mysql = ["mysqlConnector", "hikariCp"]
cloud = ["cloudCore", "cloudAnnotations"]
netty = ["nettyHandler", "nettyCodecHttp"]
jjwt = ["jjwtApi", "jjwtImpl", "jjwtGson"]
junit = ["junitApi", "junitParams", "junitEngine"]
dockerJava = ["dockerJavaApi", "dockerJavaHttpclient5"]
testContainers = ["testContainers", "testContainersJunit"]
nightConfig = ["nightConfigToml", "nightConfigYaml", "nightConfigJson"]
adventure = ["adventureApi", "adventureSerializerGson", "adventureSerializerLegacy"]

proxyPlatform = ["bungeecord", "velocity", "waterdogpe"]
serverPlatform = ["spigot", "sponge", "nukkitX", "minestom"]


[plugins]

fabricLoom = { id = "fabric-loom", version.ref = "fabricLoom" }
spotless = { id = "com.diffplug.spotless", version.ref = "spotless" }
shadow = { id = "com.github.johnrengelman.shadow", version.ref = "shadow" }
juppiter = { id = "eu.cloudnetservice.juppiter", version.ref = "juppiter" }
nexusPublish = { id = "io.github.gradle-nexus.publish-plugin", version.ref = "nexusPublish" }<|MERGE_RESOLUTION|>--- conflicted
+++ resolved
@@ -68,15 +68,10 @@
 vault = "1.7.1"
 adventure = "4.17.0"
 modlauncher = "8.1.3"
-<<<<<<< HEAD
-npcLib = "3.0.0-beta5"
-placeholderApi = "2.11.3"
-luckPermsApi = "5.4"
-=======
 npcLib = "3.0.0-beta6"
 placeholderApi = "2.11.5"
 adventure-serializer-bungee = "4.3.2"
->>>>>>> dcd8db2d
+luckPermsApi = "5.4"
 
 # fabric platform special dependencies
 minecraft = "1.20.4"
@@ -184,15 +179,10 @@
 modLauncher = { group = "cpw.mods", name = "modlauncher", version.ref = "modlauncher" }
 bungeecordChat = { group = "net.md-5", name = "bungeecord-chat", version.ref = "bungeecord" }
 placeholderApi = { group = "me.clip", name = "placeholderapi", version.ref = "placeholderApi" }
-<<<<<<< HEAD
-npcLib = { group = "com.github.juliarn.NPC-Lib", name = "npc-lib-bukkit", version.ref = "npcLib" }
-npcLibLabymod = { group = "com.github.juliarn.NPC-Lib", name = "npc-lib-labymod", version.ref = "npcLib" }
-luckPermsApi = { group = "net.luckperms", name = "api", version.ref = "luckPermsApi" }
-=======
 
 npcLib = { group = "io.github.juliarn", name = "npc-lib-bukkit", version.ref = "npcLib" }
 npcLibLabymod = { group = "io.github.juliarn", name = "npc-lib-labymod", version.ref = "npcLib" }
->>>>>>> dcd8db2d
+luckPermsApi = { group = "net.luckperms", name = "api", version.ref = "luckPermsApi" }
 
 # fabric platform special dependencies
 minecraft = { group = "com.mojang", name = "minecraft", version.ref = "minecraft" }
