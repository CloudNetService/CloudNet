--- conflicted
+++ resolved
@@ -76,13 +76,8 @@
 luckPermsApi = "5.4"
 
 # fabric platform special dependencies
-<<<<<<< HEAD
 minecraft = "1.21.1"
-fabricLoader = "0.16.0"
-=======
-minecraft = "1.21"
 fabricLoader = "0.16.2"
->>>>>>> 1ef60bed
 
 
 [libraries]
