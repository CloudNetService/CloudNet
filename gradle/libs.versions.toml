[versions]

# plugins
shadow = "8.1.8"
juppiter = "0.4.0"
spotless = "6.25.0"
<<<<<<< HEAD
fabricLoom = "1.7.1"
nexusPublish = "2.0.0-rc-2"
=======
fabricLoom = "1.6.11"
nexusPublish = "2.0.0"
>>>>>>> af2222d5
checkstyleTools = "10.17.0"

# google libs
gson = "2.11.0"
guava = "33.2.1-jre"

# testing
junit = "5.10.3"
mockito = "5.12.0"
junitLauncher = "1.10.3"
testcontainers = "1.19.8"

# compile time processing
lombok = "1.18.34"
javapoet = "1.13.0"

# console
jansi = "2.4.1"
jline = "3.26.2"
cloud = "1.9.0-cn1"
stringSimilarity = "2.0.0"

# databases
h2 = "1.4.197" # do not update, leads to database incompatibility
xodus = "2.0.1"
mongodb = "5.1.1"
hikariCp = "5.1.0"
mysqlConnector = "8.4.0"

# general
asm = "9.7"
oshi = "6.6.1"
vavr = "0.10.4"
sshj = "0.38.0"
slf4j = "2.0.13"
aerogel = "2.1.0"
awsSdk = "2.26.12"
unirest = "4.4.0"
caffeine = "3.1.8"
reflexion = "1.8.0"
geantyref = "1.3.15"
dockerJava = "3.3.6"
nightConfig = "3.8.0"
annotations = "24.1.0"
influxClient = "7.1.0"
netty = "5.0.0.Alpha5"
gulf = "1.0.0-SNAPSHOT"

# platform api versions
sponge = "9.0.0"
velocity = "3.1.1"
waterdogpe = "1.2.4"
nukkitX = "1.0-SNAPSHOT"
minestom = "d5c6126a6b"
minestomExtensions = "1.2.0"
spigot = "1.8.8-R0.1-SNAPSHOT"
bungeecord = "1.21-R0.1-SNAPSHOT"
limboloohp = "0.7.9-ALPHA"

# platform extensions
vault = "1.7.1"
adventure = "4.17.0"
modlauncher = "8.1.3"
npcLib = "3.0.0-beta6"
placeholderApi = "2.11.6"
adventure-serializer-bungee = "4.3.3"
luckPermsApi = "5.4"

# fabric platform special dependencies
<<<<<<< HEAD
minecraft = "1.21"
=======
minecraft = "1.20.6"
>>>>>>> af2222d5
fabricLoader = "0.15.11"


[libraries]

# compile time processing
lombok = { group = "org.projectlombok", name = "lombok", version.ref = "lombok" }
javapoet = { group = "com.squareup", name = "javapoet", version.ref = "javapoet" }

# google libs
guava = { group = "com.google.guava", name = "guava", version.ref = "guava" }
gson = { group = "com.google.code.gson", name = "gson", version.ref = "gson" }

# console
jline = { group = "org.jline", name = "jline", version.ref = "jline" }
jansi = { group = "org.fusesource.jansi", name = "jansi", version.ref = "jansi" }
stringSimilarity = { group = "info.debatty", name = "java-string-similarity", version.ref = "stringSimilarity" }

# night config
nightConfigToml = { group = "com.electronwill.night-config", name = "toml", version.ref = "nightConfig" }
nightConfigYaml = { group = "com.electronwill.night-config", name = "yaml", version.ref = "nightConfig" }
nightConfigJson = { group = "com.electronwill.night-config", name = "json", version.ref = "nightConfig" }

# cloud commands
cloudCore = { group = "com.github.CloudNetService.cloud-command-framework", name = "cloud-core", version.ref = "cloud" }
cloudAnnotations = { group = "com.github.CloudNetService.cloud-command-framework", name = "cloud-annotations", version.ref = "cloud" }

# junit
junitApi = { group = "org.junit.jupiter", name = "junit-jupiter-api", version.ref = "junit" }
junitParams = { group = "org.junit.jupiter", name = "junit-jupiter-params", version.ref = "junit" }
junitEngine = { group = "org.junit.jupiter", name = "junit-jupiter-engine", version.ref = "junit" }
junitLauncher = { group = "org.junit.platform", name = "junit-platform-launcher", version.ref = "junitLauncher" }

# general testing
mockito = { group = "org.mockito", name = "mockito-junit-jupiter", version.ref = "mockito" }

# testcontainers
testContainers = { group = "org.testcontainers", name = "testcontainers", version.ref = "testcontainers" }
testContainersJunit = { group = "org.testcontainers", name = "junit-jupiter", version.ref = "testcontainers" }

# unirest
unirest = { group = "com.konghq", name = "unirest-java-core", version.ref = "unirest" }
unirestGson = { group = "com.konghq", name = "unirest-modules-gson", version.ref = "unirest" }

# docker-java
dockerJavaApi = { group = "com.github.docker-java", name = "docker-java-core", version.ref = "dockerJava" }
dockerJavaHttpclient5 = { group = "com.github.docker-java", name = "docker-java-transport-httpclient5", version.ref = "dockerJava" }

# netty
nettyHandler = { group = "io.netty", name = "netty5-handler", version.ref = "netty" }
nettyNativeEpoll = { group = "io.netty", name = "netty5-transport-native-epoll", version.ref = "netty" }
nettyNativeKqueue = { group = "io.netty", name = "netty5-transport-native-kqueue", version.ref = "netty" }

# general
vavr = { group = "io.vavr", name = "vavr", version.ref = "vavr" }
asm = { group = "org.ow2.asm", name = "asm-tree", version.ref = "asm" }
sshj = { group = "com.hierynomus", name = "sshj", version.ref = "sshj" }
gulf = { group = "dev.derklaro.gulf", name = "gulf", version.ref = "gulf" }
slf4jNop = { group = "org.slf4j", name = "slf4j-nop", version.ref = "slf4j" }
awsSdk = { group = "software.amazon.awssdk", name = "s3", version.ref = "awsSdk" }
oshi = { group = "com.github.oshi", name = "oshi-core-java11", version.ref = "oshi" }
annotations = { group = "org.jetbrains", name = "annotations", version.ref = "annotations" }
geantyref = { group = "io.leangen.geantyref", name = "geantyref", version.ref = "geantyref" }
reflexion = { group = "dev.derklaro.reflexion", name = "reflexion", version.ref = "reflexion" }
caffeine = { group = "com.github.ben-manes.caffeine", name = "caffeine", version.ref = "caffeine" }
influxClient = { group = "com.influxdb", name = "influxdb-client-java", version.ref = "influxClient" }

# aerogel
aerogel = { group = "dev.derklaro.aerogel", name = "aerogel", version.ref = "aerogel" }
aerogelAuto = { group = "dev.derklaro.aerogel", name = "aerogel-auto", version.ref = "aerogel" }

# databases
h2 = { group = "com.h2database", name = "h2", version.ref = "h2" }
hikariCp = { group = "com.zaxxer", name = "HikariCP", version.ref = "hikariCp" }
mongodb = { group = "org.mongodb", name = "mongodb-driver-sync", version.ref = "mongodb" }
xodus = { group = "org.jetbrains.xodus", name = "xodus-environment", version.ref = "xodus" }
mysqlConnector = { group = "com.mysql", name = "mysql-connector-j", version.ref = "mysqlConnector" }

# platform api
nukkitX = { group = "cn.nukkit", name = "nukkit", version.ref = "nukkitX" }
spigot = { group = "org.spigotmc", name = "spigot-api", version.ref = "spigot" }
sponge = { group = "org.spongepowered", name = "spongeapi", version.ref = "sponge" }
bungeecord = { group = "net.md-5", name = "bungeecord-api", version.ref = "bungeecord" }
minestom = { group = "net.minestom", name = "minestom-snapshots", version.ref = "minestom" }
minestomExtensions = { group = "dev.hollowcube", name = "minestom-ce-extensions", version.ref = "minestomExtensions"}
velocity = { group = "com.velocitypowered", name = "velocity-api", version.ref = "velocity" }
waterdogpe = { group = "dev.waterdog.waterdogpe", name = "waterdog", version.ref = "waterdogpe" }
limboloohp = { group = "com.loohp", name = "Limbo", version.ref = "limboloohp" }

# adventure
adventureApi = { group = "net.kyori", name = "adventure-api", version.ref = "adventure" }
adventureSerializerGson = { group = "net.kyori", name = "adventure-text-serializer-gson", version.ref = "adventure" }
adventureSerializerLegacy = { group = "net.kyori", name = "adventure-text-serializer-legacy", version.ref = "adventure" }
adventureSerializerBungee = { group = "net.kyori", name = "adventure-text-serializer-bungeecord", version.ref = "adventure-serializer-bungee" }

# platform extensions
vault = { group = "com.github.MilkBowl", name = "VaultAPI", version.ref = "vault" }
modLauncher = { group = "cpw.mods", name = "modlauncher", version.ref = "modlauncher" }
bungeecordChat = { group = "net.md-5", name = "bungeecord-chat", version.ref = "bungeecord" }
placeholderApi = { group = "me.clip", name = "placeholderapi", version.ref = "placeholderApi" }

npcLib = { group = "io.github.juliarn", name = "npc-lib-bukkit", version.ref = "npcLib" }
npcLibLabymod = { group = "io.github.juliarn", name = "npc-lib-labymod", version.ref = "npcLib" }
luckPermsApi = { group = "net.luckperms", name = "api", version.ref = "luckPermsApi" }

# fabric platform special dependencies
minecraft = { group = "com.mojang", name = "minecraft", version.ref = "minecraft" }
fabricLoader = { group = "net.fabricmc", name = "fabric-loader", version.ref = "fabricLoader" }

# dummy versions, just here for renovate to detect that there is something to update
checkstyleTools = { group = "com.puppycrawl.tools", name = "checkstyle", version.ref = "checkstyleTools" }


[bundles]

aerogel = ["aerogel", "aerogelAuto"]
npcLib = ["npcLib", "npcLibLabymod"]
unirest = ["unirest", "unirestGson"]
mysql = ["mysqlConnector", "hikariCp"]
cloud = ["cloudCore", "cloudAnnotations"]
netty = ["nettyHandler"]
junit = ["junitApi", "junitParams", "junitEngine"]
dockerJava = ["dockerJavaApi", "dockerJavaHttpclient5"]
testContainers = ["testContainers", "testContainersJunit"]
nightConfig = ["nightConfigToml", "nightConfigYaml", "nightConfigJson"]
adventure = ["adventureApi", "adventureSerializerGson", "adventureSerializerLegacy"]

proxyPlatform = ["bungeecord", "velocity", "waterdogpe"]
serverPlatform = ["spigot", "sponge", "nukkitX", "minestom", "minestomExtensions", "limboloohp"]


[plugins]

fabricLoom = { id = "fabric-loom", version.ref = "fabricLoom" }
spotless = { id = "com.diffplug.spotless", version.ref = "spotless" }
shadow = { id = "io.github.goooler.shadow", version.ref = "shadow" }
juppiter = { id = "eu.cloudnetservice.juppiter", version.ref = "juppiter" }
nexusPublish = { id = "io.github.gradle-nexus.publish-plugin", version.ref = "nexusPublish" }<|MERGE_RESOLUTION|>--- conflicted
+++ resolved
@@ -4,13 +4,8 @@
 shadow = "8.1.8"
 juppiter = "0.4.0"
 spotless = "6.25.0"
-<<<<<<< HEAD
 fabricLoom = "1.7.1"
 nexusPublish = "2.0.0-rc-2"
-=======
-fabricLoom = "1.6.11"
-nexusPublish = "2.0.0"
->>>>>>> af2222d5
 checkstyleTools = "10.17.0"
 
 # google libs
@@ -80,11 +75,7 @@
 luckPermsApi = "5.4"
 
 # fabric platform special dependencies
-<<<<<<< HEAD
 minecraft = "1.21"
-=======
-minecraft = "1.20.6"
->>>>>>> af2222d5
 fabricLoader = "0.15.11"
 
 
