metadata.format.version = "1.1"

[versions]

# plugins
shadow = "7.1.2"
blossom = "1.3.0"
juppiter = "0.3.1"
licenser = "0.6.1"
fabricLoom = "0.12.25"
nexusPublish = "1.1.0"

# google libs
gson = "2.9.0"
guava = "31.1-jre"

# testing
junit = "5.8.2"
mockito = "4.5.1"
tyrusClient = "2.0.2"
testcontainers = "1.17.1"

# compile time processing
lombok = "1.18.24"

# console
jansi = "2.4.0"
jline = "3.21.0"
cloud = "1.7.0-dev-SNAPSHOT"

# databases
h2 = "1.4.197" # do not update, leads to database incompatibility
xodus = "2.0.1"
mongodb = "4.6.0"
hikariCp = "5.0.1"
mysqlConnector = "8.0.29"

# general
asm = "9.3"
sshj = "0.33.0"
jjwt = "0.11.5"
slf4j = "1.7.36"
javers = "6.6.5"
caffeine = "3.1.0"
awsSdk = "2.17.190"
reflexion = "1.2.0"
dockerJava = "3.2.13"
unirest = "4.0.0-RC2"
annotations = "23.0.0"
influxClient = "6.0.0"
<<<<<<< HEAD
netty = "5.0.0.Alpha2-SNAPSHOT"
=======
>>>>>>> 3ca8475a

# platform api versions
velocity = "3.1.0"
waterdogpe = "1.1.7"
nukkitX = "1.0-SNAPSHOT"
sponge = "9.0.0-SNAPSHOT"
spigot = "1.8.8-R0.1-SNAPSHOT"
bungeecord = "1.18-R0.1-SNAPSHOT"

# platform extensions
vault = "1.7.1"
adventure = "4.10.1"
modlauncher = "8.1.3"
placeholderApi = "2.11.1"
protocolLib = "master-SNAPSHOT"
npcLib = "development-SNAPSHOT"

# fabric platform special dependencies
minecraft = "1.18.2"
fabricLoader = "0.14.5"


[libraries]

# compile time processing
lombok = { group = "org.projectlombok", name = "lombok", version.ref = "lombok" }

# google libs
guava = { group = "com.google.guava", name = "guava", version.ref = "guava" }
gson = { group = "com.google.code.gson", name = "gson", version.ref = "gson" }

# console
jline = { group = "org.jline", name = "jline", version.ref = "jline" }
jansi = { group = "org.fusesource.jansi", name = "jansi", version.ref = "jansi" }

# cloud commands
cloudCore = { group = "com.github.0utplay.cloud", name = "cloud-core", version.ref = "cloud" }
cloudAnnotations = { group = "com.github.0utplay.cloud", name = "cloud-annotations", version.ref = "cloud" }

# jjwt
jjwtApi = { group = "io.jsonwebtoken", name = "jjwt-api", version.ref = "jjwt" }
jjwtImpl = { group = "io.jsonwebtoken", name = "jjwt-impl", version.ref = "jjwt" }
jjwtGson = { group = "io.jsonwebtoken", name = "jjwt-gson", version.ref = "jjwt" }

# junit
junitApi = { group = "org.junit.jupiter", name = "junit-jupiter-api", version.ref = "junit" }
junitParams = { group = "org.junit.jupiter", name = "junit-jupiter-params", version.ref = "junit" }
junitEngine = { group = "org.junit.jupiter", name = "junit-jupiter-engine", version.ref = "junit" }

# general testing
mockitoInline = { group = "org.mockito", name = "mockito-inline", version.ref = "mockito" }
mockito = { group = "org.mockito", name = "mockito-junit-jupiter", version.ref = "mockito" }
tyrus = { group = "org.glassfish.tyrus.bundles", name = "tyrus-standalone-client", version.ref = "tyrusClient" }

# testcontainers
testContainers = { group = "org.testcontainers", name = "testcontainers", version.ref = "testcontainers" }
testContainersJunit = { group = "org.testcontainers", name = "junit-jupiter", version.ref = "testcontainers" }

# unirest
unirest = { group = "com.konghq", name = "unirest-java", version.ref = "unirest" }
unirestGson = { group = "com.konghq", name = "unirest-object-mappers-gson", version.ref = "unirest" }

# docker-java
dockerJavaApi = { group = "com.github.docker-java", name = "docker-java-core", version.ref = "dockerJava" }
dockerJavaHttpclient5 = { group = "com.github.docker-java", name = "docker-java-transport-httpclient5", version.ref = "dockerJava" }

# netty
<<<<<<< HEAD
nettyHandler = { group = "io.netty", name = "netty5-handler", version.ref = "netty" }
nettyCodecHttp = { group = "io.netty", name = "netty5-codec-http", version.ref = "netty" }
nettyNativeEpoll = { group = "io.netty", name = "netty5-transport-native-epoll", version.ref = "netty" }
nettyNativeKqueue = { group = "io.netty", name = "netty5-transport-native-kqueue", version.ref = "netty" }
=======
nettyHandler = { group = "io.netty", name = "netty-handler", version.ref = "netty" }
nettyCodecHttp = { group = "io.netty", name = "netty-codec-http", version.ref = "netty" }
nettyNativeEpoll = { group = "io.netty", name = "netty-transport-native-epoll", version.ref = "netty" }
nettyNativeKqueue = { group = "io.netty", name = "netty-transport-native-kqueue", version.ref = "netty" }
>>>>>>> 3ca8475a

# general
asm = { group = "org.ow2.asm", name = "asm-tree", version.ref = "asm" }
sshj = { group = "com.hierynomus", name = "sshj", version.ref = "sshj" }
slf4jNop = { group = "org.slf4j", name = "slf4j-nop", version.ref = "slf4j" }
javers = { group = "org.javers", name = "javers-core", version.ref = "javers" }
awsSdk = { group = "software.amazon.awssdk", name = "s3", version.ref = "awsSdk" }
annotations = { group = "org.jetbrains", name = "annotations", version.ref = "annotations" }
reflexion = { group = "dev.derklaro.reflexion", name = "reflexion", version.ref = "reflexion" }
caffeine = { group = "com.github.ben-manes.caffeine", name = "caffeine", version.ref = "caffeine" }
influxClient = { group = "com.influxdb", name = "influxdb-client-java", version.ref = "influxClient" }

# databases
h2 = { group = "com.h2database", name = "h2", version.ref = "h2" }
hikariCp = { group = "com.zaxxer", name = "HikariCP", version.ref = "hikariCp" }
mongodb = { group = "org.mongodb", name = "mongodb-driver-sync", version.ref = "mongodb" }
xodus = { group = "org.jetbrains.xodus", name = "xodus-environment", version.ref = "xodus" }
mysqlConnector = { group = "mysql", name = "mysql-connector-java", version.ref = "mysqlConnector" }

# platform api
nukkitX = { group = "cn.nukkit", name = "nukkit", version.ref = "nukkitX" }
spigot = { group = "org.spigotmc", name = "spigot-api", version.ref = "spigot" }
sponge = { group = "org.spongepowered", name = "spongeapi", version.ref = "sponge" }
bungeecord = { group = "net.md-5", name = "bungeecord-api", version.ref = "bungeecord" }
velocity = { group = "com.velocitypowered", name = "velocity-api", version.ref = "velocity" }
waterdogpe = { group = "dev.waterdog.waterdogpe", name = "waterdog", version.ref = "waterdogpe" }

# adventure
adventureApi = { group = "net.kyori", name = "adventure-api", version.ref = "adventure" }
adventureSerializerGson = { group = "net.kyori", name = "adventure-text-serializer-gson", version.ref = "adventure" }
adventureSerializerLegacy = { group = "net.kyori", name = "adventure-text-serializer-legacy", version.ref = "adventure" }

# platform extensions
vault = { group = "com.github.MilkBowl", name = "VaultAPI", version.ref = "vault" }
npcLib = { group = "com.github.juliarn", name = "npc-lib", version.ref = "npcLib" }
modLauncher = { group = "cpw.mods", name = "modlauncher", version.ref = "modlauncher" }
placeholderApi = { group = "me.clip", name = "placeholderapi", version.ref = "placeholderApi" }
protocolLib = { group = "com.github.dmulloy2", name = "ProtocolLib", version.ref = "protocolLib" }

# fabric platform special dependencies
minecraft = { group = "com.mojang", name = "minecraft", version.ref = "minecraft" }
fabricLoader = { group = "net.fabricmc", name = "fabric-loader", version.ref = "fabricLoader" }


[bundles]

unirest = ["unirest", "unirestGson"]
mockito = ["mockito", "mockitoInline"]
mysql = ["mysqlConnector", "hikariCp"]
cloud = ["cloudCore", "cloudAnnotations"]
netty = ["nettyHandler", "nettyCodecHttp"]
jjwt = ["jjwtApi", "jjwtImpl", "jjwtGson"]
junit = ["junitApi", "junitParams", "junitEngine"]
dockerJava = ["dockerJavaApi", "dockerJavaHttpclient5"]
testContainers = ["testContainers", "testContainersJunit"]
adventure = ["adventureApi", "adventureSerializerGson", "adventureSerializerLegacy"]

serverPlatform = ["spigot", "sponge", "nukkitX"]
proxyPlatform = ["bungeecord", "velocity", "waterdogpe"]


[plugins]

blossom = { id = "net.kyori.blossom", version.ref = "blossom" }
fabricLoom = { id = "fabric-loom", version.ref = "fabricLoom" }
licenser = { id = "org.cadixdev.licenser", version.ref = "licenser" }
shadow = { id = "com.github.johnrengelman.shadow", version.ref = "shadow" }
juppiter = { id = "eu.cloudnetservice.juppiter", version.ref = "juppiter" }
nexusPublish = { id = "io.github.gradle-nexus.publish-plugin", version.ref = "nexusPublish" }<|MERGE_RESOLUTION|>--- conflicted
+++ resolved
@@ -48,10 +48,7 @@
 unirest = "4.0.0-RC2"
 annotations = "23.0.0"
 influxClient = "6.0.0"
-<<<<<<< HEAD
 netty = "5.0.0.Alpha2-SNAPSHOT"
-=======
->>>>>>> 3ca8475a
 
 # platform api versions
 velocity = "3.1.0"
@@ -119,17 +116,10 @@
 dockerJavaHttpclient5 = { group = "com.github.docker-java", name = "docker-java-transport-httpclient5", version.ref = "dockerJava" }
 
 # netty
-<<<<<<< HEAD
 nettyHandler = { group = "io.netty", name = "netty5-handler", version.ref = "netty" }
 nettyCodecHttp = { group = "io.netty", name = "netty5-codec-http", version.ref = "netty" }
 nettyNativeEpoll = { group = "io.netty", name = "netty5-transport-native-epoll", version.ref = "netty" }
 nettyNativeKqueue = { group = "io.netty", name = "netty5-transport-native-kqueue", version.ref = "netty" }
-=======
-nettyHandler = { group = "io.netty", name = "netty-handler", version.ref = "netty" }
-nettyCodecHttp = { group = "io.netty", name = "netty-codec-http", version.ref = "netty" }
-nettyNativeEpoll = { group = "io.netty", name = "netty-transport-native-epoll", version.ref = "netty" }
-nettyNativeKqueue = { group = "io.netty", name = "netty-transport-native-kqueue", version.ref = "netty" }
->>>>>>> 3ca8475a
 
 # general
 asm = { group = "org.ow2.asm", name = "asm-tree", version.ref = "asm" }
