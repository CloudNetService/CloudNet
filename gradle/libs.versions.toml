metadata.format.version = "1.1"

[versions]

# plugins
shadow = "7.1.2"
blossom = "1.3.1"
juppiter = "0.3.3"
licenser = "0.6.1"
fabricLoom = "0.13.5"
nexusPublish = "1.1.0"

# google libs
gson = "2.9.1"
guava = "31.1-jre"

# testing
junit = "5.9.0"
mockito = "4.6.1"
tyrusClient = "2.1.0"
testcontainers = "1.17.3"

# compile time processing
lombok = "1.18.24"

# console
jansi = "2.4.0"
jline = "3.21.0"
cloud = "main-SNAPSHOT"

# databases
h2 = "1.4.197" # do not update, leads to database incompatibility
xodus = "2.0.1"
mongodb = "4.7.1"
hikariCp = "5.0.1"
mysqlConnector = "8.0.30"

# general
asm = "9.3"
oshi = "6.2.2"
sshj = "0.33.0"
jjwt = "0.11.5"
slf4j = "1.7.36"
javers = "6.6.5"
caffeine = "3.1.1"
awsSdk = "2.17.247"
reflexion = "1.5.0"
dockerJava = "3.2.13"
unirest = "4.0.0-RC2"
annotations = "23.0.0"
influxClient = "6.4.0"
netty = "5.0.0.Alpha4"

# platform api versions
sponge = "9.0.0"
velocity = "3.1.1"
waterdogpe = "1.1.9"
nukkitX = "1.0-SNAPSHOT"
minestom = "3821d204cf"
spigot = "1.8.8-R0.1-SNAPSHOT"
bungeecord = "1.18-R0.1-SNAPSHOT"

# platform extensions
vault = "1.7.1"
adventure = "4.11.0"
modlauncher = "8.1.3"
placeholderApi = "2.11.2"
protocolLib = "master-SNAPSHOT"
npcLib = "development-SNAPSHOT"

# fabric platform special dependencies
<<<<<<< HEAD
minecraft = "1.19.1"
fabricLoader = "0.14.9"
=======
minecraft = "1.19.2"
fabricLoader = "0.14.8"
>>>>>>> 798c6e46


[libraries]

# compile time processing
lombok = { group = "org.projectlombok", name = "lombok", version.ref = "lombok" }

# google libs
guava = { group = "com.google.guava", name = "guava", version.ref = "guava" }
gson = { group = "com.google.code.gson", name = "gson", version.ref = "gson" }

# console
jline = { group = "org.jline", name = "jline", version.ref = "jline" }
jansi = { group = "org.fusesource.jansi", name = "jansi", version.ref = "jansi" }

# cloud commands
cloudCore = { group = "com.github.CloudNetService.cloud-command-framework", name = "cloud-core", version.ref = "cloud" }
cloudAnnotations = { group = "com.github.CloudNetService.cloud-command-framework", name = "cloud-annotations", version.ref = "cloud" }

# jjwt
jjwtApi = { group = "io.jsonwebtoken", name = "jjwt-api", version.ref = "jjwt" }
jjwtImpl = { group = "io.jsonwebtoken", name = "jjwt-impl", version.ref = "jjwt" }
jjwtGson = { group = "io.jsonwebtoken", name = "jjwt-gson", version.ref = "jjwt" }

# junit
junitApi = { group = "org.junit.jupiter", name = "junit-jupiter-api", version.ref = "junit" }
junitParams = { group = "org.junit.jupiter", name = "junit-jupiter-params", version.ref = "junit" }
junitEngine = { group = "org.junit.jupiter", name = "junit-jupiter-engine", version.ref = "junit" }

# general testing
mockitoInline = { group = "org.mockito", name = "mockito-inline", version.ref = "mockito" }
mockito = { group = "org.mockito", name = "mockito-junit-jupiter", version.ref = "mockito" }
tyrus = { group = "org.glassfish.tyrus.bundles", name = "tyrus-standalone-client", version.ref = "tyrusClient" }

# testcontainers
testContainers = { group = "org.testcontainers", name = "testcontainers", version.ref = "testcontainers" }
testContainersJunit = { group = "org.testcontainers", name = "junit-jupiter", version.ref = "testcontainers" }

# unirest
unirest = { group = "com.konghq", name = "unirest-java", version.ref = "unirest" }
unirestGson = { group = "com.konghq", name = "unirest-object-mappers-gson", version.ref = "unirest" }

# docker-java
dockerJavaApi = { group = "com.github.docker-java", name = "docker-java-core", version.ref = "dockerJava" }
dockerJavaHttpclient5 = { group = "com.github.docker-java", name = "docker-java-transport-httpclient5", version.ref = "dockerJava" }

# netty
nettyHandler = { group = "io.netty", name = "netty5-handler", version.ref = "netty" }
nettyCodecHttp = { group = "io.netty", name = "netty5-codec-http", version.ref = "netty" }
nettyNativeEpoll = { group = "io.netty", name = "netty5-transport-native-epoll", version.ref = "netty" }
nettyNativeKqueue = { group = "io.netty", name = "netty5-transport-native-kqueue", version.ref = "netty" }

# general
asm = { group = "org.ow2.asm", name = "asm-tree", version.ref = "asm" }
sshj = { group = "com.hierynomus", name = "sshj", version.ref = "sshj" }
slf4jNop = { group = "org.slf4j", name = "slf4j-nop", version.ref = "slf4j" }
javers = { group = "org.javers", name = "javers-core", version.ref = "javers" }
awsSdk = { group = "software.amazon.awssdk", name = "s3", version.ref = "awsSdk" }
oshi = { group = "com.github.oshi", name = "oshi-core-java11", version.ref = "oshi" }
annotations = { group = "org.jetbrains", name = "annotations", version.ref = "annotations" }
reflexion = { group = "dev.derklaro.reflexion", name = "reflexion", version.ref = "reflexion" }
caffeine = { group = "com.github.ben-manes.caffeine", name = "caffeine", version.ref = "caffeine" }
influxClient = { group = "com.influxdb", name = "influxdb-client-java", version.ref = "influxClient" }

# databases
h2 = { group = "com.h2database", name = "h2", version.ref = "h2" }
hikariCp = { group = "com.zaxxer", name = "HikariCP", version.ref = "hikariCp" }
mongodb = { group = "org.mongodb", name = "mongodb-driver-sync", version.ref = "mongodb" }
xodus = { group = "org.jetbrains.xodus", name = "xodus-environment", version.ref = "xodus" }
mysqlConnector = { group = "mysql", name = "mysql-connector-java", version.ref = "mysqlConnector" }

# platform api
nukkitX = { group = "cn.nukkit", name = "nukkit", version.ref = "nukkitX" }
spigot = { group = "org.spigotmc", name = "spigot-api", version.ref = "spigot" }
sponge = { group = "org.spongepowered", name = "spongeapi", version.ref = "sponge" }
bungeecord = { group = "net.md-5", name = "bungeecord-api", version.ref = "bungeecord" }
minestom = { group = "com.github.Minestom", name = "minestom", version.ref = "minestom" }
velocity = { group = "com.velocitypowered", name = "velocity-api", version.ref = "velocity" }
waterdogpe = { group = "dev.waterdog.waterdogpe", name = "waterdog", version.ref = "waterdogpe" }

# adventure
adventureApi = { group = "net.kyori", name = "adventure-api", version.ref = "adventure" }
adventureSerializerGson = { group = "net.kyori", name = "adventure-text-serializer-gson", version.ref = "adventure" }
adventureSerializerLegacy = { group = "net.kyori", name = "adventure-text-serializer-legacy", version.ref = "adventure" }

# platform extensions
vault = { group = "com.github.MilkBowl", name = "VaultAPI", version.ref = "vault" }
npcLib = { group = "com.github.juliarn", name = "npc-lib", version.ref = "npcLib" }
modLauncher = { group = "cpw.mods", name = "modlauncher", version.ref = "modlauncher" }
placeholderApi = { group = "me.clip", name = "placeholderapi", version.ref = "placeholderApi" }
protocolLib = { group = "com.github.dmulloy2", name = "ProtocolLib", version.ref = "protocolLib" }

# fabric platform special dependencies
minecraft = { group = "com.mojang", name = "minecraft", version.ref = "minecraft" }
fabricLoader = { group = "net.fabricmc", name = "fabric-loader", version.ref = "fabricLoader" }


[bundles]

unirest = ["unirest", "unirestGson"]
mockito = ["mockito", "mockitoInline"]
mysql = ["mysqlConnector", "hikariCp"]
cloud = ["cloudCore", "cloudAnnotations"]
netty = ["nettyHandler", "nettyCodecHttp"]
jjwt = ["jjwtApi", "jjwtImpl", "jjwtGson"]
junit = ["junitApi", "junitParams", "junitEngine"]
dockerJava = ["dockerJavaApi", "dockerJavaHttpclient5"]
testContainers = ["testContainers", "testContainersJunit"]
adventure = ["adventureApi", "adventureSerializerGson", "adventureSerializerLegacy"]

proxyPlatform = ["bungeecord", "velocity", "waterdogpe"]
serverPlatform = ["spigot", "sponge", "nukkitX", "minestom"]


[plugins]

blossom = { id = "net.kyori.blossom", version.ref = "blossom" }
fabricLoom = { id = "fabric-loom", version.ref = "fabricLoom" }
licenser = { id = "org.cadixdev.licenser", version.ref = "licenser" }
shadow = { id = "com.github.johnrengelman.shadow", version.ref = "shadow" }
juppiter = { id = "eu.cloudnetservice.juppiter", version.ref = "juppiter" }
nexusPublish = { id = "io.github.gradle-nexus.publish-plugin", version.ref = "nexusPublish" }<|MERGE_RESOLUTION|>--- conflicted
+++ resolved
@@ -69,13 +69,8 @@
 npcLib = "development-SNAPSHOT"
 
 # fabric platform special dependencies
-<<<<<<< HEAD
-minecraft = "1.19.1"
+minecraft = "1.19.2"
 fabricLoader = "0.14.9"
-=======
-minecraft = "1.19.2"
-fabricLoader = "0.14.8"
->>>>>>> 798c6e46
 
 
 [libraries]
