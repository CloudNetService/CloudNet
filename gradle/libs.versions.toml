metadata.format.version = "1.1"

[versions]

# plugins
shadow = "7.1.2"
blossom = "1.3.0"
juppiter = "0.3.1"
licenser = "0.6.1"
fabricLoom = "0.12.49"
nexusPublish = "1.1.0"

# google libs
gson = "2.9.0"
guava = "31.1-jre"

# testing
junit = "5.8.2"
mockito = "4.6.1"
tyrusClient = "2.0.2"
testcontainers = "1.17.2"

# compile time processing
lombok = "1.18.24"

# console
jansi = "2.4.0"
jline = "3.21.0"
cloud = "main-SNAPSHOT"

# databases
h2 = "1.4.197" # do not update, leads to database incompatibility
xodus = "2.0.1"
mongodb = "4.6.1"
hikariCp = "5.0.1"
mysqlConnector = "8.0.29"

# general
asm = "9.3"
sshj = "0.33.0"
jjwt = "0.11.5"
slf4j = "1.7.36"
javers = "6.6.5"
caffeine = "3.1.1"
awsSdk = "2.17.214"
reflexion = "1.3.0"
dockerJava = "3.2.13"
unirest = "4.0.0-RC2"
<<<<<<< HEAD
annotations = "23.0.0"
influxClient = "6.0.0"
netty = "5.0.0.Alpha3-SNAPSHOT"
=======
netty = "4.1.78.Final"
annotations = "23.0.0"
influxClient = "6.1.0"
>>>>>>> 564d05f1

# platform api versions
sponge = "9.0.0"
velocity = "3.1.1"
waterdogpe = "1.1.8"
nukkitX = "1.0-SNAPSHOT"
minestom = "3821d204cf"
spigot = "1.8.8-R0.1-SNAPSHOT"
bungeecord = "1.18-R0.1-SNAPSHOT"

# platform extensions
vault = "1.7.1"
adventure = "4.11.0"
modlauncher = "8.1.3"
placeholderApi = "2.11.1"
protocolLib = "master-SNAPSHOT"
npcLib = "development-SNAPSHOT"

# fabric platform special dependencies
minecraft = "1.19"
fabricLoader = "0.14.8"


[libraries]

# compile time processing
lombok = { group = "org.projectlombok", name = "lombok", version.ref = "lombok" }

# google libs
guava = { group = "com.google.guava", name = "guava", version.ref = "guava" }
gson = { group = "com.google.code.gson", name = "gson", version.ref = "gson" }

# console
jline = { group = "org.jline", name = "jline", version.ref = "jline" }
jansi = { group = "org.fusesource.jansi", name = "jansi", version.ref = "jansi" }

# cloud commands
cloudCore = { group = "com.github.CloudNetService.cloud-command-framework", name = "cloud-core", version.ref = "cloud" }
cloudAnnotations = { group = "com.github.CloudNetService.cloud-command-framework", name = "cloud-annotations", version.ref = "cloud" }

# jjwt
jjwtApi = { group = "io.jsonwebtoken", name = "jjwt-api", version.ref = "jjwt" }
jjwtImpl = { group = "io.jsonwebtoken", name = "jjwt-impl", version.ref = "jjwt" }
jjwtGson = { group = "io.jsonwebtoken", name = "jjwt-gson", version.ref = "jjwt" }

# junit
junitApi = { group = "org.junit.jupiter", name = "junit-jupiter-api", version.ref = "junit" }
junitParams = { group = "org.junit.jupiter", name = "junit-jupiter-params", version.ref = "junit" }
junitEngine = { group = "org.junit.jupiter", name = "junit-jupiter-engine", version.ref = "junit" }

# general testing
mockitoInline = { group = "org.mockito", name = "mockito-inline", version.ref = "mockito" }
mockito = { group = "org.mockito", name = "mockito-junit-jupiter", version.ref = "mockito" }
tyrus = { group = "org.glassfish.tyrus.bundles", name = "tyrus-standalone-client", version.ref = "tyrusClient" }

# testcontainers
testContainers = { group = "org.testcontainers", name = "testcontainers", version.ref = "testcontainers" }
testContainersJunit = { group = "org.testcontainers", name = "junit-jupiter", version.ref = "testcontainers" }

# unirest
unirest = { group = "com.konghq", name = "unirest-java", version.ref = "unirest" }
unirestGson = { group = "com.konghq", name = "unirest-object-mappers-gson", version.ref = "unirest" }

# docker-java
dockerJavaApi = { group = "com.github.docker-java", name = "docker-java-core", version.ref = "dockerJava" }
dockerJavaHttpclient5 = { group = "com.github.docker-java", name = "docker-java-transport-httpclient5", version.ref = "dockerJava" }

# netty
nettyHandler = { group = "io.netty", name = "netty5-handler", version.ref = "netty" }
nettyCodecHttp = { group = "io.netty", name = "netty5-codec-http", version.ref = "netty" }
nettyNativeEpoll = { group = "io.netty", name = "netty5-transport-native-epoll", version.ref = "netty" }
nettyNativeKqueue = { group = "io.netty", name = "netty5-transport-native-kqueue", version.ref = "netty" }

# general
asm = { group = "org.ow2.asm", name = "asm-tree", version.ref = "asm" }
sshj = { group = "com.hierynomus", name = "sshj", version.ref = "sshj" }
slf4jNop = { group = "org.slf4j", name = "slf4j-nop", version.ref = "slf4j" }
javers = { group = "org.javers", name = "javers-core", version.ref = "javers" }
awsSdk = { group = "software.amazon.awssdk", name = "s3", version.ref = "awsSdk" }
annotations = { group = "org.jetbrains", name = "annotations", version.ref = "annotations" }
reflexion = { group = "dev.derklaro.reflexion", name = "reflexion", version.ref = "reflexion" }
caffeine = { group = "com.github.ben-manes.caffeine", name = "caffeine", version.ref = "caffeine" }
influxClient = { group = "com.influxdb", name = "influxdb-client-java", version.ref = "influxClient" }

# databases
h2 = { group = "com.h2database", name = "h2", version.ref = "h2" }
hikariCp = { group = "com.zaxxer", name = "HikariCP", version.ref = "hikariCp" }
mongodb = { group = "org.mongodb", name = "mongodb-driver-sync", version.ref = "mongodb" }
xodus = { group = "org.jetbrains.xodus", name = "xodus-environment", version.ref = "xodus" }
mysqlConnector = { group = "mysql", name = "mysql-connector-java", version.ref = "mysqlConnector" }

# platform api
nukkitX = { group = "cn.nukkit", name = "nukkit", version.ref = "nukkitX" }
spigot = { group = "org.spigotmc", name = "spigot-api", version.ref = "spigot" }
sponge = { group = "org.spongepowered", name = "spongeapi", version.ref = "sponge" }
bungeecord = { group = "net.md-5", name = "bungeecord-api", version.ref = "bungeecord" }
minestom = { group = "com.github.Minestom", name = "minestom", version.ref = "minestom" }
velocity = { group = "com.velocitypowered", name = "velocity-api", version.ref = "velocity" }
waterdogpe = { group = "dev.waterdog.waterdogpe", name = "waterdog", version.ref = "waterdogpe" }

# adventure
adventureApi = { group = "net.kyori", name = "adventure-api", version.ref = "adventure" }
adventureSerializerGson = { group = "net.kyori", name = "adventure-text-serializer-gson", version.ref = "adventure" }
adventureSerializerLegacy = { group = "net.kyori", name = "adventure-text-serializer-legacy", version.ref = "adventure" }

# platform extensions
vault = { group = "com.github.MilkBowl", name = "VaultAPI", version.ref = "vault" }
npcLib = { group = "com.github.juliarn", name = "npc-lib", version.ref = "npcLib" }
modLauncher = { group = "cpw.mods", name = "modlauncher", version.ref = "modlauncher" }
placeholderApi = { group = "me.clip", name = "placeholderapi", version.ref = "placeholderApi" }
protocolLib = { group = "com.github.dmulloy2", name = "ProtocolLib", version.ref = "protocolLib" }

# fabric platform special dependencies
minecraft = { group = "com.mojang", name = "minecraft", version.ref = "minecraft" }
fabricLoader = { group = "net.fabricmc", name = "fabric-loader", version.ref = "fabricLoader" }


[bundles]

unirest = ["unirest", "unirestGson"]
mockito = ["mockito", "mockitoInline"]
mysql = ["mysqlConnector", "hikariCp"]
cloud = ["cloudCore", "cloudAnnotations"]
netty = ["nettyHandler", "nettyCodecHttp"]
jjwt = ["jjwtApi", "jjwtImpl", "jjwtGson"]
junit = ["junitApi", "junitParams", "junitEngine"]
dockerJava = ["dockerJavaApi", "dockerJavaHttpclient5"]
testContainers = ["testContainers", "testContainersJunit"]
adventure = ["adventureApi", "adventureSerializerGson", "adventureSerializerLegacy"]

proxyPlatform = ["bungeecord", "velocity", "waterdogpe"]
serverPlatform = ["spigot", "sponge", "nukkitX", "minestom"]


[plugins]

blossom = { id = "net.kyori.blossom", version.ref = "blossom" }
fabricLoom = { id = "fabric-loom", version.ref = "fabricLoom" }
licenser = { id = "org.cadixdev.licenser", version.ref = "licenser" }
shadow = { id = "com.github.johnrengelman.shadow", version.ref = "shadow" }
juppiter = { id = "eu.cloudnetservice.juppiter", version.ref = "juppiter" }
nexusPublish = { id = "io.github.gradle-nexus.publish-plugin", version.ref = "nexusPublish" }<|MERGE_RESOLUTION|>--- conflicted
+++ resolved
@@ -46,15 +46,9 @@
 reflexion = "1.3.0"
 dockerJava = "3.2.13"
 unirest = "4.0.0-RC2"
-<<<<<<< HEAD
-annotations = "23.0.0"
-influxClient = "6.0.0"
-netty = "5.0.0.Alpha3-SNAPSHOT"
-=======
-netty = "4.1.78.Final"
 annotations = "23.0.0"
 influxClient = "6.1.0"
->>>>>>> 564d05f1
+netty = "5.0.0.Alpha3-SNAPSHOT"
 
 # platform api versions
 sponge = "9.0.0"
