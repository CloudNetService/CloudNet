{
  "openapi" : "3.0.3",
  "info" : {
    "description" : "CloudNet's rest API version 2 is the next generation in CloudNet's rest history. It has\ndefinitely more opportunities than the previous version of it and provides\na lot of methods to manage and control the CloudNet node and cluster behaviour.\n\nThe API is based on http/https requests and mostly JSON responses. You need\nto send your session bearer token when you make a request. The token can be\nobtained by sending a request to the /auth route. Most of the routes require\nan authentication and a permission which must be set to access the endpoint.\n\nAll the responses contain a `success` boolean (if they are JSON responses) giving\ninformation whether or not the request was handled successfully. If that boolean is\n`false` an extra `reason` field is appended to the JSON entity defining the cause\nof the failure.\n\nEvery rest rout is fixed to a version number and every call must contain one.\nThe latest one is 2. The latest stable endpoint base URL is\n`http(s)://{host}:{port}/api/v2/`. Host and port is the one defined in your\nCloudNet's node config.json `httpListeners` section. If you want to use https\nyou have to configure the web SSL settings in the same file.\n",
    "version" : "2",
    "title" : "CloudNet",
    "contact" : {
      "url" : "https://cloudnetservice.eu",
      "name" : "CloudNetService"
    },
    "license" : {
      "name" : "Apache license, version 2.0",
      "url" : "https://www.apache.org/licenses/LICENSE-2.0.html"
    }
  },
  "externalDocs" : {
    "description" : "Find out more about CloudNet and it's setup",
    "url" : "https://cloudnetservice.eu"
  },
  "security" : [ {
    "bearerAuth" : [ ]
  } ],
  "tags" : [ {
    "name" : "Session Management",
    "description" : "Management of the user's rest api authentication and session"
  }, {
    "name" : "Node",
    "description" : "Access to some node functions the request is sent to"
  }, {
    "name" : "Cluster",
    "description" : "Management of the cluster the current node is part of",
    "externalDocs" : {
      "url" : "https://cloudnetservice.eu/docs/3.3/setup/cluster",
      "description" : "More information"
    }
  }, {
    "name" : "Database",
    "description" : "Management of the cloudnet internal database"
  }, {
    "name" : "Groups",
    "description" : "Management of the cloudnet group system",
    "externalDocs" : {
      "url" : "https://cloudnetservice.eu/docs/3.3/components/groups",
      "description" : "More information"
    }
  }, {
    "name" : "Player",
    "description" : "Management of cloudnet players",
    "externalDocs" : {
      "url" : "https://cloudnetservice.eu/docs/3.3/commands/players",
      "description" : "More information"
    }
  }, {
    "name" : "Tasks",
    "description" : "Management of the cloudnet task system",
    "externalDocs" : {
      "url" : "https://cloudnetservice.eu/docs/3.3/components/tasks",
      "description" : "More information"
    }
  }, {
    "name" : "Services",
    "description" : "Management of the services which are running in the cluster",
    "externalDocs" : {
      "url" : "https://cloudnetservice.eu/docs/3.3/components/services",
      "description" : "More information"
    }
  }, {
    "name" : "Template Storage",
    "description" : "Management of the templates",
    "externalDocs" : {
      "url" : "https://cloudnetservice.eu/docs/3.3/components/template-storages"
    }
  }, {
    "name" : "Templates",
    "description" : "Management of the templates",
    "externalDocs" : {
      "url" : "https://cloudnetservice.eu/docs/3.3/components/templates",
      "description" : "More information"
    }
  }, {
    "name" : "Service Versions",
    "description" : "Management of service versions"
  }, {
    "name" : "Modules",
    "description" : "Management of the modules"
  } ],
  "paths" : {
    "/cluster" : {
      "get" : {
        "tags" : [ "Cluster" ],
        "summary" : "Lists all nodes",
        "description" : "Lists all nodes which are registered in the node. This includes nodes\nwhich are currently not connected to the node. If they are not connected\navailable will be `false` and the `nodeInfoSnapshot` will be null.\n\nOne of the following scopes is needed to execute the request:\n - `cloudnet_rest:cluster_read`\n \n - `cloudnet_rest:cluster_node_list`\n",
        "operationId" : "cluster",
        "responses" : {
          "200" : {
            "description" : "OK",
            "content" : {
              "application/json" : {
                "schema" : {
                  "allOf" : [ {
                    "$ref" : "#/components/schemas/Success"
                  }, {
                    "properties" : {
                      "nodes" : {
                        "type" : "array",
                        "items" : {
                          "$ref" : "#/components/schemas/NetworkClusterNodeInfoSnapshot"
                        }
                      }
                    }
                  } ]
                }
              }
            }
          },
          "401" : {
            "$ref" : "#/components/responses/Unauthorized"
          },
          "403" : {
            "$ref" : "#/components/responses/Forbidden"
          }
        }
      },
      "put" : {
        "requestBody" : {
          "required" : true,
          "description" : "The new node configuration entry.",
          "content" : {
            "application/json" : {
              "schema" : {
                "$ref" : "#/components/schemas/NetworkClusterNode"
              }
            }
          }
        },
        "tags" : [ "Cluster" ],
        "summary" : "Updates a node",
        "description" : "Changes the configuration of a specific node in the local node's config\nfile. The updated will be pushed live to the node cluster settings. That\ndoes not mean that the node tries to connect to the other one.\n\nOne of the following scopes is needed to execute the request:\n - `cloudnet_rest:cluster_write`\n \n - `cloudnet_rest:cluster_node_update`\n",
        "operationId" : "clusterUpdate",
        "responses" : {
          "200" : {
            "$ref" : "#/components/responses/Success"
          },
          "400" : {
            "$ref" : "#/components/responses/BadRequest"
          },
          "401" : {
            "$ref" : "#/components/responses/Unauthorized"
          },
          "403" : {
            "$ref" : "#/components/responses/Forbidden"
          },
          "404" : {
            "$ref" : "#/components/responses/NotFound"
          }
        }
      },
      "post" : {
        "requestBody" : {
          "required" : true,
          "description" : "The node configuration entry.",
          "content" : {
            "application/json" : {
              "schema" : {
                "$ref" : "#/components/schemas/NetworkClusterNode"
              }
            }
          }
        },
        "tags" : [ "Cluster" ],
        "summary" : "Creates a new node",
        "description" : "Creates a node in the node's local configuration and updates it live to\nthe node cluster settings. That does not mean that the node tries to\nconnect to the other one.\n\nOne of the following scopes is needed to execute the request:\n - `cloudnet_rest:cluster_write`\n \n - `cloudnet_rest:cluster_node_create`\n",
        "operationId" : "clusterCreate",
        "responses" : {
          "201" : {
            "$ref" : "#/components/responses/Success"
          },
          "400" : {
            "$ref" : "#/components/responses/BadRequest"
          },
          "401" : {
            "$ref" : "#/components/responses/Unauthorized"
          },
          "403" : {
            "$ref" : "#/components/responses/Forbidden"
          }
        }
      }
    },
    "/cluster/{uniqueId}" : {
      "parameters" : [ {
        "name" : "uniqueId",
        "in" : "path",
        "required" : true,
        "schema" : {
          "type" : "string"
        }
      } ],
      "get" : {
        "tags" : [ "Cluster" ],
        "summary" : "Shows a unique node",
        "description" : "Shows a specific node according to the unique id provided in the request\npath if the node exists.\n\nOne of the following scopes is needed to execute the request:\n - `cloudnet_rest:cluster_read`\n \n - `cloudnet_rest:cluster_node_get`\n",
        "operationId" : "clusterInfo",
        "responses" : {
          "200" : {
            "description" : "OK",
            "content" : {
              "application/json" : {
                "schema" : {
                  "allOf" : [ {
                    "$ref" : "#/components/schemas/Success"
                  }, {
                    "$ref" : "#/components/schemas/NetworkClusterNodeInfoSnapshot"
                  } ]
                }
              }
            }
          },
          "400" : {
            "$ref" : "#/components/responses/BadRequest"
          },
          "401" : {
            "$ref" : "#/components/responses/Unauthorized"
          },
          "403" : {
            "$ref" : "#/components/responses/Forbidden"
          },
          "404" : {
            "$ref" : "#/components/responses/NotFound"
          }
        }
      },
      "delete" : {
        "tags" : [ "Cluster" ],
        "summary" : "Deletes a node",
        "description" : "Deletes a node from the config of the local node and pushes the changes\nlive to the local cluster settings. That does not mean that the node\ngets disconnected.\n\nOne of the following scopes is needed to execute the request:\n - `cloudnet_rest:cluster_write`\n \n - `cloudnet_rest:cluster_node_delete`\n",
        "operationId" : "clusterDelete",
        "responses" : {
          "200" : {
            "$ref" : "#/components/responses/Success"
          },
          "400" : {
            "$ref" : "#/components/responses/BadRequest"
          },
          "401" : {
            "$ref" : "#/components/responses/Unauthorized"
          },
          "403" : {
            "$ref" : "#/components/responses/Forbidden"
          },
          "404" : {
            "$ref" : "#/components/responses/NotFound"
          }
        }
      }
    },
    "/cluster/{uniqueId}/command" : {
      "parameters" : [ {
        "name" : "uniqueId",
        "in" : "path",
        "required" : true,
        "description" : "The node id to execute the command on",
        "schema" : {
          "type" : "string"
        }
      } ],
      "post" : {
        "requestBody" : {
          "required" : true,
          "description" : "The command to send to the node",
          "content" : {
            "application/json" : {
              "schema" : {
                "type" : "object",
                "properties" : {
                  "command" : {
                    "type" : "string",
                    "example" : "perms user derklaro add permission * 1"
                  }
                }
              }
            }
          }
        },
        "tags" : [ "Cluster" ],
        "summary" : "Sends a command to the given node",
        "description" : "Sends a command to a specific node in the cluster.\n\nOne of the following scopes is needed to execute the request:\n - `cloudnet_rest:cluster_write`\n \n - `cloudnet_rest:cluster_node_command`\n",
        "operationId" : "clusterCommand",
        "responses" : {
          "200" : {
            "description" : "The command was executed successfully",
            "content" : {
              "application/json" : {
                "schema" : {
                  "allOf" : [ {
                    "$ref" : "#/components/schemas/Success"
                  }, {
                    "properties" : {
                      "result" : {
                        "type" : "array",
                        "items" : {
                          "type" : "string"
                        },
                        "example" : [ "Command Response Line1", "Command Response Line2" ]
                      }
                    }
                  } ]
                }
              }
            }
          },
          "400" : {
            "$ref" : "#/components/responses/BadRequest"
          },
          "401" : {
            "$ref" : "#/components/responses/Unauthorized"
          },
          "403" : {
            "$ref" : "#/components/responses/Forbidden"
          }
        }
      }
    },
    "/node" : {
      "get" : {
        "security" : [ { }, {
          "bearerAuth" : [ ]
        } ],
        "tags" : [ "Node" ],
        "summary" : "Node info",
        "description" : "Information about the node the rest listener belongs to.\n\nOne of the following scopes is needed to execute the request:\n - `cloudnet_rest:node_read`\n \n - `cloudnet_rest:node_ping`\n",
        "operationId" : "generalInfo",
        "responses" : {
          "200" : {
            "description" : "Information about the node the request was sent to",
            "content" : {
              "application/json" : {
                "schema" : {
                  "$ref" : "#/components/schemas/NodeInfo"
                }
              }
            }
          },
          "204" : {
            "description" : "If the request has no Authorization header set the node will just\nanswer with a 204 to indicate that the listener is up and running.\n"
          }
        }
      }
    },
    "/node/liveConsole" : {
      "get" : {
        "tags" : [ "Node" ],
        "summary" : "Live console",
        "description" : "Upgrades the connection to a web socket connection and sends all new command\nlines received to the connection.\n\nOne of the following scopes is needed to execute the request:\n - `cloudnet_rest:node_read`\n \n - `cloudnet_rest:node_live_console`\n",
        "responses" : {
          "401" : {
            "$ref" : "#/components/responses/Unauthorized"
          },
          "403" : {
            "$ref" : "#/components/responses/Forbidden"
          }
        }
      }
    },
    "/node/reload" : {
      "parameters" : [ {
        "name" : "type",
        "in" : "query",
        "required" : false,
        "description" : "The reload type",
        "schema" : {
          "type" : "string",
          "enum" : [ "all", "config" ],
          "default" : "all"
        }
      } ],
      "get" : {
        "tags" : [ "Node" ],
        "summary" : "Reloads the node the request is sent to",
        "description" : "One of the following scopes is needed to execute the request:\n - `cloudnet_rest:node_write`\n \n - `cloudnet_rest:node_reload`\n",
        "responses" : {
          "200" : {
            "$ref" : "#/components/responses/Success"
          },
          "400" : {
            "$ref" : "#/components/responses/BadRequest"
          },
          "401" : {
            "$ref" : "#/components/responses/Unauthorized"
          },
          "403" : {
            "$ref" : "#/components/responses/Forbidden"
          }
        }
      }
    },
    "/node/config" : {
      "get" : {
        "tags" : [ "Node" ],
        "summary" : "Get the current configuration file of the node the request is sent to",
        "description" : "One of the following scopes is needed to execute the request:\n - `cloudnet_rest:node_read`\n \n - `cloudnet_rest:node_config_get`\n",
        "responses" : {
          "200" : {
            "description" : "OK",
            "content" : {
              "application/json" : {
                "schema" : {
                  "type" : "object",
                  "allOf" : [ {
                    "$ref" : "#/components/schemas/Success"
                  }, {
                    "$ref" : "#/components/schemas/NodeConfiguration"
                  } ]
                }
              }
            }
          },
          "401" : {
            "$ref" : "#/components/responses/Unauthorized"
          },
          "403" : {
            "$ref" : "#/components/responses/Forbidden"
          }
        }
      },
      "put" : {
        "requestBody" : {
          "content" : {
            "application/json" : {
              "schema" : {
                "$ref" : "#/components/schemas/NodeConfiguration"
              }
            }
          }
        },
        "tags" : [ "Node" ],
        "summary" : "Updates the configuration file of the node the request is sent to",
        "description" : "To add/remove a node from the configuration please use the cluster \nroutes to add/remove a node.\n\nOne of the following scopes is needed to execute the request:\n - `cloudnet_rest:node_write`\n \n - `cloudnet_rest:node_config_update`\n",
        "responses" : {
          "200" : {
            "$ref" : "#/components/responses/Success"
          },
          "400" : {
            "$ref" : "#/components/responses/BadRequest"
          },
          "401" : {
            "$ref" : "#/components/responses/Unauthorized"
          },
          "403" : {
            "$ref" : "#/components/responses/Forbidden"
          }
        }
      }
    },
    "/database" : {
      "get" : {
        "tags" : [ "Database" ],
        "summary" : "Lists all database names",
        "description" : "One of the following scopes is needed to execute the request:\n - `cloudnet_rest:database_read`\n \n - `cloudnet_rest:database_list`\n",
        "operationId" : "listDatabase",
        "responses" : {
          "200" : {
            "description" : "OK",
            "content" : {
              "application/json" : {
                "schema" : {
                  "type" : "object",
                  "allOf" : [ {
                    "$ref" : "#/components/schemas/Success"
                  }, {
                    "properties" : {
                      "result" : {
                        "type" : "array",
                        "items" : {
                          "type" : "string",
                          "example" : [ "Database1", "Database2" ]
                        }
                      }
                    }
                  } ]
                }
              }
            }
          },
          "401" : {
            "$ref" : "#/components/responses/Unauthorized"
          },
          "403" : {
            "$ref" : "#/components/responses/Forbidden"
          }
        }
      }
    },
    "/database/{name}" : {
      "parameters" : [ {
        "name" : "name",
        "in" : "path",
        "required" : true,
        "schema" : {
          "type" : "string"
        }
      } ],
      "post" : {
        "requestBody" : {
          "required" : true,
          "description" : "The document value to insert",
          "content" : {
            "application/json" : {
              "schema" : {
                "type" : "object",
                "properties" : {
                  "key" : {
                    "type" : "string",
                    "example" : "Signs 0utplayyyy"
                  },
                  "document" : {
                    "type" : "object",
                    "example" : {
                      "Name" : "Peter"
                    }
                  }
                }
              }
            }
          }
        },
        "tags" : [ "Database" ],
        "summary" : "Creates a new document in a database",
        "description" : "One of the following scopes is needed to execute the request:\n - `cloudnet_rest:database_write`\n \n - `cloudnet_rest:database_insert`\n",
        "responses" : {
          "200" : {
            "$ref" : "#/components/responses/Success"
          },
          "400" : {
            "$ref" : "#/components/responses/BadRequest"
          },
          "401" : {
            "$ref" : "#/components/responses/Unauthorized"
          },
          "403" : {
            "$ref" : "#/components/responses/Forbidden"
          }
        }
      },
      "delete" : {
        "parameters" : [ {
          "name" : "key",
          "in" : "query",
          "required" : true,
          "description" : "The key to delete from a database",
          "schema" : {
            "type" : "string"
          }
        } ],
        "tags" : [ "Database" ],
        "summary" : "Deletes a document from the database",
        "description" : "One of the following scopes is needed to execute the request:\n - `cloudnet_rest:database_write`\n \n - `cloudnet_rest:database_delete`\n",
        "responses" : {
          "200" : {
            "$ref" : "#/components/responses/Success"
          },
          "400" : {
            "$ref" : "#/components/responses/BadRequest"
          },
          "401" : {
            "$ref" : "#/components/responses/Unauthorized"
          },
          "403" : {
            "$ref" : "#/components/responses/Forbidden"
          }
        }
      }
    },
    "/database/{name}/clear" : {
      "get" : {
        "tags" : [ "Database" ],
        "parameters" : [ {
          "name" : "name",
          "in" : "path",
          "required" : true,
          "schema" : {
            "type" : "string"
          }
        } ],
        "summary" : "Clears a database",
        "description" : "Clears the content of the given database.\n\nOne of the following scopes is needed to execute the request:\n - `cloudnet_rest:database_write`\n \n - `cloudnet_rest:database_clear`\n",
        "responses" : {
          "200" : {
            "$ref" : "#/components/responses/Success"
          },
          "400" : {
            "$ref" : "#/components/responses/BadRequest"
          },
          "401" : {
            "$ref" : "#/components/responses/Unauthorized"
          },
          "403" : {
            "$ref" : "#/components/responses/Forbidden"
          }
        }
      }
    },
    "/database/{name}/keys" : {
      "get" : {
        "tags" : [ "Database" ],
        "parameters" : [ {
          "name" : "name",
          "in" : "path",
          "required" : true,
          "schema" : {
            "type" : "string"
          }
        } ],
        "summary" : "Get all keys in a database",
        "description" : "One of the following scopes is needed to execute the request:\n - `cloudnet_rest:database_read`\n \n - `cloudnet_rest:database_keys`\n",
        "responses" : {
          "200" : {
            "description" : "OK",
            "content" : {
              "application/json" : {
                "schema" : {
                  "type" : "object",
                  "allOf" : [ {
                    "$ref" : "#/components/schemas/Success"
                  }, {
                    "properties" : {
                      "keys" : {
                        "type" : "array",
                        "items" : {
                          "type" : "string",
                          "example" : [ "Key1", "Key2" ]
                        }
                      }
                    }
                  } ]
                }
              }
            }
          },
          "400" : {
            "$ref" : "#/components/responses/BadRequest"
          },
          "401" : {
            "$ref" : "#/components/responses/Unauthorized"
          },
          "403" : {
            "$ref" : "#/components/responses/Forbidden"
          }
        }
      }
    },
    "/database/{name}/count" : {
      "get" : {
        "tags" : [ "Database" ],
        "parameters" : [ {
          "name" : "name",
          "in" : "path",
          "required" : true,
          "schema" : {
            "type" : "string"
          }
        } ],
        "summary" : "Get the document count of a database",
        "description" : "One of the following scopes is needed to execute the request:\n - `cloudnet_rest:database_read`\n \n - `cloudnet_rest:database_count`\n",
        "responses" : {
          "200" : {
            "description" : "OK",
            "content" : {
              "application/json" : {
                "schema" : {
                  "type" : "object",
                  "allOf" : [ {
                    "$ref" : "#/components/schemas/Success"
                  }, {
                    "properties" : {
                      "count" : {
                        "type" : "integer",
                        "example" : 5
                      }
                    }
                  } ]
                }
              }
            }
          },
          "400" : {
            "$ref" : "#/components/responses/BadRequest"
          },
          "401" : {
            "$ref" : "#/components/responses/Unauthorized"
          },
          "403" : {
            "$ref" : "#/components/responses/Forbidden"
          }
        }
      }
    },
    "/database/{name}/contains" : {
      "get" : {
        "tags" : [ "Database" ],
        "parameters" : [ {
          "name" : "name",
          "in" : "path",
          "required" : true,
          "schema" : {
            "type" : "string"
          }
        }, {
          "name" : "key",
          "in" : "query",
          "required" : true,
          "description" : "The key to check for",
          "schema" : {
            "type" : "string"
          }
        } ],
        "summary" : "Checks if the provided database contains a specific key",
        "description" : "One of the following scopes is needed to execute the request:\n - `cloudnet_rest:database_read`\n \n - `cloudnet_rest:database_contains`\n",
        "responses" : {
          "200" : {
            "description" : "OK",
            "content" : {
              "application/json" : {
                "schema" : {
                  "type" : "object",
                  "allOf" : [ {
                    "$ref" : "#/components/schemas/Success"
                  }, {
                    "properties" : {
                      "result" : {
                        "type" : "boolean",
                        "example" : true
                      }
                    }
                  } ]
                }
              }
            }
          },
          "400" : {
            "$ref" : "#/components/responses/BadRequest"
          },
          "401" : {
            "$ref" : "#/components/responses/Unauthorized"
          },
          "403" : {
            "$ref" : "#/components/responses/Forbidden"
          }
        }
      }
    },
    "/database/{name}/get" : {
      "post" : {
        "tags" : [ "Database" ],
        "parameters" : [ {
          "name" : "name",
          "in" : "path",
          "required" : true,
          "schema" : {
            "type" : "string"
          }
        }, {
          "name" : "key",
          "in" : "query",
          "required" : true,
          "schema" : {
            "type" : "string"
          }
        } ],
        "summary" : "Get a specific document from a database",
        "description" : "Gets all documents out of the provided database by using the provided\nkey.\n\nOne of the following scopes is needed to execute the request:\n - `cloudnet_rest:database_read`\n \n - `cloudnet_rest:database_get`\n",
        "responses" : {
          "200" : {
            "description" : "OK",
            "content" : {
              "application/json" : {
                "schema" : {
                  "type" : "object",
                  "allOf" : [ {
                    "$ref" : "#/components/schemas/Success"
                  }, {
                    "properties" : {
                      "result" : {
                        "type" : "array",
                        "items" : {
                          "type" : "string",
                          "example" : [ {
                            "Name" : "Peter"
                          }, {
                            "Lastname" : "Parker"
                          } ]
                        }
                      }
                    }
                  } ]
                }
              }
            }
          },
          "400" : {
            "$ref" : "#/components/responses/BadRequest"
          },
          "401" : {
            "$ref" : "#/components/responses/Unauthorized"
          },
          "403" : {
            "$ref" : "#/components/responses/Forbidden"
          }
        }
      }
    },
    "/database/{name}/find" : {
      "post" : {
        "requestBody" : {
          "required" : true,
          "description" : "Defines the search filter to get the documents",
          "content" : {
            "application/json" : {
              "schema" : {
                "oneOf" : [ {
                  "type" : "object",
                  "example" : {
                    "Signs" : "0utplayyyy"
                  }
                } ]
              }
            }
          }
        },
        "tags" : [ "Database" ],
        "parameters" : [ {
          "name" : "name",
          "in" : "path",
          "required" : true,
          "schema" : {
            "type" : "string"
          }
        } ],
        "summary" : "Get a specific document from a database",
        "description" : "Gets all documents out of the provided database, by using the provided search filter.\n\nOne of the following scopes is needed to execute the request:\n  - `cloudnet_rest:database_read`\n \n  - `cloudnet_rest:database_find`\n",
        "responses" : {
          "200" : {
            "description" : "OK",
            "content" : {
              "application/json" : {
                "schema" : {
                  "type" : "object",
                  "allOf" : [ {
                    "$ref" : "#/components/schemas/Success"
                  }, {
                    "properties" : {
                      "result" : {
                        "type" : "array",
                        "items" : {
                          "type" : "string",
                          "example" : [ {
                            "Name" : "Peter"
                          }, {
                            "Lastname" : "Parker"
                          } ]
                        }
                      }
                    }
                  } ]
                }
              }
            }
          },
          "400" : {
            "$ref" : "#/components/responses/BadRequest"
          },
          "401" : {
            "$ref" : "#/components/responses/Unauthorized"
          },
          "403" : {
            "$ref" : "#/components/responses/Forbidden"
          }
        }
      }
    },
    "/group" : {
      "post" : {
        "requestBody" : {
          "required" : true,
          "description" : "The group configuration to create",
          "content" : {
            "application/json" : {
              "schema" : {
                "$ref" : "#/components/schemas/GroupConfiguration"
              }
            }
          }
        },
        "tags" : [ "Groups" ],
        "summary" : "Creates a group",
        "description" : "One of the following scopes is needed to execute the request:\n  - `cloudnet_rest:group_write`\n \n  - `cloudnet_rest:group_create`\n",
        "responses" : {
          "201" : {
            "$ref" : "#/components/responses/Success"
          },
          "400" : {
            "$ref" : "#/components/responses/BadRequest"
          },
          "401" : {
            "$ref" : "#/components/responses/Unauthorized"
          },
          "403" : {
            "$ref" : "#/components/responses/Forbidden"
          }
        }
      },
      "get" : {
        "tags" : [ "Groups" ],
        "summary" : "Lists all group configurations",
        "description" : "One of the following scopes is needed to execute the request:\n  - `cloudnet_rest:group_read`\n \n  - `cloudnet_rest:group_list`\n",
        "responses" : {
          "200" : {
            "description" : "OK",
            "content" : {
              "application/json" : {
                "schema" : {
                  "allOf" : [ {
                    "$ref" : "#/components/schemas/Success"
                  }, {
                    "properties" : {
                      "groups" : {
                        "type" : "array",
                        "items" : {
                          "$ref" : "#/components/schemas/GroupConfiguration"
                        }
                      }
                    }
                  } ]
                }
              }
            }
          },
          "401" : {
            "$ref" : "#/components/responses/Unauthorized"
          },
          "403" : {
            "$ref" : "#/components/responses/Forbidden"
          }
        }
      }
    },
    "/group/{name}" : {
      "parameters" : [ {
        "name" : "name",
        "in" : "path",
        "required" : true,
        "description" : "The name of the group",
        "schema" : {
          "type" : "string"
        }
      } ],
      "get" : {
        "tags" : [ "Groups" ],
        "summary" : "Get a group configuration",
        "description" : "One of the following scopes is needed to execute the request:\n  - `cloudnet_rest:group_read`\n \n  - `cloudnet_rest:group_get`\n",
        "responses" : {
          "200" : {
            "description" : "OK",
            "content" : {
              "application/json" : {
                "schema" : {
                  "allOf" : [ {
                    "$ref" : "#/components/schemas/Success"
                  }, {
                    "properties" : {
                      "group" : {
                        "$ref" : "#/components/schemas/GroupConfiguration"
                      }
                    }
                  } ]
                }
              }
            }
          },
          "400" : {
            "$ref" : "#/components/responses/BadRequest"
          },
          "401" : {
            "$ref" : "#/components/responses/Unauthorized"
          },
          "403" : {
            "$ref" : "#/components/responses/Forbidden"
          }
        }
      },
      "delete" : {
        "tags" : [ "Groups" ],
        "summary" : "Deletes a group",
        "description" : "One of the following scopes is needed to execute the request:\n  - `cloudnet_rest:group_write`\n \n  - `cloudnet_rest:group_delete`\n",
        "responses" : {
          "200" : {
            "$ref" : "#/components/responses/Success"
          },
          "400" : {
            "$ref" : "#/components/responses/BadRequest"
          },
          "401" : {
            "$ref" : "#/components/responses/Unauthorized"
          },
          "403" : {
            "$ref" : "#/components/responses/Forbidden"
          }
        }
      }
    },
    "/group/{name}/exists" : {
      "parameters" : [ {
        "name" : "name",
        "in" : "path",
        "required" : true,
        "description" : "The name of the group",
        "schema" : {
          "type" : "string"
        }
      } ],
      "get" : {
        "tags" : [ "Groups" ],
        "summary" : "Checks if a groups exists",
        "description" : "One of the following scopes is needed to execute the request:\n  - `cloudnet_rest:group_read`\n \n  - `cloudnet_rest:group_exists`\n",
        "responses" : {
          "200" : {
            "description" : "OK",
            "content" : {
              "application/json" : {
                "schema" : {
                  "allOf" : [ {
                    "$ref" : "#/components/schemas/Success"
                  }, {
                    "properties" : {
                      "result" : {
                        "type" : "boolean",
                        "example" : true
                      }
                    }
                  } ]
                }
              }
            }
          },
          "400" : {
            "$ref" : "#/components/responses/BadRequest"
          },
          "401" : {
            "$ref" : "#/components/responses/Unauthorized"
          },
          "403" : {
            "$ref" : "#/components/responses/Forbidden"
          }
        }
      }
    },
    "/player" : {
      "post" : {
        "requestBody" : {
          "required" : true,
          "description" : "The player to create or update",
          "content" : {
            "application/json" : {
              "schema" : {
                "$ref" : "#/components/schemas/OfflinePlayer"
              }
            }
          }
        },
        "tags" : [ "Player" ],
        "summary" : "Creates or updates an offline player",
        "description" : "One of the following scopes is needed to execute the request:\n  - `bridge:player_write`\n \n  - `bridge:player_create`\n",
        "responses" : {
          "201" : {
            "$ref" : "#/components/responses/Success"
          },
          "400" : {
            "$ref" : "#/components/responses/BadRequest"
          },
          "401" : {
            "$ref" : "#/components/responses/Unauthorized"
          },
          "403" : {
            "$ref" : "#/components/responses/Forbidden"
          }
        }
      }
    },
    "/player/onlineCount" : {
      "get" : {
        "tags" : [ "Player" ],
        "summary" : "Get the number of online players",
        "description" : "One of the following scopes is needed to execute the request:\n  - `bridge:player_read`\n \n  - `bridge:player_online_count`\n",
        "responses" : {
          "200" : {
            "description" : "OK",
            "content" : {
              "application/json" : {
                "schema" : {
                  "allOf" : [ {
                    "$ref" : "#/components/schemas/Success"
                  }, {
                    "properties" : {
                      "onlineCount" : {
                        "type" : "integer",
                        "example" : 10
                      }
                    }
                  } ]
                }
              }
            }
          },
          "400" : {
            "$ref" : "#/components/responses/BadRequest"
          },
          "401" : {
            "$ref" : "#/components/responses/Unauthorized"
          },
          "403" : {
            "$ref" : "#/components/responses/Forbidden"
          }
        }
      }
    },
    "/player/registeredCount" : {
      "get" : {
        "tags" : [ "Player" ],
        "summary" : "Get the number of registered players",
        "description" : "One of the following scopes is needed to execute the request:\n  - `bridge:player_read`\n \n  - `bridge:player_registered_count`\n",
        "responses" : {
          "200" : {
            "description" : "OK",
            "content" : {
              "application/json" : {
                "schema" : {
                  "allOf" : [ {
                    "$ref" : "#/components/schemas/Success"
                  }, {
                    "properties" : {
                      "registeredCount" : {
                        "type" : "integer",
                        "example" : 10
                      }
                    }
                  } ]
                }
              }
            }
          },
          "400" : {
            "$ref" : "#/components/responses/BadRequest"
          },
          "401" : {
            "$ref" : "#/components/responses/Unauthorized"
          },
          "403" : {
            "$ref" : "#/components/responses/Forbidden"
          }
        }
      }
    },
    "/player/{identifier}" : {
      "parameters" : [ {
        "name" : "identifier",
        "in" : "path",
        "required" : true,
        "description" : "The name or unique id of the player to get",
        "example" : "bcc582ed-494d-4b93-86cb-b58564651a26",
        "schema" : {
          "type" : "string"
        }
      } ],
      "get" : {
        "tags" : [ "Player" ],
        "summary" : "Get a player by his unique id or name",
        "description" : "One of the following scopes is needed to execute the request:\n  - `bridge:player_read`\n \n  - `bridge:player_get`\n",
        "responses" : {
          "200" : {
            "description" : "OK",
            "content" : {
              "application/json" : {
                "schema" : {
                  "allOf" : [ {
                    "$ref" : "#/components/schemas/Success"
                  }, {
                    "properties" : {
                      "player" : {
                        "$ref" : "#/components/schemas/OfflinePlayer"
                      }
                    }
                  } ]
                }
              }
            }
          },
          "400" : {
            "$ref" : "#/components/responses/BadRequest"
          },
          "401" : {
            "$ref" : "#/components/responses/Unauthorized"
          },
          "403" : {
            "$ref" : "#/components/responses/Forbidden"
          }
        }
      },
      "delete" : {
        "tags" : [ "Player" ],
        "summary" : "Deletes a player by his unique id or name",
        "description" : "One of the following scopes is needed to execute the request:\n  - `bridge:player_write`\n \n  - `bridge:player_delete`\n",
        "responses" : {
          "200" : {
            "$ref" : "#/components/responses/Success"
          },
          "400" : {
            "$ref" : "#/components/responses/BadRequest"
          },
          "401" : {
            "$ref" : "#/components/responses/Unauthorized"
          },
          "403" : {
            "$ref" : "#/components/responses/Forbidden"
          }
        }
      }
    },
    "/player/{identifier}/exists" : {
      "parameters" : [ {
        "name" : "identifier",
        "in" : "path",
        "required" : true,
        "description" : "The name or unique id of the player to check for",
        "example" : "bcc582ed-494d-4b93-86cb-b58564651a26",
        "schema" : {
          "type" : "string"
        }
      } ],
      "get" : {
        "tags" : [ "Player" ],
        "summary" : "Checks if a specific player is registered",
        "description" : "One of the following scopes is needed to execute the request:\n  - `bridge:player_read`\n \n  - `bridge:player_exists`\n",
        "responses" : {
          "200" : {
            "description" : "OK",
            "content" : {
              "application/json" : {
                "schema" : {
                  "allOf" : [ {
                    "$ref" : "#/components/schemas/Success"
                  }, {
                    "properties" : {
                      "result" : {
                        "type" : "boolean",
                        "example" : true
                      }
                    }
                  } ]
                }
              }
            }
          },
          "400" : {
            "$ref" : "#/components/responses/BadRequest"
          },
          "401" : {
            "$ref" : "#/components/responses/Unauthorized"
          },
          "403" : {
            "$ref" : "#/components/responses/Forbidden"
          }
        }
      }
    },
    "/task" : {
      "post" : {
        "requestBody" : {
          "required" : true,
          "description" : "The task to create or edit",
          "content" : {
            "application/json" : {
              "schema" : {
                "$ref" : "#/components/schemas/ServiceTask"
              }
            }
          }
        },
        "tags" : [ "Tasks" ],
<<<<<<< HEAD
        "summary" : "Creates a task",
        "description" : "One of the following scopes is needed to execute the request:\n  - `cloudnet_rest:task_write`\n \n  - `cloudnet_rest:task_create`\n",
=======
        "summary" : "Create or edit a task",
>>>>>>> 86fb3ddf
        "responses" : {
          "200" : {
            "description" : "The request was ok but the task couldn't be created / edited",
            "content" : {
              "application/json" : {
                "schema" : {
                  "type" : "object",
                  "properties" : {
                    "success" : {
                      "type" : "boolean",
                      "default" : false
                    }
                  }
                }
              }
            }
          },
          "201" : {
            "description" : "The task was created / edited successfully",
            "content" : {
              "application/json" : {
                "schema" : {
                  "$ref" : "#/components/schemas/Success"
                }
              }
            }
          },
          "400" : {
            "$ref" : "#/components/responses/BadRequest"
          },
          "401" : {
            "$ref" : "#/components/responses/Unauthorized"
          },
          "403" : {
            "$ref" : "#/components/responses/Forbidden"
          }
        }
      },
      "get" : {
        "tags" : [ "Tasks" ],
        "summary" : "Lists all registered tasks",
        "description" : "One of the following scopes is needed to execute the request:\n  - `cloudnet_rest:task_read`\n \n  - `cloudnet_rest:task_list`\n",
        "responses" : {
          "200" : {
            "description" : "OK",
            "content" : {
              "application/json" : {
                "schema" : {
                  "allOf" : [ {
                    "$ref" : "#/components/schemas/Success"
                  }, {
                    "properties" : {
                      "tasks" : {
                        "type" : "array",
                        "items" : {
                          "$ref" : "#/components/schemas/ServiceTask"
                        }
                      }
                    }
                  } ]
                }
              }
            }
          },
          "400" : {
            "$ref" : "#/components/responses/BadRequest"
          },
          "401" : {
            "$ref" : "#/components/responses/Unauthorized"
          },
          "403" : {
            "$ref" : "#/components/responses/Forbidden"
          }
        }
      }
    },
    "/task/{name}" : {
      "parameters" : [ {
        "name" : "name",
        "in" : "path",
        "required" : true,
        "description" : "The name of the task",
        "schema" : {
          "type" : "string"
        }
      } ],
      "get" : {
        "tags" : [ "Tasks" ],
        "summary" : "Get a task by its name",
        "description" : "One of the following scopes is needed to execute the request:\n  - `cloudnet_rest:task_read`\n \n  - `cloudnet_rest:task_get`\n",
        "responses" : {
          "200" : {
            "description" : "OK",
            "content" : {
              "application/json" : {
                "schema" : {
                  "allOf" : [ {
                    "$ref" : "#/components/schemas/Success"
                  }, {
                    "properties" : {
                      "task" : {
                        "$ref" : "#/components/schemas/ServiceTask"
                      }
                    }
                  } ]
                }
              }
            }
          },
          "400" : {
            "$ref" : "#/components/responses/BadRequest"
          },
          "401" : {
            "$ref" : "#/components/responses/Unauthorized"
          },
          "403" : {
            "$ref" : "#/components/responses/Forbidden"
          }
        }
      },
      "delete" : {
        "tags" : [ "Tasks" ],
        "summary" : "Deletes a task",
        "description" : "One of the following scopes is needed to execute the request:\n  - `cloudnet_rest:task_write`\n \n  - `cloudnet_rest:task_delete`\n",
        "responses" : {
          "200" : {
            "description" : "The task was deleted successfully",
            "content" : {
              "application/json" : {
                "schema" : {
                  "$ref" : "#/components/schemas/Success"
                }
              }
            }
          },
          "400" : {
            "$ref" : "#/components/responses/BadRequest"
          },
          "401" : {
            "$ref" : "#/components/responses/Unauthorized"
          },
          "403" : {
            "$ref" : "#/components/responses/Forbidden"
          }
        }
      }
    },
    "/task/{name}/exists" : {
      "parameters" : [ {
        "name" : "name",
        "in" : "path",
        "required" : true,
        "description" : "The name of the task",
        "schema" : {
          "type" : "string"
        }
      } ],
      "get" : {
        "tags" : [ "Tasks" ],
        "summary" : "Check if a service task by the provided name exists",
        "description" : "One of the following scopes is needed to execute the request:\n  - `cloudnet_rest:task_read`\n \n  - `cloudnet_rest:task_exists`\n",
        "responses" : {
          "200" : {
            "description" : "OK",
            "content" : {
              "application/json" : {
                "schema" : {
                  "allOf" : [ {
                    "$ref" : "#/components/schemas/Success"
                  }, {
                    "properties" : {
                      "result" : {
                        "type" : "boolean",
                        "example" : true
                      }
                    }
                  } ]
                }
              }
            }
          },
          "400" : {
            "$ref" : "#/components/responses/BadRequest"
          },
          "401" : {
            "$ref" : "#/components/responses/Unauthorized"
          },
          "403" : {
            "$ref" : "#/components/responses/Forbidden"
          }
        }
      }
    },
    "/auth" : {
      "post" : {
        "security" : [ {
          "basicAuth" : [ ]
        } ],
        "tags" : [ "Session Management" ],
        "summary" : "Authenticate a user at the rest endpoint",
        "description" : "When sending a request to that endpoint containing a Authorization header\nwith a basic http auth value, the endpoint will generate a bearer token\nfor further api requests which is by default valid for one hour. You\ncan call /refresh with the token to get a new one which is again one hour\nvalid (by default).\n",
        "responses" : {
          "200" : {
            "description" : "Successfully authenticated the user at the rest endpoint. The resulting\njson object will contain the bearer token for further requests to the\nendpoint.\n",
            "content" : {
              "application/json" : {
                "schema" : {
                  "$ref" : "#/components/schemas/LoginSuccess"
                }
              }
            }
          },
          "401" : {
            "$ref" : "#/components/responses/Unauthorized"
          },
          "403" : {
            "$ref" : "#/components/responses/Forbidden"
          }
        }
      }
    },
    "/session/logout" : {
      "post" : {
        "tags" : [ "Session Management" ],
        "summary" : "Inavlidates the session",
        "description" : "Invalidates the session the sent bearer token belongs to, meaning that\nthe user can no longer sent requests to the rest endpoint and needs to\nre-authenticate when needed\n",
        "responses" : {
          "200" : {
            "$ref" : "#/components/responses/Success"
          },
          "401" : {
            "$ref" : "#/components/responses/Unauthorized"
          },
          "403" : {
            "$ref" : "#/components/responses/Forbidden"
          }
        }
      }
    },
    "/session/refresh" : {
      "post" : {
        "tags" : [ "Session Management" ],
        "summary" : "Refreshes a session",
        "description" : "Refreshes the session of a user by adding another hour (by default) of\nsession time to it. The response will contain a need token when the session\nwas refreshed successfully.\n",
        "responses" : {
          "200" : {
            "description" : "OK",
            "content" : {
              "application/json" : {
                "schema" : {
                  "$ref" : "#/components/schemas/LoginSuccess"
                }
              }
            }
          },
          "401" : {
            "$ref" : "#/components/responses/Unauthorized"
          },
          "403" : {
            "$ref" : "#/components/responses/Forbidden"
          }
        }
      }
    },
    "/service" : {
      "get" : {
        "tags" : [ "Services" ],
        "summary" : "Lists all known services",
        "description" : "One of the following scopes is needed to execute the request:\n  - `cloudnet_rest:service_read`\n \n  - `cloudnet_rest:service_list`\n",
        "responses" : {
          "200" : {
            "description" : "OK",
            "content" : {
              "application/json" : {
                "schema" : {
                  "allOf" : [ {
                    "$ref" : "#/components/schemas/Success"
                  }, {
                    "properties" : {
                      "services" : {
                        "type" : "array",
                        "items" : {
                          "$ref" : "#/components/schemas/ServiceInfoSnapshot"
                        }
                      }
                    }
                  } ]
                }
              }
            }
          },
          "401" : {
            "$ref" : "#/components/responses/Unauthorized"
          },
          "403" : {
            "$ref" : "#/components/responses/Forbidden"
          }
        }
      }
    },
    "/service/{identifier}" : {
      "parameters" : [ {
        "name" : "identifier",
        "in" : "path",
        "required" : true,
        "description" : "The name or unique id of the service",
        "schema" : {
          "type" : "string"
        }
      } ],
      "get" : {
        "tags" : [ "Services" ],
        "summary" : "Shows a specific service if it's exists",
        "description" : "One of the following scopes is needed to execute the request:\n  - `cloudnet_rest:service_read`\n \n  - `cloudnet_rest:service_get`\n",
        "responses" : {
          "200" : {
            "description" : "OK",
            "content" : {
              "application/json" : {
                "schema" : {
                  "allOf" : [ {
                    "$ref" : "#/components/schemas/Success"
                  }, {
                    "properties" : {
                      "snapshot" : {
                        "$ref" : "#/components/schemas/ServiceInfoSnapshot"
                      }
                    }
                  } ]
                }
              }
            }
          },
          "400" : {
            "$ref" : "#/components/responses/BadRequest"
          },
          "401" : {
            "$ref" : "#/components/responses/Unauthorized"
          },
          "403" : {
            "$ref" : "#/components/responses/Forbidden"
          }
        }
      },
      "delete" : {
        "tags" : [ "Services" ],
        "summary" : "Deletes a service",
        "responses" : {
          "200" : {
            "$ref" : "#/components/responses/Success"
          },
          "400" : {
            "$ref" : "#/components/responses/BadRequest"
          },
          "401" : {
            "$ref" : "#/components/responses/Unauthorized"
          },
          "403" : {
            "$ref" : "#/components/responses/Forbidden"
          }
        }
      }
    },
    "/service/{identifier}/lifecycle" : {
      "parameters" : [ {
        "name" : "identifier",
        "in" : "path",
        "required" : true,
        "description" : "The name or unique id of the service",
        "schema" : {
          "type" : "string"
        }
      }, {
        "name" : "target",
        "in" : "query",
        "required" : true,
        "description" : "The target service lifecycle",
        "schema" : {
          "type" : "string",
          "enum" : [ "start", "stop", "restart", "kill" ]
        }
      } ],
      "patch" : {
        "tags" : [ "Services" ],
        "summary" : "Updates the lifecycle of a service",
        "description" : "One of the following scopes is needed to execute the request:\n  - `cloudnet_rest:service_write`\n \n  - `cloudnet_rest:service_lifecycle`\n",
        "responses" : {
          "200" : {
            "$ref" : "#/components/responses/Success"
          },
          "400" : {
            "$ref" : "#/components/responses/BadRequest"
          },
          "401" : {
            "$ref" : "#/components/responses/Unauthorized"
          },
          "403" : {
            "$ref" : "#/components/responses/Forbidden"
          }
        }
      }
    },
    "/service/{identifier}/include" : {
      "parameters" : [ {
        "name" : "identifier",
        "in" : "path",
        "required" : true,
        "description" : "The name or unique id of the service",
        "schema" : {
          "type" : "string"
        }
      }, {
        "name" : "type",
        "in" : "query",
        "required" : true,
        "description" : "The type of inclusion to include",
        "schema" : {
          "type" : "string",
          "enum" : [ "templates", "inclusions" ]
        }
      } ],
      "get" : {
        "tags" : [ "Services" ],
        "summary" : "Includes a specific type of inclusion added to a service",
        "description" : "One of the following scopes is needed to execute the request:\n  - `cloudnet_rest:service_write`\n \n  - `cloudnet_rest:service_include`\n",
        "responses" : {
          "200" : {
            "$ref" : "#/components/responses/Success"
          },
          "400" : {
            "$ref" : "#/components/responses/BadRequest"
          },
          "401" : {
            "$ref" : "#/components/responses/Unauthorized"
          },
          "403" : {
            "$ref" : "#/components/responses/Forbidden"
          }
        }
      }
    },
    "/service/{identifier}/deployResources" : {
      "parameters" : [ {
        "name" : "identifier",
        "in" : "path",
        "required" : true,
        "description" : "The name or unique id of the service",
        "schema" : {
          "type" : "string"
        }
      }, {
        "name" : "remove",
        "in" : "query",
        "required" : false,
        "description" : "If the deployments should be removed afterwards",
        "schema" : {
          "type" : "boolean",
          "default" : true
        }
      } ],
      "get" : {
        "tags" : [ "Services" ],
        "summary" : "Deploys all waiting deployments of a service",
        "description" : "One of the following scopes is needed to execute the request:\n  - `cloudnet_rest:service_write`\n \n  - `cloudnet_rest:service_deploy_resources`\n",
        "responses" : {
          "200" : {
            "$ref" : "#/components/responses/Success"
          },
          "400" : {
            "$ref" : "#/components/responses/BadRequest"
          },
          "401" : {
            "$ref" : "#/components/responses/Unauthorized"
          },
          "403" : {
            "$ref" : "#/components/responses/Forbidden"
          }
        }
      }
    },
    "/service/{identifier}/logLines" : {
      "parameters" : [ {
        "name" : "identifier",
        "in" : "path",
        "required" : true,
        "description" : "The name or unique id of the service",
        "schema" : {
          "type" : "string"
        }
      } ],
      "get" : {
        "tags" : [ "Services" ],
        "summary" : "Get the cached log lines of a service",
        "description" : "One of the following scopes is needed to execute the request:\n  - `cloudnet_rest:service_read`\n \n  - `cloudnet_rest:service_log_lines`\n",
        "responses" : {
          "200" : {
            "description" : "OK",
            "content" : {
              "application/json" : {
                "schema" : {
                  "allOf" : [ {
                    "$ref" : "#/components/schemas/Success"
                  }, {
                    "properties" : {
                      "lines" : {
                        "type" : "array",
                        "items" : {
                          "type" : "string"
                        },
                        "example" : [ "Line1", "Line2" ]
                      }
                    }
                  } ]
                }
              }
            }
          },
          "400" : {
            "$ref" : "#/components/responses/BadRequest"
          },
          "401" : {
            "$ref" : "#/components/responses/Unauthorized"
          },
          "403" : {
            "$ref" : "#/components/responses/Forbidden"
          }
        }
      }
    },
    "/service/{identifier}/liveLog" : {
      "parameters" : [ {
        "name" : "identifier",
        "in" : "path",
        "required" : true,
        "description" : "The name or unique id of the service",
        "schema" : {
          "type" : "string"
        }
      } ],
      "get" : {
        "tags" : [ "Services" ],
        "summary" : "Live console of a service",
        "description" : "Upgrades the connection to a web socket connection and sends all new log lines\nreceived to the connection.\n\nOne of the following scopes is needed to execute the request:\n  - `cloudnet_rest:service_read`\n \n  - `cloudnet_rest:service_live_log`\n",
        "responses" : {
          "400" : {
            "$ref" : "#/components/responses/BadRequest"
          },
          "401" : {
            "$ref" : "#/components/responses/Unauthorized"
          },
          "403" : {
            "$ref" : "#/components/responses/Forbidden"
          }
        }
      }
    },
    "/service/create" : {
      "post" : {
        "tags" : [ "Services" ],
        "summary" : "Creates a new service",
        "description" : "One of the following scopes is needed to execute the request:\n  - `cloudnet_rest:service_write`\n \n  - `cloudnet_rest:service_create`\n",
        "requestBody" : {
          "required" : true,
          "description" : "The request body can contain a service configuration, a service task or a name of a\nservice task to base the new service on. The start boolean in the body defines whether\nthe service should get started after the creation.\n",
          "content" : {
            "application/json" : {
              "schema" : {
                "oneOf" : [ {
                  "properties" : {
                    "start" : {
                      "type" : "boolean",
                      "default" : false
                    },
                    "serviceConfiguration" : {
                      "$ref" : "#/components/schemas/ServiceConfiguration"
                    }
                  }
                }, {
                  "properties" : {
                    "start" : {
                      "type" : "boolean",
                      "default" : false
                    },
                    "task" : {
                      "$ref" : "#/components/schemas/ServiceTask"
                    }
                  }
                }, {
                  "properties" : {
                    "start" : {
                      "type" : "boolean",
                      "default" : false
                    },
                    "serviceTaskName" : {
                      "type" : "string",
                      "example" : "Lobby"
                    }
                  }
                } ]
              }
            }
          }
        },
        "responses" : {
          "200" : {
            "description" : "OK",
            "content" : {
              "application/json" : {
                "schema" : {
                  "allOf" : [ {
                    "$ref" : "#/components/schemas/Success"
                  }, {
                    "properties" : {
                      "result" : {
                        "$ref" : "#/components/schemas/ServiceCreateResult"
                      }
                    }
                  } ]
                }
              }
            }
          },
          "400" : {
            "$ref" : "#/components/responses/BadRequest"
          },
          "401" : {
            "$ref" : "#/components/responses/Unauthorized"
          },
          "403" : {
            "$ref" : "#/components/responses/Forbidden"
          }
        }
      }
    },
    "/service/{identifier}/add" : {
      "parameters" : [ {
        "name" : "identifier",
        "in" : "path",
        "required" : true,
        "description" : "The name or unique id of the service",
        "schema" : {
          "type" : "string"
        }
      }, {
        "name" : "type",
        "in" : "query",
        "required" : true,
        "description" : "The type of",
        "schema" : {
          "type" : "string",
          "enum" : [ "template", "deployment", "inclusion" ]
        }
      }, {
        "name" : "flush",
        "in" : "query",
        "required" : false,
        "description" : "If the inclusions/deployments of the service should be included/deployed after the add\n",
        "schema" : {
          "type" : "boolean",
          "default" : false
        }
      } ],
      "post" : {
        "requestBody" : {
          "required" : true,
          "description" : "The inclusion/deployment to add",
          "content" : {
            "application/json" : {
              "schema" : {
                "oneOf" : [ {
                  "properties" : {
                    "template" : {
                      "$ref" : "#/components/schemas/ServiceTemplate"
                    }
                  }
                }, {
                  "properties" : {
                    "removeDeployments" : {
                      "type" : "boolean",
                      "default" : true
                    },
                    "deployment" : {
                      "$ref" : "#/components/schemas/ServiceDeployment"
                    }
                  }
                }, {
                  "properties" : {
                    "inclusion" : {
                      "$ref" : "#/components/schemas/ServiceRemoteInclusion"
                    }
                  }
                } ]
              }
            }
          }
        },
        "tags" : [ "Services" ],
        "summary" : "Adds an inclusion/deployment to a service",
        "description" : "One of the following scopes is needed to execute the request:\n  - `cloudnet_rest:service_write`\n \n  - `cloudnet_rest:service_add_file`\n",
        "responses" : {
          "200" : {
            "$ref" : "#/components/responses/Success"
          },
          "400" : {
            "$ref" : "#/components/responses/BadRequest"
          },
          "401" : {
            "$ref" : "#/components/responses/Unauthorized"
          },
          "403" : {
            "$ref" : "#/components/responses/Forbidden"
          }
        }
      }
    },
    "/service/{identifier}/command" : {
      "parameters" : [ {
        "name" : "identifier",
        "in" : "path",
        "required" : true,
        "description" : "The name or unique id of the service",
        "schema" : {
          "type" : "string"
        }
      } ],
      "post" : {
        "requestBody" : {
          "required" : true,
          "description" : "The command to execute on the service",
          "content" : {
            "application/json" : {
              "schema" : {
                "type" : "object",
                "properties" : {
                  "command" : {
                    "type" : "string",
                    "example" : "whitelist on"
                  }
                }
              }
            }
          }
        },
        "tags" : [ "Services" ],
        "summary" : "Executes the specified command on a service",
        "description" : "One of the following scopes is needed to execute the request:\n  - `cloudnet_rest:service_write`\n \n  - `cloudnet_rest:service_send_commands`\n",
        "responses" : {
          "200" : {
            "$ref" : "#/components/responses/Success"
          },
          "400" : {
            "$ref" : "#/components/responses/BadRequest"
          },
          "401" : {
            "$ref" : "#/components/responses/Unauthorized"
          },
          "403" : {
            "$ref" : "#/components/responses/Forbidden"
          }
        }
      }
    },
    "/templateStorage" : {
      "get" : {
        "tags" : [ "Template Storage" ],
        "summary" : "Shows every available template storage",
        "description" : "One of the following scopes is needed to execute the request:\n  - `cloudnet_rest:template_storage_read`\n \n  - `cloudnet_rest:template_storage_list`\n",
        "responses" : {
          "200" : {
            "description" : "OK",
            "content" : {
              "application/json" : {
                "schema" : {
                  "allOf" : [ {
                    "$ref" : "#/components/schemas/Success"
                  }, {
                    "properties" : {
                      "storages" : {
                        "type" : "array",
                        "items" : {
                          "type" : "string"
                        },
                        "example" : [ "local", "ftp" ]
                      }
                    }
                  } ]
                }
              }
            }
          },
          "401" : {
            "$ref" : "#/components/responses/Unauthorized"
          },
          "403" : {
            "$ref" : "#/components/responses/Forbidden"
          }
        }
      }
    },
    "/templateStorage/{storage}/templates" : {
      "get" : {
        "parameters" : [ {
          "name" : "storage",
          "in" : "path",
          "required" : true,
          "description" : "The name of the template storage",
          "schema" : {
            "type" : "string"
          }
        } ],
        "tags" : [ "Template Storage" ],
        "summary" : "List every template in the given storage",
        "description" : "One of the following scopes is needed to execute the request:\n  - `cloudnet_rest:template_storage_read`\n \n  - `cloudnet_rest:template_storage_template_list`\n",
        "responses" : {
          "200" : {
            "description" : "OK",
            "content" : {
              "application/json" : {
                "schema" : {
                  "allOf" : [ {
                    "$ref" : "#/components/schemas/Success"
                  }, {
                    "properties" : {
                      "templates" : {
                        "type" : "array",
                        "items" : {
                          "$ref" : "#/components/schemas/ServiceTemplate"
                        }
                      }
                    }
                  } ]
                }
              }
            }
          },
          "400" : {
            "$ref" : "#/components/responses/BadRequest"
          },
          "401" : {
            "$ref" : "#/components/responses/Unauthorized"
          },
          "403" : {
            "$ref" : "#/components/responses/Forbidden"
          }
        }
      }
    },
    "/template/{storage}/{prefix}/{name}/file/download" : {
      "get" : {
        "parameters" : [ {
          "name" : "storage",
          "in" : "path",
          "required" : true,
          "schema" : {
            "type" : "string"
          }
        }, {
          "name" : "prefix",
          "in" : "path",
          "required" : true,
          "schema" : {
            "type" : "string"
          }
        }, {
          "name" : "name",
          "in" : "path",
          "required" : true,
          "schema" : {
            "type" : "string"
          }
        }, {
          "name" : "path",
          "in" : "query",
          "schema" : {
            "type" : "string"
          },
          "required" : true
        } ],
        "tags" : [ "Templates" ],
        "summary" : "Download a file from the specified template",
        "description" : "One of the following scopes is needed to execute the request:\n  - `cloudnet_rest:template_read`\n \n  - `cloudnet_rest:template_file_download`\n",
        "responses" : {
          "200" : {
            "description" : "OK",
            "headers" : {
              "Content-Disposition" : {
                "description" : "A header indicating that the content is expected to be displayed\nas an attachment, that is downloaded and saved locally.\n",
                "style" : "simple",
                "schema" : {
                  "type" : "string"
                }
              }
            },
            "content" : {
              "application/octet-stream" : {
                "schema" : {
                  "type" : "object"
                }
              }
            }
          },
          "400" : {
            "$ref" : "#/components/responses/BadRequest"
          },
          "401" : {
            "$ref" : "#/components/responses/Unauthorized"
          },
          "403" : {
            "$ref" : "#/components/responses/Forbidden"
          },
          "404" : {
            "description" : "The path requested doesn't exist in the template or is a directory\n",
            "content" : {
              "application/json" : {
                "schema" : {
                  "$ref" : "#/components/schemas/Error"
                }
              }
            }
          }
        }
      }
    },
    "/template/{storage}/{prefix}/{name}/file/info" : {
      "get" : {
        "parameters" : [ {
          "name" : "storage",
          "in" : "path",
          "required" : true,
          "schema" : {
            "type" : "string"
          }
        }, {
          "name" : "prefix",
          "in" : "path",
          "required" : true,
          "schema" : {
            "type" : "string"
          }
        }, {
          "name" : "name",
          "in" : "path",
          "required" : true,
          "schema" : {
            "type" : "string"
          }
        }, {
          "name" : "path",
          "in" : "query",
          "schema" : {
            "type" : "string"
          },
          "required" : true
        } ],
        "tags" : [ "Templates" ],
        "summary" : "Get information about a path in a template",
        "description" : "One of the following scopes is needed to execute the request:\n  - `cloudnet_rest:template_read`\n \n  - `cloudnet_rest:template_file_info`\n",
        "responses" : {
          "200" : {
            "description" : "OK",
            "content" : {
              "application/json" : {
                "schema" : {
                  "allOf" : [ {
                    "$ref" : "#/components/schemas/Success"
                  }, {
                    "properties" : {
                      "info" : {
                        "$ref" : "#/components/schemas/FileInfo"
                      }
                    }
                  } ]
                }
              }
            }
          },
          "400" : {
            "$ref" : "#/components/responses/BadRequest"
          },
          "401" : {
            "$ref" : "#/components/responses/Unauthorized"
          },
          "403" : {
            "$ref" : "#/components/responses/Forbidden"
          },
          "404" : {
            "description" : "The path requested doesn't exist in the template",
            "content" : {
              "application/json" : {
                "schema" : {
                  "$ref" : "#/components/schemas/Error"
                }
              }
            }
          }
        }
      }
    },
    "/template/{storage}/{prefix}/{name}/file/exists" : {
      "get" : {
        "parameters" : [ {
          "name" : "storage",
          "in" : "path",
          "required" : true,
          "schema" : {
            "type" : "string"
          }
        }, {
          "name" : "prefix",
          "in" : "path",
          "required" : true,
          "schema" : {
            "type" : "string"
          }
        }, {
          "name" : "name",
          "in" : "path",
          "required" : true,
          "schema" : {
            "type" : "string"
          }
        }, {
          "name" : "path",
          "in" : "query",
          "schema" : {
            "type" : "string"
          },
          "required" : true
        } ],
        "tags" : [ "Templates" ],
        "summary" : "Checks whether a file/directory exists at the specified path",
        "description" : "One of the following scopes is needed to execute the request:\n  - `cloudnet_rest:template_read`\n \n  - `cloudnet_rest:template_file_exists`\n",
        "responses" : {
          "200" : {
            "description" : "OK",
            "content" : {
              "application/json" : {
                "schema" : {
                  "allOf" : [ {
                    "$ref" : "#/components/schemas/Success"
                  }, {
                    "properties" : {
                      "exists" : {
                        "type" : "boolean",
                        "example" : true
                      }
                    }
                  } ]
                }
              }
            }
          },
          "400" : {
            "$ref" : "#/components/responses/BadRequest"
          },
          "401" : {
            "$ref" : "#/components/responses/Unauthorized"
          },
          "403" : {
            "$ref" : "#/components/responses/Forbidden"
          }
        }
      }
    },
    "/template/{storage}/{prefix}/{name}/download" : {
      "get" : {
        "parameters" : [ {
          "name" : "storage",
          "in" : "path",
          "required" : true,
          "schema" : {
            "type" : "string"
          }
        }, {
          "name" : "prefix",
          "in" : "path",
          "required" : true,
          "schema" : {
            "type" : "string"
          }
        }, {
          "name" : "name",
          "in" : "path",
          "required" : true,
          "schema" : {
            "type" : "string"
          }
        } ],
        "tags" : [ "Templates" ],
        "summary" : "Download a template as a zip file",
        "description" : "One of the following scopes is needed to execute the request:\n  - `cloudnet_rest:template_read`\n \n  - `cloudnet_rest:template_download`\n",
        "responses" : {
          "200" : {
            "description" : "OK",
            "headers" : {
              "Content-Disposition" : {
                "description" : "A header indicating that the content is expected to be displayed\nas an attachment, that is downloaded and saved locally.\n",
                "style" : "simple",
                "schema" : {
                  "type" : "string"
                }
              }
            },
            "content" : {
              "application/zip" : {
                "schema" : {
                  "type" : "object"
                }
              }
            }
          },
          "400" : {
            "$ref" : "#/components/responses/BadRequest"
          },
          "401" : {
            "$ref" : "#/components/responses/Unauthorized"
          },
          "403" : {
            "$ref" : "#/components/responses/Forbidden"
          },
          "404" : {
            "description" : "Not found",
            "content" : {
              "application/json" : {
                "schema" : {
                  "$ref" : "#/components/schemas/Error"
                }
              }
            }
          }
        }
      }
    },
    "/template/{storage}/{prefix}/{name}/directory/list" : {
      "get" : {
        "parameters" : [ {
          "name" : "storage",
          "in" : "path",
          "required" : true,
          "schema" : {
            "type" : "string"
          }
        }, {
          "name" : "prefix",
          "in" : "path",
          "required" : true,
          "schema" : {
            "type" : "string"
          }
        }, {
          "name" : "name",
          "in" : "path",
          "required" : true,
          "schema" : {
            "type" : "string"
          }
        }, {
          "name" : "directory",
          "in" : "query",
          "required" : false,
          "schema" : {
            "type" : "string",
            "default" : ""
          }
        }, {
          "name" : "deep",
          "in" : "query",
          "required" : false,
          "schema" : {
            "type" : "boolean",
            "default" : false
          }
        } ],
        "tags" : [ "Templates" ],
        "summary" : "Lists all files in a template's directory",
        "description" : "One of the following scopes is needed to execute the request:\n  - `cloudnet_rest:template_read`\n \n  - `cloudnet_rest:template_directory_list`\n",
        "responses" : {
          "200" : {
            "description" : "OK",
            "content" : {
              "application/json" : {
                "schema" : {
                  "allOf" : [ {
                    "$ref" : "#/components/schemas/Success"
                  }, {
                    "properties" : {
                      "files" : {
                        "type" : "array",
                        "items" : {
                          "$ref" : "#/components/schemas/FileInfo"
                        }
                      }
                    }
                  } ]
                }
              }
            }
          },
          "400" : {
            "$ref" : "#/components/responses/BadRequest"
          },
          "401" : {
            "$ref" : "#/components/responses/Unauthorized"
          },
          "403" : {
            "$ref" : "#/components/responses/Forbidden"
          }
        }
      }
    },
    "/template/{storage}/{prefix}/{name}/create" : {
      "put" : {
        "parameters" : [ {
          "name" : "storage",
          "in" : "path",
          "required" : true,
          "schema" : {
            "type" : "string"
          }
        }, {
          "name" : "prefix",
          "in" : "path",
          "required" : true,
          "schema" : {
            "type" : "string"
          }
        }, {
          "name" : "name",
          "in" : "path",
          "required" : true,
          "schema" : {
            "type" : "string"
          }
        } ],
        "tags" : [ "Templates" ],
        "summary" : "Creates a template in a storage",
        "description" : "One of the following scopes is needed to execute the request:\n  - `cloudnet_rest:template_write`\n \n  - `cloudnet_rest:template_create`\n",
        "responses" : {
          "200" : {
            "$ref" : "#/components/responses/Success"
          },
          "400" : {
            "$ref" : "#/components/responses/BadRequest"
          },
          "401" : {
            "$ref" : "#/components/responses/Unauthorized"
          },
          "403" : {
            "$ref" : "#/components/responses/Forbidden"
          }
        }
      }
    },
    "/template/{storage}/{prefix}/{name}/install" : {
      "post" : {
        "requestBody" : {
          "required" : true,
          "description" : "Information about the type and version to install",
          "content" : {
            "application/json" : {
              "schema" : {
                "oneOf" : [ {
                  "properties" : {
                    "force" : {
                      "type" : "boolean",
                      "default" : false
                    },
                    "type" : {
                      "$ref" : "#/components/schemas/ServiceVersionType"
                    },
                    "version" : {
                      "$ref" : "#/components/schemas/ServiceVersion"
                    }
                  }
                }, {
                  "properties" : {
                    "force" : {
                      "type" : "boolean",
                      "default" : false
                    },
                    "typeName" : {
                      "type" : "string",
                      "example" : "paperspigot"
                    },
                    "versionName" : {
                      "type" : "string",
                      "example" : "latest"
                    }
                  }
                } ]
              }
            }
          }
        },
        "parameters" : [ {
          "name" : "storage",
          "in" : "path",
          "required" : true,
          "schema" : {
            "type" : "string"
          }
        }, {
          "name" : "prefix",
          "in" : "path",
          "required" : true,
          "schema" : {
            "type" : "string"
          }
        }, {
          "name" : "name",
          "in" : "path",
          "required" : true,
          "schema" : {
            "type" : "string"
          }
        } ],
        "tags" : [ "Templates" ],
        "summary" : "Installs a service version in a template",
        "description" : "One of the following scopes is needed to execute the request:\n  - `cloudnet_rest:template_write`\n \n  - `cloudnet_rest:template_install`\n",
        "responses" : {
          "200" : {
            "$ref" : "#/components/responses/Success"
          },
          "400" : {
            "$ref" : "#/components/responses/BadRequest"
          },
          "401" : {
            "$ref" : "#/components/responses/Unauthorized"
          },
          "403" : {
            "$ref" : "#/components/responses/Forbidden"
          }
        }
      }
    },
    "/template/{storage}/{prefix}/{name}/deploy" : {
      "post" : {
        "requestBody" : {
          "required" : true,
          "description" : "The content of the template in zip form",
          "content" : {
            "application/zip" : {
              "schema" : {
                "type" : "object"
              }
            }
          }
        },
        "parameters" : [ {
          "name" : "storage",
          "in" : "path",
          "required" : true,
          "schema" : {
            "type" : "string"
          }
        }, {
          "name" : "prefix",
          "in" : "path",
          "required" : true,
          "schema" : {
            "type" : "string"
          }
        }, {
          "name" : "name",
          "in" : "path",
          "required" : true,
          "schema" : {
            "type" : "string"
          }
        } ],
        "tags" : [ "Templates" ],
        "summary" : "Deploys the zip archive into a template",
        "description" : "One of the following scopes is needed to execute the request:\n  - `cloudnet_rest:template_write`\n \n  - `cloudnet_rest:template_deploy`\n",
        "responses" : {
          "200" : {
            "$ref" : "#/components/responses/Success"
          },
          "400" : {
            "$ref" : "#/components/responses/BadRequest"
          },
          "401" : {
            "$ref" : "#/components/responses/Unauthorized"
          },
          "403" : {
            "$ref" : "#/components/responses/Forbidden"
          }
        }
      }
    },
    "/template/{storage}/{prefix}/{name}/file/create" : {
      "post" : {
        "requestBody" : {
          "required" : true,
          "description" : "The content of the file",
          "content" : {
            "*" : {
              "schema" : {
                "type" : "object"
              }
            }
          }
        },
        "parameters" : [ {
          "name" : "storage",
          "in" : "path",
          "required" : true,
          "schema" : {
            "type" : "string"
          }
        }, {
          "name" : "prefix",
          "in" : "path",
          "required" : true,
          "schema" : {
            "type" : "string"
          }
        }, {
          "name" : "name",
          "in" : "path",
          "required" : true,
          "schema" : {
            "type" : "string"
          }
        }, {
          "name" : "path",
          "in" : "query",
          "required" : true,
          "schema" : {
            "type" : "string"
          }
        } ],
        "tags" : [ "Templates" ],
        "summary" : "Creates/Overrides a file in a template",
        "description" : "One of the following scopes is needed to execute the request:\n  - `cloudnet_rest:template_write`\n \n  - `cloudnet_rest:template_file_create`\n",
        "responses" : {
          "200" : {
            "$ref" : "#/components/responses/Success"
          },
          "400" : {
            "$ref" : "#/components/responses/BadRequest"
          },
          "401" : {
            "$ref" : "#/components/responses/Unauthorized"
          },
          "403" : {
            "$ref" : "#/components/responses/Forbidden"
          },
          "404" : {
            "description" : "File not found",
            "content" : {
              "application/json" : {
                "schema" : {
                  "$ref" : "#/components/schemas/Error"
                }
              }
            }
          }
        }
      }
    },
    "/template/{storage}/{prefix}/{name}/file/append" : {
      "post" : {
        "requestBody" : {
          "required" : true,
          "description" : "The content of the file",
          "content" : {
            "*" : {
              "schema" : {
                "type" : "object"
              }
            }
          }
        },
        "parameters" : [ {
          "name" : "storage",
          "in" : "path",
          "required" : true,
          "schema" : {
            "type" : "string"
          }
        }, {
          "name" : "prefix",
          "in" : "path",
          "required" : true,
          "schema" : {
            "type" : "string"
          }
        }, {
          "name" : "name",
          "in" : "path",
          "required" : true,
          "schema" : {
            "type" : "string"
          }
        }, {
          "name" : "path",
          "in" : "query",
          "required" : true,
          "schema" : {
            "type" : "string"
          }
        } ],
        "tags" : [ "Templates" ],
        "summary" : "Appends the content to a file in a template",
        "description" : "One of the following scopes is needed to execute the request:\n  - `cloudnet_rest:template_write`\n \n  - `cloudnet_rest:template_file_append`\n",
        "responses" : {
          "200" : {
            "$ref" : "#/components/responses/Success"
          },
          "400" : {
            "$ref" : "#/components/responses/BadRequest"
          },
          "401" : {
            "$ref" : "#/components/responses/Unauthorized"
          },
          "403" : {
            "$ref" : "#/components/responses/Forbidden"
          },
          "404" : {
            "description" : "File not found",
            "content" : {
              "application/json" : {
                "schema" : {
                  "$ref" : "#/components/schemas/Error"
                }
              }
            }
          }
        }
      }
    },
    "/template/{storage}/{prefix}/{name}/directory/create" : {
      "post" : {
        "parameters" : [ {
          "name" : "storage",
          "in" : "path",
          "required" : true,
          "schema" : {
            "type" : "string"
          }
        }, {
          "name" : "prefix",
          "in" : "path",
          "required" : true,
          "schema" : {
            "type" : "string"
          }
        }, {
          "name" : "name",
          "in" : "path",
          "required" : true,
          "schema" : {
            "type" : "string"
          }
        }, {
          "name" : "path",
          "in" : "query",
          "required" : true,
          "schema" : {
            "type" : "string"
          }
        } ],
        "tags" : [ "Templates" ],
        "summary" : "Creates a directory in a template",
        "description" : "One of the following scopes is needed to execute the request:\n  - `cloudnet_rest:template_write`\n \n  - `cloudnet_rest:template_directory_create`\n",
        "responses" : {
          "200" : {
            "$ref" : "#/components/responses/Success"
          },
          "400" : {
            "$ref" : "#/components/responses/BadRequest"
          },
          "401" : {
            "$ref" : "#/components/responses/Unauthorized"
          },
          "403" : {
            "$ref" : "#/components/responses/Forbidden"
          }
        }
      }
    },
    "/template/{storage}/{prefix}/{name}" : {
      "delete" : {
        "parameters" : [ {
          "name" : "storage",
          "in" : "path",
          "required" : true,
          "schema" : {
            "type" : "string"
          }
        }, {
          "name" : "prefix",
          "in" : "path",
          "required" : true,
          "schema" : {
            "type" : "string"
          }
        }, {
          "name" : "name",
          "in" : "path",
          "required" : true,
          "schema" : {
            "type" : "string"
          }
        } ],
        "tags" : [ "Templates" ],
        "summary" : "Deletes a template",
        "description" : "One of the following scopes is needed to execute the request:\n  - `cloudnet_rest:template_write`\n \n  - `cloudnet_rest:template_delete`\n",
        "responses" : {
          "200" : {
            "$ref" : "#/components/responses/Success"
          },
          "400" : {
            "$ref" : "#/components/responses/BadRequest"
          },
          "401" : {
            "$ref" : "#/components/responses/Unauthorized"
          },
          "403" : {
            "$ref" : "#/components/responses/Forbidden"
          }
        }
      }
    },
    "/template/{storage}/{prefix}/{name}/file" : {
      "delete" : {
        "parameters" : [ {
          "name" : "storage",
          "in" : "path",
          "required" : true,
          "schema" : {
            "type" : "string"
          }
        }, {
          "name" : "prefix",
          "in" : "path",
          "required" : true,
          "schema" : {
            "type" : "string"
          }
        }, {
          "name" : "name",
          "in" : "path",
          "required" : true,
          "schema" : {
            "type" : "string"
          }
        }, {
          "name" : "path",
          "in" : "query",
          "required" : true,
          "schema" : {
            "type" : "string"
          }
        } ],
        "tags" : [ "Templates" ],
        "summary" : "Deletes a file or directory from a template",
        "description" : "One of the following scopes is needed to execute the request:\n  - `cloudnet_rest:template_write`\n \n  - `cloudnet_rest:template_delete_file`\n",
        "responses" : {
          "200" : {
            "$ref" : "#/components/responses/Success"
          },
          "400" : {
            "$ref" : "#/components/responses/BadRequest"
          },
          "401" : {
            "$ref" : "#/components/responses/Unauthorized"
          },
          "403" : {
            "$ref" : "#/components/responses/Forbidden"
          }
        }
      }
    },
    "/serviceversion" : {
      "get" : {
        "tags" : [ "Service Versions" ],
        "summary" : "Lists all available service version types",
        "description" : "One of the following scopes is needed to execute the request:\n  - `cloudnet_rest:service_version_read`\n \n  - `cloudnet_rest:service_version_list`\n",
        "responses" : {
          "200" : {
            "description" : "OK",
            "content" : {
              "application/json" : {
                "schema" : {
                  "allOf" : [ {
                    "$ref" : "#/components/schemas/Success"
                  }, {
                    "properties" : {
                      "versions" : {
                        "type" : "array",
                        "items" : {
                          "$ref" : "#/components/schemas/ServiceVersionType"
                        }
                      }
                    }
                  } ]
                }
              }
            }
          },
          "401" : {
            "$ref" : "#/components/responses/Unauthorized"
          },
          "403" : {
            "$ref" : "#/components/responses/Forbidden"
          }
        }
      }
    },
    "/serviceversion/{version}" : {
      "parameters" : [ {
        "name" : "version",
        "in" : "path",
        "required" : true,
        "schema" : {
          "type" : "string"
        }
      } ],
      "get" : {
        "tags" : [ "Service Versions" ],
        "summary" : "Get a specific service version type",
        "description" : "One of the following scopes is needed to execute the request:\n  - `cloudnet_rest:service_version_read`\n \n  - `cloudnet_rest:service_version_get`\n",
        "responses" : {
          "200" : {
            "description" : "OK",
            "content" : {
              "application/json" : {
                "schema" : {
                  "allOf" : [ {
                    "$ref" : "#/components/schemas/Success"
                  }, {
                    "properties" : {
                      "version" : {
                        "$ref" : "#/components/schemas/ServiceVersionType"
                      }
                    }
                  } ]
                }
              }
            }
          },
          "400" : {
            "$ref" : "#/components/responses/BadRequest"
          },
          "401" : {
            "$ref" : "#/components/responses/Unauthorized"
          },
          "403" : {
            "$ref" : "#/components/responses/Forbidden"
          }
        }
      }
    },
    "/serviceversion/load" : {
      "get" : {
        "parameters" : [ {
          "name" : "url",
          "in" : "query",
          "required" : false,
          "description" : "The url to load the service types from. If no url is provided the service types\nloaded are the fallback types compiled into the jar file.\n",
          "schema" : {
            "type" : "string"
          }
        } ],
        "tags" : [ "Service Versions" ],
        "summary" : "Loads the service types into the service type provider",
        "description" : "One of the following scopes is needed to execute the request:\n  - `cloudnet_rest:service_version_write`\n \n  - `cloudnet_rest:service_version_load`\n",
        "responses" : {
          "200" : {
            "$ref" : "#/components/responses/Success"
          },
          "400" : {
            "$ref" : "#/components/responses/BadRequest"
          },
          "401" : {
            "$ref" : "#/components/responses/Unauthorized"
          },
          "403" : {
            "$ref" : "#/components/responses/Forbidden"
          }
        }
      }
    },
    "/serviceversion/add" : {
      "post" : {
        "requestBody" : {
          "required" : true,
          "description" : "The service type to add to the service type provider",
          "content" : {
            "application/json" : {
              "schema" : {
                "$ref" : "#/components/schemas/ServiceVersionType"
              }
            }
          }
        },
        "tags" : [ "Service Versions" ],
        "summary" : "Adds a service version type to the service type provider",
        "description" : "One of the following scopes is needed to execute the request:\n  - `cloudnet_rest:service_version_write`\n \n  - `cloudnet_rest:service_version_add`\n",
        "responses" : {
          "200" : {
            "$ref" : "#/components/responses/Success"
          },
          "400" : {
            "$ref" : "#/components/responses/BadRequest"
          },
          "401" : {
            "$ref" : "#/components/responses/Unauthorized"
          },
          "403" : {
            "$ref" : "#/components/responses/Forbidden"
          }
        }
      }
    },
    "/module" : {
      "get" : {
        "tags" : [ "Modules" ],
        "summary" : "Lists all loaded modules",
        "description" : "One of the following scopes is needed to execute the request:\n  - `cloudnet_rest:module_read`\n \n  - `cloudnet_rest:module_list`\n",
        "responses" : {
          "200" : {
            "description" : "OK",
            "content" : {
              "application/json" : {
                "schema" : {
                  "allOf" : [ {
                    "$ref" : "#/components/schemas/Success"
                  }, {
                    "properties" : {
                      "modules" : {
                        "type" : "array",
                        "items" : {
                          "$ref" : "#/components/schemas/ModuleInfo"
                        }
                      }
                    }
                  } ]
                }
              }
            }
          },
          "401" : {
            "$ref" : "#/components/responses/Unauthorized"
          },
          "403" : {
            "$ref" : "#/components/responses/Forbidden"
          }
        }
      }
    },
    "/module/reload" : {
      "get" : {
        "tags" : [ "Modules" ],
        "summary" : "Unloads and loads all loaded modules",
        "description" : "One of the following scopes is needed to execute the request:\n  - `cloudnet_rest:module_write`\n \n  - `cloudnet_rest:module_reload_all`\n",
        "responses" : {
          "200" : {
            "$ref" : "#/components/responses/Success"
          },
          "401" : {
            "$ref" : "#/components/responses/Unauthorized"
          },
          "403" : {
            "$ref" : "#/components/responses/Forbidden"
          }
        }
      }
    },
    "/module/{name}" : {
      "get" : {
        "parameters" : [ {
          "name" : "name",
          "in" : "path",
          "required" : true,
          "schema" : {
            "type" : "string"
          }
        } ],
        "tags" : [ "Modules" ],
        "summary" : "Get the information about a specific module",
        "description" : "One of the following scopes is needed to execute the request:\n  - `cloudnet_rest:module_read`\n \n  - `cloudnet_rest:module_get`\n",
        "responses" : {
          "200" : {
            "description" : "OK",
            "content" : {
              "application/json" : {
                "schema" : {
                  "allOf" : [ {
                    "$ref" : "#/components/schemas/Success"
                  }, {
                    "$ref" : "#/components/schemas/ModuleInfo"
                  } ]
                }
              }
            }
          },
          "400" : {
            "$ref" : "#/components/responses/BadRequest"
          },
          "401" : {
            "$ref" : "#/components/responses/Unauthorized"
          },
          "403" : {
            "$ref" : "#/components/responses/Forbidden"
          }
        }
      }
    },
    "/module/{name}/reload" : {
      "get" : {
        "parameters" : [ {
          "name" : "name",
          "in" : "path",
          "required" : true,
          "schema" : {
            "type" : "string"
          }
        } ],
        "tags" : [ "Modules" ],
        "summary" : "Unloads and loads a specific module",
        "description" : "One of the following scopes is needed to execute the request:\n  - `cloudnet_rest:module_write`\n \n  - `cloudnet_rest:module_reload`\n",
        "responses" : {
          "200" : {
            "$ref" : "#/components/responses/Success"
          },
          "400" : {
            "$ref" : "#/components/responses/BadRequest"
          },
          "401" : {
            "$ref" : "#/components/responses/Unauthorized"
          },
          "403" : {
            "$ref" : "#/components/responses/Forbidden"
          }
        }
      }
    },
    "/module/{name}/unload" : {
      "get" : {
        "parameters" : [ {
          "name" : "name",
          "in" : "path",
          "required" : true,
          "schema" : {
            "type" : "string"
          }
        } ],
        "tags" : [ "Modules" ],
        "summary" : "Unloads a specific module",
        "description" : "One of the following scopes is needed to execute the request:\n  - `cloudnet_rest:module_write`\n \n  - `cloudnet_rest:module_unreload`\n",
        "responses" : {
          "200" : {
            "$ref" : "#/components/responses/Success"
          },
          "400" : {
            "$ref" : "#/components/responses/BadRequest"
          },
          "401" : {
            "$ref" : "#/components/responses/Unauthorized"
          },
          "403" : {
            "$ref" : "#/components/responses/Forbidden"
          }
        }
      }
    },
    "/module/{name}/config" : {
      "get" : {
        "parameters" : [ {
          "name" : "name",
          "in" : "path",
          "required" : true,
          "schema" : {
            "type" : "string"
          }
        } ],
        "tags" : [ "Modules" ],
        "summary" : "Get the configuration file of a module",
        "responses" : {
          "200" : {
            "description" : "OK",
            "content" : {
              "application/json" : {
                "schema" : {
                  "allOf" : [ {
                    "$ref" : "#/components/schemas/Success"
                  }, {
                    "properties" : {
                      "config" : {
                        "type" : "object"
                      }
                    }
                  } ]
                }
              }
            }
          },
          "400" : {
            "$ref" : "#/components/responses/BadRequest"
          },
          "401" : {
            "$ref" : "#/components/responses/Unauthorized"
          },
          "403" : {
            "$ref" : "#/components/responses/Forbidden"
          }
        }
      },
      "put" : {
        "requestBody" : {
          "required" : true,
          "description" : "The updated configuration file of the module",
          "content" : {
            "application/json" : {
              "schema" : {
                "type" : "object"
              }
            }
          }
        },
        "parameters" : [ {
          "name" : "name",
          "in" : "path",
          "required" : true,
          "schema" : {
            "type" : "string"
          }
        } ],
        "tags" : [ "Modules" ],
        "summary" : "Updates the configuration file of a module",
        "description" : "One of the following scopes is needed to execute the request:\n  - `cloudnet_rest:module_write`\n \n  - `cloudnet_rest:module_config_update`\n",
        "responses" : {
          "200" : {
            "$ref" : "#/components/responses/Success"
          },
          "400" : {
            "$ref" : "#/components/responses/BadRequest"
          },
          "401" : {
            "$ref" : "#/components/responses/Forbidden"
          },
          "403" : {
            "$ref" : "#/components/responses/Unauthorized"
          }
        }
      }
    },
    "/module/{name}/load" : {
      "post" : {
        "requestBody" : {
          "required" : true,
          "description" : "The jar file of the module to copy and load",
          "content" : {
            "application/java-archive" : {
              "schema" : {
                "type" : "object"
              }
            }
          }
        },
        "parameters" : [ {
          "name" : "name",
          "in" : "path",
          "required" : true,
          "schema" : {
            "type" : "string"
          }
        } ],
        "tags" : [ "Modules" ],
        "summary" : "Copies a module from the request body and loads it",
        "description" : "One of the following scopes is needed to execute the request:\n  - `cloudnet_rest:module_write`\n \n  - `cloudnet_rest:module_load`\n",
        "responses" : {
          "200" : {
            "description" : "OK",
            "content" : {
              "application/json" : {
                "schema" : {
                  "allOf" : [ {
                    "$ref" : "#/components/schemas/Success"
                  }, {
                    "$ref" : "#/components/schemas/ModuleInfo"
                  } ]
                }
              }
            }
          },
          "400" : {
            "$ref" : "#/components/responses/BadRequest"
          },
          "401" : {
            "$ref" : "#/components/responses/Unauthorized"
          },
          "403" : {
            "$ref" : "#/components/responses/Forbidden"
          }
        }
      }
    }
  },
  "servers" : [ {
    "url" : "{protocol}://{host}:{port}/api/v2/",
    "variables" : {
      "protocol" : {
        "enum" : [ "http", "https" ],
        "default" : "https"
      },
      "host" : {
        "default" : "127.0.0.1",
        "description" : "The host of your CloudNet's web server instance"
      },
      "port" : {
        "default" : "2812",
        "description" : "The port of your CloudNet's web server instance"
      }
    }
  } ],
  "components" : {
    "securitySchemes" : {
      "bearerAuth" : {
        "type" : "http",
        "scheme" : "bearer",
        "bearerFormat" : "JWT"
      },
      "basicAuth" : {
        "type" : "http",
        "scheme" : "basic"
      }
    },
    "responses" : {
      "Success" : {
        "description" : "The action was executed",
        "content" : {
          "application/json" : {
            "schema" : {
              "$ref" : "#/components/schemas/Success"
            }
          }
        }
      },
      "NotFound" : {
        "description" : "The specified resource was not found",
        "content" : {
          "application/json" : {
            "schema" : {
              "$ref" : "#/components/schemas/Error"
            }
          },
          "text/plain" : {
            "example" : "Resource not found!"
          }
        }
      },
      "Unauthorized" : {
        "description" : "The the credentials for a successful login are missing",
        "content" : {
          "application/json" : {
            "schema" : {
              "$ref" : "#/components/schemas/Error"
            }
          }
        }
      },
      "Forbidden" : {
        "description" : "The user has not the required permissions to execute that action\n",
        "content" : {
          "application/json" : {
            "schema" : {
              "$ref" : "#/components/schemas/Error"
            }
          }
        }
      },
      "BadRequest" : {
        "description" : "The request sent to the server does not contain all necessary information\nor a specific information provided is invalid.\n",
        "content" : {
          "application/json" : {
            "schema" : {
              "$ref" : "#/components/schemas/Error"
            }
          }
        }
      }
    },
    "schemas" : {
      "NetworkClusterNode" : {
        "type" : "object",
        "allOf" : [ {
          "$ref" : "#/components/schemas/JsonDocPropertyable"
        }, {
          "properties" : {
            "uniqueId" : {
              "type" : "string",
              "example" : "Node-1"
            },
            "listeners" : {
              "type" : "array",
              "items" : {
                "$ref" : "#/components/schemas/HostAndPort"
              }
            }
          }
        } ]
      },
      "NodeConfiguration" : {
        "type" : "object",
        "allOf" : [ {
          "$ref" : "#/components/schemas/JsonDocPropertyable"
        }, {
          "properties" : {
            "identity" : {
              "$ref" : "#/components/schemas/NetworkClusterNode"
            },
            "clusterConfig" : {
              "type" : "object",
              "properties" : {
                "clusterId" : {
                  "type" : "string",
                  "example" : "a0e8765e-7853-455b-bb2b-7a022a607be2"
                },
                "nodes" : {
                  "type" : "array",
                  "items" : {
                    "$ref" : "#/components/schemas/NetworkClusterNode"
                  }
                }
              }
            },
            "ipWhitelist" : {
              "type" : "array",
              "items" : {
                "type" : "string"
              },
              "example" : [ "192.168.56.1", "127.0.0.1" ]
            },
            "maxCPUUsageToStartServices" : {
              "type" : "number",
              "example" : 90.0
            },
            "maxMemory" : {
              "type" : "number",
              "example" : 2048
            },
            "maxServiceConsoleLogCacheSize" : {
              "type" : "integer",
              "example" : 128
            },
            "processTerminationTimeoutSeconds" : {
              "type" : "integer",
              "example" : 5
            },
            "forceInitialClusterDataSync" : {
              "type" : "boolean",
              "example" : true
            },
            "printErrorStreamLinesFromServices" : {
              "type" : "boolean",
              "example" : true
            },
            "runBlockedServiceStartTryLaterAutomatic" : {
              "type" : "boolean",
              "example" : true
            },
            "jvmCommand" : {
              "type" : "string",
              "example" : "java"
            },
            "hostAddress" : {
              "type" : "string",
              "example" : "127.0.0.1"
            },
            "connectHostAddress" : {
              "type" : "string",
              "example" : "127.0.0.1"
            },
            "httpListeners" : {
              "type" : "array",
              "items" : {
                "$ref" : "#/components/schemas/HostAndPort"
              }
            },
            "clientSslConfig" : {
              "$ref" : "#/components/schemas/ConfigurationOptionSSL"
            },
            "serverSslConfig" : {
              "$ref" : "#/components/schemas/ConfigurationOptionSSL"
            },
            "webSslConfig" : {
              "$ref" : "#/components/schemas/ConfigurationOptionSSL"
            }
          }
        } ]
      },
      "ConfigurationOptionSSL" : {
        "type" : "object",
        "properties" : {
          "enabled" : {
            "type" : "boolean",
            "example" : false
          },
          "clientAuth" : {
            "type" : "boolean",
            "example" : true
          },
          "trustCertificatePath" : {
            "type" : "string",
            "example" : null
          },
          "certificatePath" : {
            "type" : "string",
            "example" : "local/certificate.pem"
          },
          "privateKeyPath" : {
            "type" : "string",
            "example" : "local/privateKey.key"
          }
        }
      },
      "NetworkClusterNodeInfoSnapshot" : {
        "type" : "object",
        "allOf" : [ {
          "$ref" : "#/components/schemas/JsonDocPropertyable"
        }, {
          "properties" : {
            "node" : {
              "$ref" : "#/components/schemas/NetworkClusterNode"
            },
            "state" : {
              "type" : "string",
              "enum" : [ "UNAVAILABLE", "SYNCING", "READY", "DISCONNECTED" ],
              "example" : "READY"
            },
            "head" : {
              "type" : "boolean",
              "example" : false
            },
            "local" : {
              "type" : "boolean",
              "example" : true
            },
            "nodeInfoSnapshot" : {
              "type" : "object",
              "allOf" : [ {
                "$ref" : "#/components/schemas/JsonDocPropertyable"
              }, {
                "properties" : {
                  "creationTime" : {
                    "type" : "number",
                    "example" : "1620819600457"
                  },
                  "startupMillis" : {
                    "type" : "number",
                    "example" : "1620819600457"
                  },
                  "maxMemory" : {
                    "type" : "number",
                    "example" : 2048
                  },
                  "usedMemory" : {
                    "type" : "number",
                    "example" : 512
                  },
                  "reservedMemory" : {
                    "type" : "number",
                    "example" : 1024
                  },
                  "currentServicesCount" : {
                    "type" : "integer",
                    "example" : 5
                  },
                  "drain" : {
                    "type" : "boolean",
                    "example" : false
                  },
                  "node" : {
                    "$ref" : "#/components/schemas/NetworkClusterNode"
                  },
                  "version" : {
                    "$ref" : "#/components/schemas/CloudNetVersion"
                  },
                  "processSnapshot" : {
                    "$ref" : "#/components/schemas/ProcessSnapshot"
                  },
                  "maxCPUUsageToStartServices" : {
                    "type" : "number",
                    "example" : 90
                  },
                  "modules" : {
                    "type" : "array",
                    "items" : {
                      "$ref" : "#/components/schemas/ModuleConfiguration"
                    }
                  }
                }
              } ]
            }
          }
        } ]
      },
      "LoginSuccess" : {
        "type" : "object",
        "allOf" : [ {
          "$ref" : "#/components/schemas/Success"
        }, {
          "properties" : {
            "token" : {
              "type" : "string",
              "example" : "eyJhbGciOiJIUzI1NiJ9.eyJpc3MiOiJDbG91ZE5ldCBOb2RlLTEiLCJzdWIiOiJkZXJrbGFybyIsImp0aSI6IjAwY2ViMDIwLTI3ZDctNGRkYy05YTczLTMwYmIzMTA2ODE0OSIsImlhdCI6MTYyMDc0OTA0MCwidW5pcXVlSWQiOiI0YjljODMzYi05MWM2LTRkOTMtOWM1NC0zNjg0ODE2NzQ0MzgiLCJleHAiOjE2MjA3NTI2NDB9.-d0Ll4f2CPQueNxN89iWB73wZEt0UeWElv-caAzaKLE"
            },
            "id" : {
              "type" : "string",
              "example" : "62b37d32-3305-475a-bf26-9abee4b0b90f"
            }
          }
        } ]
      },
      "JsonDocPropertyable" : {
        "type" : "object",
        "properties" : {
          "properties" : {
            "type" : "object",
            "example" : { }
          }
        }
      },
      "ServiceRemoteInclusion" : {
        "type" : "object",
        "allOf" : [ {
          "$ref" : "#/components/schemas/JsonDocPropertyable"
        }, {
          "properties" : {
            "url" : {
              "type" : "string",
              "example" : "https://my-plugins.de/cool.jar"
            },
            "destination" : {
              "type" : "string",
              "example" : "plugins/cool.jar"
            }
          }
        } ]
      },
      "ServiceDeployment" : {
        "type" : "object",
        "allOf" : [ {
          "$ref" : "#/components/schemas/JsonDocPropertyable"
        }, {
          "properties" : {
            "template" : {
              "$ref" : "#/components/schemas/ServiceTemplate"
            },
            "excludes" : {
              "type" : "array",
              "items" : {
                "type" : "string"
              },
              "example" : [ "spigot.jar", "plugins/cool.jar" ]
            },
            "includes" : {
              "type" : "array",
              "items" : {
                "type" : "string"
              },
              "example" : [ "spigot.jar", "plugins/cool.jar" ]
            }
          }
        } ]
      },
      "ServiceConfigurationBase" : {
        "type" : "object",
        "allOf" : [ {
          "$ref" : "#/components/schemas/JsonDocPropertyable"
        }, {
          "properties" : {
            "templates" : {
              "type" : "array",
              "items" : {
                "$ref" : "#/components/schemas/ServiceTemplate"
              }
            },
            "deployments" : {
              "type" : "array",
              "items" : {
                "$ref" : "#/components/schemas/ServiceDeployment"
              }
            },
            "includes" : {
              "type" : "array",
              "items" : {
                "$ref" : "#/components/schemas/ServiceRemoteInclusion"
              }
            }
          }
        } ]
      },
      "GroupConfiguration" : {
        "type" : "object",
        "allOf" : [ {
          "$ref" : "#/components/schemas/ServiceConfigurationBase"
        }, {
          "properties" : {
            "name" : {
              "type" : "string",
              "example" : "Lobby"
            },
            "jvmOptions" : {
              "type" : "array",
              "items" : {
                "type" : "string"
              },
              "example" : [ "Option1", "Option2" ]
            },
            "processParameters" : {
              "type" : "array",
              "items" : {
                "type" : "string"
              },
              "example" : [ "Parameter1", "Parameter2" ]
            },
            "targetEnvironments" : {
              "type" : "array",
              "items" : {
                "type" : "string"
              },
              "example" : [ "MINECRAFT_SERVER", "VELOCITY" ]
            }
          }
        } ]
      },
      "OfflinePlayer" : {
        "type" : "object",
        "allOf" : [ {
          "$ref" : "#/components/schemas/JsonDocPropertyable"
        }, {
          "properties" : {
            "name" : {
              "type" : "string",
              "example" : "derklaro"
            },
            "firstLoginTimeMillis" : {
              "type" : "number",
              "example" : 1642409856
            },
            "lastLoginTimeMillis" : {
              "type" : "number",
              "example" : 1642409856
            },
            "lastNetworkPlayerProxyInfo" : {
              "$ref" : "#/components/schemas/NetworkPlayerProxyInfo"
            }
          }
        } ]
      },
      "NetworkPlayerProxyInfo" : {
        "type" : "object",
        "properties" : {
          "uniqueId" : {
            "type" : "string",
            "example" : "05bf52c6-7bb0-4f13-8951-0e1fd803df35"
          },
          "name" : {
            "type" : "string",
            "example" : "TheMeinerLP"
          },
          "xBoxId" : {
            "type" : "string",
            "example" : null
          },
          "version" : {
            "type" : "integer",
            "example" : 47
          },
          "address" : {
            "$ref" : "#/components/schemas/HostAndPort"
          },
          "listener" : {
            "$ref" : "#/components/schemas/HostAndPort"
          },
          "onlineMode" : {
            "type" : "boolean",
            "example" : true
          },
          "networkService" : {
            "$ref" : "#/components/schemas/NetworkServiceInfo"
          }
        }
      },
      "NetworkServiceInfo" : {
        "type" : "object",
        "properties" : {
          "groups" : {
            "type" : "array",
            "items" : {
              "type" : "string"
            }
          },
          "serviceId" : {
            "$ref" : "#/components/schemas/ServiceId"
          }
        }
      },
      "ServiceTemplate" : {
        "type" : "object",
        "properties" : {
          "prefix" : {
            "type" : "string",
            "example" : "Global"
          },
          "name" : {
            "type" : "string",
            "example" : "server"
          },
          "storage" : {
            "type" : "string",
            "example" : "local"
          },
          "priority" : {
            "type" : "integer",
            "example" : 5
          },
          "alwaysCopyToStaticServices" : {
            "type" : "boolean",
            "example" : false
          }
        }
      },
      "NodeInfo" : {
        "type" : "object",
        "allOf" : [ {
          "$ref" : "#/components/schemas/Success"
        }, {
          "properties" : {
            "version" : {
              "$ref" : "#/components/schemas/CloudNetVersion"
            },
            "nodeInfoSnapshot" : {
              "$ref" : "#/components/schemas/NetworkClusterNodeInfoSnapshot"
            },
            "lastNodeInfoSnapshot" : {
              "$ref" : "#/components/schemas/NetworkClusterNodeInfoSnapshot"
            },
            "serviceCount" : {
              "type" : "integer",
              "example" : 0
            },
            "clientConnections" : {
              "type" : "array",
              "items" : {
                "type" : "string",
                "example" : [ "127.0.0.1:1411", "127.0.0.1:1412" ]
              }
            }
          }
        } ]
      },
      "ProcessSnapshot" : {
        "type" : "object",
        "properties" : {
          "pid" : {
            "type" : "integer",
            "example" : 8168
          },
          "cpuUsage" : {
            "type" : "number",
            "example" : 0.7781862806132257
          },
          "systemCpuUsage" : {
            "type" : "number",
            "example" : 0.7781862806132257
          },
          "maxHeapMemory" : {
            "type" : "number",
            "example" : 2111832064
          },
          "heapUsageMemory" : {
            "type" : "number",
            "example" : 230091112
          },
          "noHeapUsageMemory" : {
            "type" : "number",
            "example" : 46906136
          },
          "unloadedClassCount" : {
            "type" : "number",
            "example" : 21
          },
          "totalLoadedClassCount" : {
            "type" : "number",
            "example" : 5940
          },
          "currentLoadedClassCount" : {
            "type" : "number",
            "example" : 5919
          },
          "threads" : {
            "type" : "array",
            "items" : {
              "$ref" : "#/components/schemas/ThreadSnapshot"
            }
          }
        }
      },
      "ThreadSnapshot" : {
        "type" : "object",
        "properties" : {
          "id" : {
            "type" : "number",
            "example" : 5
          },
          "priority" : {
            "type" : "integer",
            "example" : 1
          },
          "daemon" : {
            "type" : "boolean",
            "example" : true
          },
          "name" : {
            "type" : "string",
            "example" : "WindowsStreamPump"
          },
          "threadState" : {
            "type" : "string",
            "enum" : [ "NEW", "RUNNABLE", "BLOCKED", "WAITING", "TIMED_WAITING", "TERMINATED" ],
            "example" : "RUNNABLE"
          }
        }
      },
      "ModuleConfiguration" : {
        "type" : "object",
        "properties" : {
          "runtimeModule" : {
            "type" : "boolean",
            "example" : false
          },
          "storesSensitiveData" : {
            "type" : "boolean",
            "example" : true
          },
          "group" : {
            "type" : "string",
            "example" : "eu.cloudnetservice.modules"
          },
          "name" : {
            "type" : "string",
            "example" : "CloudNet-CloudFlare"
          },
          "version" : {
            "type" : "string",
            "example" : "1.1"
          },
          "main" : {
            "type" : "string",
            "example" : "eu.cloudnetservice.modules.cloudflare.CloudNetCloudflareModule"
          },
          "description" : {
            "type" : "string",
            "example" : "Node extension for the https://cloudflare.com REST-API"
          },
          "author" : {
            "type" : "string",
            "example" : "CloudNetService"
          },
          "website" : {
            "type" : "string",
            "example" : "https://cloudnetservice.eu"
          },
          "dataFolder" : {
            "type" : "string",
            "example" : null
          },
          "repositories" : {
            "type" : "array",
            "items" : {
              "type" : "object",
              "properties" : {
                "name" : {
                  "type" : "string",
                  "example" : "CloudNet"
                },
                "url" : {
                  "type" : "string",
                  "example" : "https://repo.cloudnetservice.eu/"
                }
              }
            }
          },
          "dependencies" : {
            "type" : "array",
            "items" : {
              "type" : "object",
              "properties" : {
                "repo" : {
                  "type" : "string",
                  "example" : "CloudNet"
                },
                "url" : {
                  "type" : "string",
                  "example" : "https://repo.cloudnetservice.eu/"
                },
                "group" : {
                  "type" : "string",
                  "example" : "eu.cloudnetservice.cloudnet"
                },
                "name" : {
                  "type" : "string",
                  "example" : "CloudNet-Bridge"
                },
                "version" : {
                  "type" : "string",
                  "example" : "1.1"
                }
              }
            }
          },
          "minJavaVersionId" : {
            "type" : "integer",
            "example" : 11
          },
          "properties" : {
            "type" : "object",
            "example" : { }
          }
        }
      },
      "ProcessConfiguration" : {
        "type" : "object",
        "properties" : {
          "environment" : {
            "type" : "string",
            "example" : "MINECRAFT_SERVER"
          },
          "maxHeapMemorySize" : {
            "type" : "integer",
            "example" : 512
          },
          "jvmOptions" : {
            "type" : "array",
            "items" : {
              "type" : "string"
            },
            "example" : [ "Option1", "Option2" ]
          },
          "processParameters" : {
            "type" : "array",
            "items" : {
              "type" : "string"
            },
            "example" : [ "Parameter1", "Parameter2" ]
          },
          "environmentVariables" : {
            "type" : "object",
            "additionalProperties" : {
              "type" : "string"
            },
            "example" : {
              "MYSQL_PASSWORD" : "PASSWORD"
            }
          }
        }
      },
      "ServiceTask" : {
        "type" : "object",
        "allOf" : [ {
          "$ref" : "#/components/schemas/ServiceConfigurationBase"
        }, {
          "properties" : {
            "name" : {
              "type" : "string",
              "example" : "Lobby",
              "pattern" : "^[a-zA-Z0-9._\\-*]*$"
            },
            "runtime" : {
              "type" : "string",
              "example" : "jvm"
            },
            "javaCommand" : {
              "type" : "string",
              "example" : "java"
            },
            "nameSplitter" : {
              "type" : "string",
              "example" : "-"
            },
            "disableIpRewrite" : {
              "type" : "boolean",
              "example" : true
            },
            "maintenance" : {
              "type" : "boolean",
              "example" : false
            },
            "autoDeleteOnStop" : {
              "type" : "boolean",
              "example" : false
            },
            "staticServices" : {
              "type" : "boolean",
              "example" : true
            },
            "groups" : {
              "type" : "array",
              "items" : {
                "type" : "string"
              },
              "example" : [ "Lobby", "Global-Lobby" ]
            },
            "associatedNodes" : {
              "type" : "array",
              "items" : {
                "type" : "string"
              },
              "example" : [ "Node-1", "Node-2" ]
            },
            "deletedFilesAfterStop" : {
              "type" : "array",
              "items" : {
                "type" : "string"
              },
              "example" : [ "server.properties", "plugins/cool/config.json" ]
            },
            "processConfiguration" : {
              "$ref" : "#/components/schemas/ProcessConfiguration"
            },
            "startPort" : {
              "type" : "integer",
              "example" : 25565
            },
            "minServiceCount" : {
              "type" : "integer",
              "example" : 2
            }
          }
        } ]
      },
      "ServiceId" : {
        "type" : "object",
        "properties" : {
          "taskName" : {
            "type" : "string",
            "example" : "Lobby"
          },
          "nameSplitter" : {
            "type" : "string",
            "example" : "-"
          },
          "environmentName" : {
            "type" : "string",
            "example" : "MINECRAFT_SERVER"
          },
          "allowedNodes" : {
            "type" : "array",
            "items" : {
              "type" : "string"
            },
            "example" : [ "Node-1", "Node-2" ]
          },
          "uniqueId" : {
            "type" : "string",
            "example" : "43a9e824-cc3c-459b-b574-4f41e6509bda"
          },
          "taskServiceId" : {
            "type" : "integer",
            "example" : 2
          },
          "nodeUniqueId" : {
            "type" : "string",
            "example" : "Node-2"
          },
          "environment" : {
            "$ref" : "#/components/schemas/ServiceEnvironmentType"
          }
        }
      },
      "ServiceConfiguration" : {
        "type" : "object",
        "allOf" : [ {
          "$ref" : "#/components/schemas/JsonDocPropertyable"
        }, {
          "properties" : {
            "retryConfiguration" : {
              "$ref" : "#/components/schemas/ServiceCreateRetryConfiguration"
            },
            "serviceId" : {
              "$ref" : "#/components/schemas/ServiceId"
            },
            "processConfig" : {
              "$ref" : "#/components/schemas/ProcessConfiguration"
            },
            "runtime" : {
              "type" : "string",
              "example" : "jvm"
            },
            "javaCommand" : {
              "type" : "string",
              "example" : "java"
            },
            "autoDeleteOnStop" : {
              "type" : "boolean",
              "example" : true
            },
            "staticService" : {
              "type" : "boolean",
              "example" : true
            },
            "groups" : {
              "type" : "array",
              "items" : {
                "type" : "string"
              },
              "example" : [ "Lobby", "Lobby-Global" ]
            },
            "deletedFilesAfterStop" : {
              "type" : "array",
              "items" : {
                "type" : "string"
              },
              "example" : [ "server.properties", "plugins/cool/config.json" ]
            },
            "templates" : {
              "type" : "array",
              "items" : {
                "$ref" : "#/components/schemas/ServiceTemplate"
              }
            },
            "deployments" : {
              "type" : "array",
              "items" : {
                "$ref" : "#/components/schemas/ServiceDeployment"
              }
            },
            "includes" : {
              "type" : "array",
              "items" : {
                "$ref" : "#/components/schemas/ServiceRemoteInclusion"
              }
            },
            "port" : {
              "type" : "integer",
              "example" : 25565
            }
          }
        } ]
      },
      "ServiceInfoSnapshot" : {
        "type" : "object",
        "allOf" : [ {
          "$ref" : "#/components/schemas/JsonDocPropertyable"
        }, {
          "properties" : {
            "creationTime" : {
              "type" : "number",
              "example" : 1620824797570
            },
            "address" : {
              "$ref" : "#/components/schemas/HostAndPort"
            },
            "connectAddress" : {
              "$ref" : "#/components/schemas/HostAndPort"
            },
            "processSnapshot" : {
              "$ref" : "#/components/schemas/ProcessSnapshot"
            },
            "configuration" : {
              "$ref" : "#/components/schemas/ServiceConfiguration"
            },
            "connectedTime" : {
              "type" : "number",
              "example" : 1620824797599
            },
            "lifeCycle" : {
              "type" : "string",
              "enum" : [ "PREPARED", "RUNNING", "STOPPED", "DELETED" ],
              "example" : "PREPARED"
            }
          }
        } ]
      },
      "ServiceCreateRetryConfiguration" : {
        "type" : "object",
        "properties" : {
          "maxRetries" : {
            "type" : "integer",
            "example" : 5
          },
          "backoffStrategy" : {
            "type" : "array",
            "items" : {
              "type" : "integer",
              "example" : [ 500, 1500 ]
            }
          },
          "eventReceivers" : {
            "type" : "object"
          }
        }
      },
      "ServiceCreateResult" : {
        "type" : "object",
        "properties" : {
          "state" : {
            "type" : "string",
            "enum" : [ "CREATED", "DEFERRED", "FAILED" ]
          },
          "creationId" : {
            "type" : "string",
            "example" : "43a9e824-cc3c-459b-b574-4f41e6509bda"
          },
          "serviceInfo" : {
            "$ref" : "#/components/schemas/ServiceInfoSnapshot"
          }
        }
      },
      "HostAndPort" : {
        "type" : "object",
        "properties" : {
          "host" : {
            "type" : "string",
            "example" : "127.0.0.1"
          },
          "port" : {
            "type" : "integer",
            "example" : 1410
          }
        }
      },
      "FileInfo" : {
        "type" : "object",
        "properties" : {
          "path" : {
            "type" : "string",
            "example" : "plugins/cool.jar"
          },
          "name" : {
            "type" : "string",
            "example" : "cool.jar"
          },
          "directory" : {
            "type" : "boolean",
            "example" : false
          },
          "hidden" : {
            "type" : "boolean",
            "example" : false
          },
          "creationTime" : {
            "type" : "number",
            "example" : 1619200785568
          },
          "lastModified" : {
            "type" : "number",
            "example" : 1619200785568
          },
          "lastAccess" : {
            "type" : "number",
            "example" : 1620804114355
          },
          "size" : {
            "type" : "number",
            "example" : 13785007
          }
        }
      },
      "ServiceVersion" : {
        "type" : "object",
        "properties" : {
          "name" : {
            "type" : "string",
            "example" : "latest"
          },
          "url" : {
            "type" : "string",
            "example" : "https://api.papermc.io/v2/projects/paper/versions/1.14.4/builds/243/downloads/paper-1.14.4-243.jar"
          },
          "minJavaVersion" : {
            "type" : "integer",
            "example" : 8
          },
          "maxJavaVersion" : {
            "type" : "integer",
            "example" : 11
          },
          "deprecated" : {
            "type" : "boolean",
            "example" : false
          },
          "cacheFiles" : {
            "type" : "boolean",
            "example" : false
          },
          "properties" : {
            "type" : "object",
            "example" : { }
          },
          "additionalDownloads" : {
            "type" : "object",
            "additionalProperties" : {
              "type" : "string"
            }
          }
        }
      },
      "ServiceVersionType" : {
        "type" : "object",
        "properties" : {
          "name" : {
            "type" : "string",
            "example" : "paperspigot"
          },
          "environmentType" : {
            "type" : "string",
            "example" : "MINECRAFT_SERVER"
          },
          "installSteps" : {
            "type" : "array",
            "items" : {
              "type" : "string"
            },
            "example" : [ "DOWNLOAD", "BUILD", "UNZIP", "COPY_FILTER" ]
          },
          "versions" : {
            "type" : "array",
            "items" : {
              "$ref" : "#/components/schemas/ServiceVersion"
            }
          }
        }
      },
      "ServiceEnvironmentType" : {
        "type" : "object",
        "allOf" : [ {
          "$ref" : "#/components/schemas/JsonDocPropertyable"
        }, {
          "properties" : {
            "name" : {
              "type" : "string",
              "example" : "MINECRAFT_SERVER"
            },
            "defaultServiceStartPort" : {
              "type" : "integer",
              "example" : 25565
            },
            "defaultProcessArguments" : {
              "type" : "array",
              "items" : {
                "type" : "string"
              }
            }
          }
        } ]
      },
      "ModuleInfo" : {
        "type" : "object",
        "properties" : {
          "lifecycle" : {
            "type" : "string",
            "enum" : [ "CREATED", "LOADED", "STARTED", "RELOADING", "STOPPED", "UNLOADED", "UNUSEABLE" ]
          },
          "configuration" : {
            "$ref" : "#/components/schemas/ModuleConfiguration"
          }
        }
      },
      "CloudNetVersion" : {
        "type" : "object",
        "properties" : {
          "major" : {
            "type" : "integer",
            "example" : 4
          },
          "minor" : {
            "type" : "integer",
            "example" : 0
          },
          "patch" : {
            "type" : "integer",
            "example" : 1
          },
          "revision" : {
            "type" : "string",
            "example" : "5dd7f63"
          },
          "versionType" : {
            "type" : "string",
            "example" : "RELEASE"
          },
          "versionTitle" : {
            "type" : "string",
            "example" : "Blizzard"
          }
        }
      },
      "Success" : {
        "type" : "object",
        "properties" : {
          "success" : {
            "type" : "boolean",
            "example" : true
          }
        }
      },
      "Error" : {
        "type" : "object",
        "properties" : {
          "success" : {
            "type" : "boolean",
            "default" : false,
            "description" : "This boolean will always be false when an error occurred"
          },
          "reason" : {
            "type" : "string",
            "example" : "Error message",
            "description" : "The error that occurred during the processing of the request"
          }
        }
      }
    }
  }
}<|MERGE_RESOLUTION|>--- conflicted
+++ resolved
@@ -1286,12 +1286,8 @@
           }
         },
         "tags" : [ "Tasks" ],
-<<<<<<< HEAD
-        "summary" : "Creates a task",
+        "summary" : "Create or edit a task",
         "description" : "One of the following scopes is needed to execute the request:\n  - `cloudnet_rest:task_write`\n \n  - `cloudnet_rest:task_create`\n",
-=======
-        "summary" : "Create or edit a task",
->>>>>>> 86fb3ddf
         "responses" : {
           "200" : {
             "description" : "The request was ok but the task couldn't be created / edited",
