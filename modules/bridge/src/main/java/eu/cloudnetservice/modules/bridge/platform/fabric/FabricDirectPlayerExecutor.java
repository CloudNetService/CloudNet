--- conflicted
+++ resolved
@@ -82,13 +82,8 @@
 
   @Override
   public void sendPluginMessage(@NonNull String key, byte[] data) {
-<<<<<<< HEAD
     var payload = new DiscardedPayload(ResourceLocation.parse(key));
-    ((CustomPayloadAccessor) (Object) payload).setData(Unpooled.wrappedBuffer(data));
-=======
-    var payload = new DiscardedPayload(new ResourceLocation(key));
     ((CustomPayloadAccessor) (Object) payload).cloudnet_bridge$setData(Unpooled.wrappedBuffer(data));
->>>>>>> 355daeda
     this.forEach(player -> player.connection.send(new ClientboundCustomPayloadPacket(payload)));
   }
 
