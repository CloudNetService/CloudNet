--- conflicted
+++ resolved
@@ -64,11 +64,7 @@
     BridgeServiceHelper.MAX_PLAYERS.set(proxyServer.getConfiguration().getShowMaxPlayers());
     // init the default cache listeners
     this.cacheTester = CONNECTED_SERVICE_TESTER
-<<<<<<< HEAD
-      .and(service -> ServiceEnvironmentType.JAVA_SERVER.get(service.getServiceId().getEnvironment().properties()));
-=======
       .and(service -> ServiceEnvironmentType.JAVA_SERVER.get(service.serviceId().environment().properties()));
->>>>>>> 86b0a0cc
     // register each service matching the service cache tester
     this.cacheRegisterListener = service -> proxyServer.registerServer(new ServerInfo(
       service.name(),
