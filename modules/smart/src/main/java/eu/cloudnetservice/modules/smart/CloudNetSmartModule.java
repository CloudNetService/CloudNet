--- conflicted
+++ resolved
@@ -59,11 +59,7 @@
             .build();
           // append the new smart entry and update the service
           task.properties().append("smartConfig", config);
-<<<<<<< HEAD
-          this.getDriver().getServiceTaskProvider().addPermanentServiceTask(task);
-=======
           this.driver().serviceTaskProvider().addPermanentServiceTask(task);
->>>>>>> 86b0a0cc
         }
       }
     }
