/*
 * Copyright 2019-2021 CloudNetService team & contributors
 *
 * Licensed under the Apache License, Version 2.0 (the "License");
 * you may not use this file except in compliance with the License.
 * You may obtain a copy of the License at
 *
 *     http://www.apache.org/licenses/LICENSE-2.0
 *
 * Unless required by applicable law or agreed to in writing, software
 * distributed under the License is distributed on an "AS IS" BASIS,
 * WITHOUT WARRANTIES OR CONDITIONS OF ANY KIND, either express or implied.
 * See the License for the specific language governing permissions and
 * limitations under the License.
 */

package eu.cloudnetservice.cloudnet.ext.signs.platform.sponge;

import de.dytanic.cloudnet.driver.CloudNetDriver;
import de.dytanic.cloudnet.ext.bridge.WorldPosition;
import eu.cloudnetservice.cloudnet.ext.signs.Sign;
import eu.cloudnetservice.cloudnet.ext.signs.SignManagement;
import eu.cloudnetservice.cloudnet.ext.signs.configuration.SignLayout;
import eu.cloudnetservice.cloudnet.ext.signs.platform.AbstractPlatformSignManagement;
import eu.cloudnetservice.ext.adventure.AdventureSerializerUtil;
import java.util.Set;
import java.util.concurrent.TimeUnit;
import org.jetbrains.annotations.NotNull;
import org.jetbrains.annotations.Nullable;
import org.spongepowered.api.ResourceKey;
import org.spongepowered.api.Sponge;
import org.spongepowered.api.block.entity.BlockEntity;
import org.spongepowered.api.data.Keys;
import org.spongepowered.api.entity.Entity;
import org.spongepowered.api.entity.living.player.server.ServerPlayer;
import org.spongepowered.api.registry.RegistryTypes;
import org.spongepowered.api.scheduler.TaskExecutorService;
import org.spongepowered.api.world.Location;
import org.spongepowered.api.world.server.ServerLocation;
import org.spongepowered.api.world.server.ServerWorld;
import org.spongepowered.math.vector.Vector3d;
import org.spongepowered.plugin.PluginContainer;

public class SpongeSignManagement extends AbstractPlatformSignManagement<org.spongepowered.api.block.entity.Sign> {

  protected final PluginContainer plugin;
  protected final TaskExecutorService syncExecutor;

  public SpongeSignManagement(@NotNull PluginContainer plugin) {
    this.plugin = plugin;
    this.syncExecutor = Sponge.server().scheduler().executor(plugin);
  }

  public static SpongeSignManagement getDefaultInstance() {
<<<<<<< HEAD
    return (SpongeSignManagement) CloudNetDriver.getInstance().getServicesRegistry()
      .firstService(SignManagement.class);
=======
    return (SpongeSignManagement) CloudNetDriver.instance().servicesRegistry()
      .getFirstService(SignManagement.class);
>>>>>>> 86b0a0cc
  }

  @Override
  protected void pushUpdates(@NotNull Set<Sign> signs, @NotNull SignLayout layout) {
    if (Sponge.server().onMainThread()) {
      this.pushUpdates0(signs, layout);
    } else {
      this.syncExecutor.execute(() -> this.pushUpdates0(signs, layout));
    }
  }

  protected void pushUpdates0(@NotNull Set<Sign> signs, @NotNull SignLayout layout) {
    for (var sign : signs) {
      this.pushUpdate(sign, layout);
    }
  }

  @Override
  protected void pushUpdate(@NotNull Sign sign, @NotNull SignLayout layout) {
    if (Sponge.server().onMainThread()) {
      this.pushUpdate0(sign, layout);
    } else {
      this.syncExecutor.execute(() -> this.pushUpdate0(sign, layout));
    }
  }

  protected void pushUpdate0(@NotNull Sign sign, @NotNull SignLayout layout) {
    var location = this.locationFromWorldPosition(sign.getLocation());
    if (location != null) {
      // no need if the chunk is loaded - the tile entity is not available if the chunk is unloaded
      var entity = location.blockEntity().orElse(null);
      if (entity instanceof org.spongepowered.api.block.entity.Sign tileSign) {

        var lines = this.replaceLines(sign, layout);
        if (lines != null) {
          for (var i = 0; i < 4; i++) {
            tileSign.lines().set(i, AdventureSerializerUtil.serialize(lines[i]));
          }

          this.changeBlock(entity, layout);
        }
      }
    }
  }

  protected void changeBlock(@NotNull BlockEntity entity, @NotNull SignLayout layout) {
    var type = layout.blockMaterial() == null ? null : Sponge.game()
      .registry(RegistryTypes.BLOCK_TYPE)
      .findValue(ResourceKey.resolve(layout.blockMaterial()))
      .orElse(null);
    var direction = entity.get(Keys.DIRECTION).orElse(null);
    if (type != null && direction != null) {
      entity.serverLocation().relativeToBlock(direction).setBlockType(type);
    }
  }

  @Override
  public @Nullable Sign getSignAt(@NotNull org.spongepowered.api.block.entity.Sign sign) {
    return this.getSignAt(this.locationToWorldPosition(sign.serverLocation()));
  }

  @Override
  public @Nullable Sign createSign(@NotNull org.spongepowered.api.block.entity.Sign sign, @NotNull String group) {
    return this.createSign(sign, group, null);
  }

  @Override
  public @Nullable Sign createSign(
    @NotNull org.spongepowered.api.block.entity.Sign sign,
    @NotNull String group,
    @Nullable String templatePath
  ) {
    var entry = this.getApplicableSignConfigurationEntry();
    if (entry != null) {
      var created = new Sign(
        group,
        templatePath,
        this.locationToWorldPosition(sign.serverLocation(), entry.getTargetGroup()));
      this.createSign(created);
      return created;
    }
    return null;
  }

  @Override
  public void deleteSign(@NotNull org.spongepowered.api.block.entity.Sign sign) {
    this.deleteSign(this.locationToWorldPosition(sign.serverLocation()));
  }

  @Override
  public int removeMissingSigns() {
    var removed = 0;
    for (var position : this.signs.keySet()) {
      var location = this.locationFromWorldPosition(position);
      if (location != null) {
        var entity = location.blockEntity().orElse(null);
        if (!(entity instanceof org.spongepowered.api.block.entity.Sign)) {
          this.deleteSign(position);
          removed++;
        }
      }
    }
    return removed;
  }

  @Override
  protected void startKnockbackTask() {
    this.syncExecutor.scheduleAtFixedRate(() -> {
      var entry = this.getApplicableSignConfigurationEntry();
      if (entry != null) {
        var configuration = entry.getKnockbackConfiguration();
        if (configuration.isValidAndEnabled()) {
          var distance = configuration.getDistance();

          for (var position : this.signs.keySet()) {
            var location = this.locationFromWorldPosition(position);
            if (location != null) {
              for (Entity entity : location.world().nearbyEntities(location.position(), distance)) {
                if (entity instanceof ServerPlayer && (configuration.getBypassPermission() == null
                  || !((ServerPlayer) entity).hasPermission(configuration.getBypassPermission()))) {
                  var vector = entity.location()
                    .position()
                    .sub(location.position())
                    .normalize()
                    .mul(configuration.getStrength());
                  entity.velocity().set(new Vector3d(vector.x(), 0.2D, vector.z()));
                }
              }
            }
          }
        }
      }
    }, 0, 5 * 50, TimeUnit.MILLISECONDS);
  }

  protected @NotNull WorldPosition locationToWorldPosition(@NotNull Location<ServerWorld, ?> location) {
    return new WorldPosition(location.x(), location.y(), location.z(), 0, 0, location.world().key().formatted(), null);
  }

  protected @NotNull WorldPosition locationToWorldPosition(
    @NotNull Location<ServerWorld, ?> location,
    @NotNull String group
  ) {
    return new WorldPosition(location.x(), location.y(), location.z(), 0, 0, location.world().key().formatted(), group);
  }

  protected @Nullable Location<ServerWorld, ?> locationFromWorldPosition(@NotNull WorldPosition position) {
    return Sponge.server().worldManager().world(ResourceKey.resolve(position.world()))
      .map(world -> ServerLocation.of(world, position.x(), position.y(), position.z()))
      .orElse(null);
  }
}<|MERGE_RESOLUTION|>--- conflicted
+++ resolved
@@ -52,13 +52,8 @@
   }
 
   public static SpongeSignManagement getDefaultInstance() {
-<<<<<<< HEAD
-    return (SpongeSignManagement) CloudNetDriver.getInstance().getServicesRegistry()
-      .firstService(SignManagement.class);
-=======
     return (SpongeSignManagement) CloudNetDriver.instance().servicesRegistry()
       .getFirstService(SignManagement.class);
->>>>>>> 86b0a0cc
   }
 
   @Override
