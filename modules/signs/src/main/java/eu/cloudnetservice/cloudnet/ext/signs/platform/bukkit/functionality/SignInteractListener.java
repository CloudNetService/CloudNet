/*
 * Copyright 2019-2021 CloudNetService team & contributors
 *
 * Licensed under the Apache License, Version 2.0 (the "License");
 * you may not use this file except in compliance with the License.
 * You may obtain a copy of the License at
 *
 *     http://www.apache.org/licenses/LICENSE-2.0
 *
 * Unless required by applicable law or agreed to in writing, software
 * distributed under the License is distributed on an "AS IS" BASIS,
 * WITHOUT WARRANTIES OR CONDITIONS OF ANY KIND, either express or implied.
 * See the License for the specific language governing permissions and
 * limitations under the License.
 */

package eu.cloudnetservice.cloudnet.ext.signs.platform.bukkit.functionality;

import de.dytanic.cloudnet.driver.CloudNetDriver;
import de.dytanic.cloudnet.ext.bridge.player.IPlayerManager;
import eu.cloudnetservice.cloudnet.ext.signs.platform.PlatformSignManagement;
import eu.cloudnetservice.cloudnet.ext.signs.platform.bukkit.event.BukkitCloudSignInteractEvent;
import org.bukkit.Bukkit;
import org.bukkit.event.EventHandler;
import org.bukkit.event.Listener;
import org.bukkit.event.block.Action;
import org.bukkit.event.player.PlayerInteractEvent;

public class SignInteractListener implements Listener {

  protected final PlatformSignManagement<org.bukkit.block.Sign> signManagement;

  public SignInteractListener(PlatformSignManagement<org.bukkit.block.Sign> signManagement) {
    this.signManagement = signManagement;
  }

  @EventHandler
  public void handle(PlayerInteractEvent event) {
    var entry = this.signManagement.getApplicableSignConfigurationEntry();
    if (entry != null && event.getAction() == Action.RIGHT_CLICK_BLOCK && event.getClickedBlock() != null
      && event.getClickedBlock().getState() instanceof org.bukkit.block.Sign) {

      var sign = this.signManagement.getSignAt((org.bukkit.block.Sign) event.getClickedBlock().getState());
      if (sign != null) {
        var canConnect = this.signManagement.canConnect(sign, event.getPlayer()::hasPermission);

        var interactEvent = new BukkitCloudSignInteractEvent(event.getPlayer(), sign,
          !canConnect);
        Bukkit.getPluginManager().callEvent(interactEvent);

        if (!interactEvent.isCancelled() && interactEvent.getTarget().isPresent()) {
          this.signManagement.getSignsConfiguration().sendMessage("server-connecting-message",
            event.getPlayer()::sendMessage, m -> m.replace("%server%", interactEvent.getTarget().get().name()));
          this.getPlayerManager().getPlayerExecutor(event.getPlayer().getUniqueId())
            .connect(interactEvent.getTarget().get().name());
        }
      }
    }
  }

  protected IPlayerManager getPlayerManager() {
<<<<<<< HEAD
    return CloudNetDriver.getInstance().getServicesRegistry().firstService(IPlayerManager.class);
=======
    return CloudNetDriver.instance().servicesRegistry().getFirstService(IPlayerManager.class);
>>>>>>> 86b0a0cc
  }
}<|MERGE_RESOLUTION|>--- conflicted
+++ resolved
@@ -59,10 +59,6 @@
   }
 
   protected IPlayerManager getPlayerManager() {
-<<<<<<< HEAD
-    return CloudNetDriver.getInstance().getServicesRegistry().firstService(IPlayerManager.class);
-=======
     return CloudNetDriver.instance().servicesRegistry().getFirstService(IPlayerManager.class);
->>>>>>> 86b0a0cc
   }
 }