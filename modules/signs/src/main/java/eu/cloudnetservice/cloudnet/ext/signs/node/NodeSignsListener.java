--- conflicted
+++ resolved
@@ -64,15 +64,8 @@
   }
 
   @EventListener
-<<<<<<< HEAD
-  public void includePluginIfNecessary(@NotNull CloudServicePreLifecycleEvent event) {
-    if (event.getTargetLifecycle() == ServiceLifeCycle.RUNNING) {
-      SignPluginInclusion.includePluginTo(event.getService(), this.signManagement.signsConfiguration());
-    }
-=======
   public void includePluginIfNecessary(@NotNull CloudServicePreProcessStartEvent event) {
-    SignPluginInclusion.includePluginTo(event.getService(), this.signManagement.getSignsConfiguration());
->>>>>>> abea868e
+    SignPluginInclusion.includePluginTo(event.getService(), this.signManagement.signsConfiguration());
   }
 
   @EventListener
@@ -81,11 +74,7 @@
       switch (event.message()) {
         // config request
         case AbstractPlatformSignManagement.REQUEST_CONFIG -> event.binaryResponse(
-<<<<<<< HEAD
             DataBuf.empty().writeObject(this.signManagement.signsConfiguration()));
-=======
-          DataBuf.empty().writeObject(this.signManagement.getSignsConfiguration()));
->>>>>>> abea868e
 
         // delete all signs
         case AbstractPlatformSignManagement.SIGN_ALL_DELETE -> {
@@ -109,13 +98,8 @@
           event.binaryResponse(DataBuf.empty().writeInt(deleted));
         }
         // set the sign config
-<<<<<<< HEAD
         case AbstractPlatformSignManagement.SET_SIGN_CONFIG -> this.signManagement.signsConfiguration(
-            event.content().readObject(SignsConfiguration.class));
-=======
-        case AbstractPlatformSignManagement.SET_SIGN_CONFIG -> this.signManagement.setSignsConfiguration(
           event.content().readObject(SignsConfiguration.class));
->>>>>>> abea868e
 
         // get all signs of a group
         case PlatformSignManagement.SIGN_GET_SIGNS_BY_GROUPS -> {
