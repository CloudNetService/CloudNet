--- conflicted
+++ resolved
@@ -33,13 +33,9 @@
   "compileOnly"(projects.wrapperJvm)
   "compileOnly"(projects.modules.bridge)
 
-<<<<<<< HEAD
   // processing
   "annotationProcessor"(libs.aerogelAuto)
 
-  "annotationProcessor"(libs.velocity)
-=======
->>>>>>> 99f23217
   "implementation"(projects.ext.adventureHelper)
 }
 
