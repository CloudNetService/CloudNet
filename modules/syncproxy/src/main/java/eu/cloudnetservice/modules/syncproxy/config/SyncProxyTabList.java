/*
 * Copyright 2019-2023 CloudNetService team & contributors
 *
 * Licensed under the Apache License, Version 2.0 (the "License");
 * you may not use this file except in compliance with the License.
 * You may obtain a copy of the License at
 *
 *     http://www.apache.org/licenses/LICENSE-2.0
 *
 * Unless required by applicable law or agreed to in writing, software
 * distributed under the License is distributed on an "AS IS" BASIS,
 * WITHOUT WARRANTIES OR CONDITIONS OF ANY KIND, either express or implied.
 * See the License for the specific language governing permissions and
 * limitations under the License.
 */

package eu.cloudnetservice.modules.syncproxy.config;

import com.google.common.base.Preconditions;
import lombok.NonNull;

public record SyncProxyTabList(@NonNull String header, @NonNull String footer) {

  public static @NonNull Builder builder() {
    return new Builder();
  }

  public static @NonNull Builder builder(@NonNull SyncProxyTabList tabList) {
    return builder()
      .header(tabList.header())
      .footer(tabList.footer());
  }

<<<<<<< HEAD
  public static @NonNull String replaceTabListItem(
    @NonNull String input,
    @NonNull UUID playerUniqueId,
    int onlinePlayers,
    int maxPlayers
  ) {
    input = BridgeServiceHelper.fillCommonPlaceholders(input
      .replace("%time%", TIME_FORMATTER.format(LocalTime.now()))
      .replace("%online_players%", String.valueOf(onlinePlayers))
      .replace("%max_players%", String.valueOf(maxPlayers)), null, Wrapper.instance().currentServiceInfo());

    if (SyncProxyConstants.CLOUD_PERMS_ENABLED) {
      var permissionManagement = CloudNetDriver.instance().permissionManagement();

      var permissionUser = permissionManagement.user(playerUniqueId);

      if (permissionUser != null) {
        var group = permissionManagement.highestPermissionGroup(permissionUser);

        if (group != null) {
          input = input.replace("%group_prefix%", group.prefix())
            .replace("%group_suffix%", group.suffix())
            .replace("%group_display%", group.display())
            .replace("%group_color%", group.color())
            .replace("%group_name%", group.name());
        }
      }
    }

    return input;
  }

=======
>>>>>>> 51e239b4
  public static class Builder {

    private String header;
    private String footer;

    public @NonNull Builder header(@NonNull String header) {
      this.header = header;
      return this;
    }

    public @NonNull Builder footer(@NonNull String footer) {
      this.footer = footer;
      return this;
    }

    public @NonNull SyncProxyTabList build() {
      Preconditions.checkNotNull(this.header, "Missing header");
      Preconditions.checkNotNull(this.footer, "Missing footer");

      return new SyncProxyTabList(this.header, this.footer);
    }
  }
}<|MERGE_RESOLUTION|>--- conflicted
+++ resolved
@@ -30,42 +30,7 @@
       .header(tabList.header())
       .footer(tabList.footer());
   }
-
-<<<<<<< HEAD
-  public static @NonNull String replaceTabListItem(
-    @NonNull String input,
-    @NonNull UUID playerUniqueId,
-    int onlinePlayers,
-    int maxPlayers
-  ) {
-    input = BridgeServiceHelper.fillCommonPlaceholders(input
-      .replace("%time%", TIME_FORMATTER.format(LocalTime.now()))
-      .replace("%online_players%", String.valueOf(onlinePlayers))
-      .replace("%max_players%", String.valueOf(maxPlayers)), null, Wrapper.instance().currentServiceInfo());
-
-    if (SyncProxyConstants.CLOUD_PERMS_ENABLED) {
-      var permissionManagement = CloudNetDriver.instance().permissionManagement();
-
-      var permissionUser = permissionManagement.user(playerUniqueId);
-
-      if (permissionUser != null) {
-        var group = permissionManagement.highestPermissionGroup(permissionUser);
-
-        if (group != null) {
-          input = input.replace("%group_prefix%", group.prefix())
-            .replace("%group_suffix%", group.suffix())
-            .replace("%group_display%", group.display())
-            .replace("%group_color%", group.color())
-            .replace("%group_name%", group.name());
-        }
-      }
-    }
-
-    return input;
-  }
-
-=======
->>>>>>> 51e239b4
+  
   public static class Builder {
 
     private String header;
