/*
 * Copyright 2019-2022 CloudNetService team & contributors
 *
 * Licensed under the Apache License, Version 2.0 (the "License");
 * you may not use this file except in compliance with the License.
 * You may obtain a copy of the License at
 *
 *     http://www.apache.org/licenses/LICENSE-2.0
 *
 * Unless required by applicable law or agreed to in writing, software
 * distributed under the License is distributed on an "AS IS" BASIS,
 * WITHOUT WARRANTIES OR CONDITIONS OF ANY KIND, either express or implied.
 * See the License for the specific language governing permissions and
 * limitations under the License.
 */

package eu.cloudnetservice.modules.syncproxy.platform.bungee;

import eu.cloudnetservice.ext.component.ComponentFormats;
import eu.cloudnetservice.modules.bridge.platform.bungeecord.BungeeCordHelper;
import eu.cloudnetservice.modules.bridge.platform.bungeecord.PendingConnectionProxiedPlayer;
<<<<<<< HEAD
import eu.cloudnetservice.wrapper.holder.ServiceInfoHolder;
import jakarta.inject.Inject;
import jakarta.inject.Singleton;
=======
import eu.cloudnetservice.modules.syncproxy.config.SyncProxyConfiguration;
>>>>>>> 70a6a58f
import java.util.Arrays;
import java.util.Objects;
import java.util.UUID;
import lombok.NonNull;
import net.md_5.bungee.api.ServerPing.PlayerInfo;
import net.md_5.bungee.api.ServerPing.Players;
import net.md_5.bungee.api.ServerPing.Protocol;
import net.md_5.bungee.api.chat.TextComponent;
import net.md_5.bungee.api.event.LoginEvent;
import net.md_5.bungee.api.event.ProxyPingEvent;
import net.md_5.bungee.api.plugin.Listener;
import net.md_5.bungee.api.plugin.PluginManager;
import net.md_5.bungee.event.EventHandler;

@Singleton
public final class BungeeCordSyncProxyListener implements Listener {

<<<<<<< HEAD
  private final PluginManager pluginManager;
  private final ServiceInfoHolder serviceInfoHolder;
=======
  private static final PlayerInfo[] EMPTY_PLAYER_INFO = new PlayerInfo[0];

>>>>>>> 70a6a58f
  private final BungeeCordSyncProxyManagement syncProxyManagement;

  @Inject
  public BungeeCordSyncProxyListener(
    @NonNull PluginManager pluginManager,
    @NonNull ServiceInfoHolder serviceInfoHolder,
    @NonNull BungeeCordSyncProxyManagement syncProxyManagement
  ) {
    this.pluginManager = pluginManager;
    this.serviceInfoHolder = serviceInfoHolder;
    this.syncProxyManagement = syncProxyManagement;
  }

  @EventHandler
  public void handleProxyPing(@NonNull ProxyPingEvent event) {
    var loginConfiguration = this.syncProxyManagement.currentLoginConfiguration();

    // check if we need to handle the proxy ping on this proxy instance
    if (loginConfiguration == null) {
      return;
    }

    var motd = this.syncProxyManagement.randomMotd();
    // only display the motd if its desired
    if (motd != null) {
      var onlinePlayers = this.syncProxyManagement.onlinePlayerCount();
      int maxPlayers;
      // calculate the slots to display based on the autoslot configuration
      if (motd.autoSlot()) {
        maxPlayers = Math.min(loginConfiguration.maxPlayers(), onlinePlayers + motd.autoSlotMaxPlayersDistance());
      } else {
        maxPlayers = loginConfiguration.maxPlayers();
      }

      var response = event.getResponse();
<<<<<<< HEAD
      var serviceInfo = this.serviceInfoHolder.serviceInfo();
      var protocolText = motd.format(
        serviceInfo,
        motd.protocolText(),
        onlinePlayers,
        maxPlayers);
=======
      var protocolText = SyncProxyConfiguration.fillCommonPlaceholders(motd.protocolText(), onlinePlayers, maxPlayers);
>>>>>>> 70a6a58f
      // check if there is a protocol text in the config
      if (protocolText != null) {
        response.setVersion(new Protocol(ComponentFormats.ADVENTURE_TO_BUNGEE.convertText(protocolText), 1));
      }

      var playerSamples = EMPTY_PLAYER_INFO;
      if (motd.playerInfo() != null) {
        // convert the player info into individual player samples
        playerSamples = Arrays.stream(motd.playerInfo())
          .filter(Objects::nonNull)
          .map(info -> SyncProxyConfiguration.fillCommonPlaceholders(info, onlinePlayers, maxPlayers))
          .map(ComponentFormats.ADVENTURE_TO_BUNGEE::convertText)
          .map(info -> new PlayerInfo(info, UUID.randomUUID()))
          .toArray(PlayerInfo[]::new);
      }

      var players = new Players(maxPlayers, onlinePlayers, playerSamples);
      response.setPlayers(players);
<<<<<<< HEAD
      response.setDescriptionComponent(new TextComponent(TextComponent.fromLegacyText(
        motd.format(
          serviceInfo,
          translateAlternateColorCodes('&', motd.firstLine() + "\n" + motd.secondLine()),
          onlinePlayers,
          maxPlayers))));
=======

      var description = SyncProxyConfiguration.fillCommonPlaceholders(
        motd.firstLine() + "\n" + motd.secondLine(),
        onlinePlayers,
        maxPlayers);
      // thanks bungeecord - convert the component array into a single component
      response.setDescriptionComponent(new TextComponent(BungeeCordHelper.translateToComponent(description)));
>>>>>>> 70a6a58f

      event.setResponse(response);
    }
  }

  @EventHandler
  public void handleProxyLogin(@NonNull LoginEvent event) {
    var loginConfiguration = this.syncProxyManagement.currentLoginConfiguration();
    if (loginConfiguration == null) {
      return;
    }

    var player = new PendingConnectionProxiedPlayer(this.pluginManager, event.getConnection());

    if (loginConfiguration.maintenance()) {
      // the player is either whitelisted or has the permission to join during maintenance, ignore him
      if (!this.syncProxyManagement.checkPlayerMaintenance(player)) {
        event.setCancelReason(BungeeCordHelper.translateToComponent(
          this.syncProxyManagement.configuration().message("player-login-not-whitelisted", null)));
        event.setCancelled(true);
      }
    } else {
      // check if the proxy is full and if the player is allowed to join or not
      if (this.syncProxyManagement.onlinePlayerCount() >= loginConfiguration.maxPlayers()
        && !player.hasPermission("cloudnet.syncproxy.fulljoin")) {
        event.setCancelReason(BungeeCordHelper.translateToComponent(
          this.syncProxyManagement.configuration().message("player-login-full-server", null)));
        event.setCancelled(true);
      }
    }
  }
}<|MERGE_RESOLUTION|>--- conflicted
+++ resolved
@@ -19,13 +19,10 @@
 import eu.cloudnetservice.ext.component.ComponentFormats;
 import eu.cloudnetservice.modules.bridge.platform.bungeecord.BungeeCordHelper;
 import eu.cloudnetservice.modules.bridge.platform.bungeecord.PendingConnectionProxiedPlayer;
-<<<<<<< HEAD
+import eu.cloudnetservice.modules.syncproxy.config.SyncProxyConfiguration;
 import eu.cloudnetservice.wrapper.holder.ServiceInfoHolder;
 import jakarta.inject.Inject;
 import jakarta.inject.Singleton;
-=======
-import eu.cloudnetservice.modules.syncproxy.config.SyncProxyConfiguration;
->>>>>>> 70a6a58f
 import java.util.Arrays;
 import java.util.Objects;
 import java.util.UUID;
@@ -43,22 +40,22 @@
 @Singleton
 public final class BungeeCordSyncProxyListener implements Listener {
 
-<<<<<<< HEAD
-  private final PluginManager pluginManager;
-  private final ServiceInfoHolder serviceInfoHolder;
-=======
   private static final PlayerInfo[] EMPTY_PLAYER_INFO = new PlayerInfo[0];
 
->>>>>>> 70a6a58f
+  private final PluginManager pluginManager;
+  private final BungeeCordHelper bungeeCordHelper;
+  private final ServiceInfoHolder serviceInfoHolder;
   private final BungeeCordSyncProxyManagement syncProxyManagement;
 
   @Inject
   public BungeeCordSyncProxyListener(
     @NonNull PluginManager pluginManager,
+    @NonNull BungeeCordHelper bungeeCordHelper,
     @NonNull ServiceInfoHolder serviceInfoHolder,
     @NonNull BungeeCordSyncProxyManagement syncProxyManagement
   ) {
     this.pluginManager = pluginManager;
+    this.bungeeCordHelper = bungeeCordHelper;
     this.serviceInfoHolder = serviceInfoHolder;
     this.syncProxyManagement = syncProxyManagement;
   }
@@ -85,16 +82,13 @@
       }
 
       var response = event.getResponse();
-<<<<<<< HEAD
+
       var serviceInfo = this.serviceInfoHolder.serviceInfo();
-      var protocolText = motd.format(
+      var protocolText = SyncProxyConfiguration.fillCommonPlaceholders(
         serviceInfo,
         motd.protocolText(),
         onlinePlayers,
         maxPlayers);
-=======
-      var protocolText = SyncProxyConfiguration.fillCommonPlaceholders(motd.protocolText(), onlinePlayers, maxPlayers);
->>>>>>> 70a6a58f
       // check if there is a protocol text in the config
       if (protocolText != null) {
         response.setVersion(new Protocol(ComponentFormats.ADVENTURE_TO_BUNGEE.convertText(protocolText), 1));
@@ -105,7 +99,7 @@
         // convert the player info into individual player samples
         playerSamples = Arrays.stream(motd.playerInfo())
           .filter(Objects::nonNull)
-          .map(info -> SyncProxyConfiguration.fillCommonPlaceholders(info, onlinePlayers, maxPlayers))
+          .map(info -> SyncProxyConfiguration.fillCommonPlaceholders(serviceInfo, info, onlinePlayers, maxPlayers))
           .map(ComponentFormats.ADVENTURE_TO_BUNGEE::convertText)
           .map(info -> new PlayerInfo(info, UUID.randomUUID()))
           .toArray(PlayerInfo[]::new);
@@ -113,22 +107,15 @@
 
       var players = new Players(maxPlayers, onlinePlayers, playerSamples);
       response.setPlayers(players);
-<<<<<<< HEAD
-      response.setDescriptionComponent(new TextComponent(TextComponent.fromLegacyText(
-        motd.format(
-          serviceInfo,
-          translateAlternateColorCodes('&', motd.firstLine() + "\n" + motd.secondLine()),
-          onlinePlayers,
-          maxPlayers))));
-=======
 
       var description = SyncProxyConfiguration.fillCommonPlaceholders(
+        serviceInfo,
         motd.firstLine() + "\n" + motd.secondLine(),
         onlinePlayers,
         maxPlayers);
+
       // thanks bungeecord - convert the component array into a single component
-      response.setDescriptionComponent(new TextComponent(BungeeCordHelper.translateToComponent(description)));
->>>>>>> 70a6a58f
+      response.setDescriptionComponent(new TextComponent(this.bungeeCordHelper.translateToComponent(description)));
 
       event.setResponse(response);
     }
@@ -146,7 +133,7 @@
     if (loginConfiguration.maintenance()) {
       // the player is either whitelisted or has the permission to join during maintenance, ignore him
       if (!this.syncProxyManagement.checkPlayerMaintenance(player)) {
-        event.setCancelReason(BungeeCordHelper.translateToComponent(
+        event.setCancelReason(this.bungeeCordHelper.translateToComponent(
           this.syncProxyManagement.configuration().message("player-login-not-whitelisted", null)));
         event.setCancelled(true);
       }
@@ -154,7 +141,7 @@
       // check if the proxy is full and if the player is allowed to join or not
       if (this.syncProxyManagement.onlinePlayerCount() >= loginConfiguration.maxPlayers()
         && !player.hasPermission("cloudnet.syncproxy.fulljoin")) {
-        event.setCancelReason(BungeeCordHelper.translateToComponent(
+        event.setCancelReason(this.bungeeCordHelper.translateToComponent(
           this.syncProxyManagement.configuration().message("player-login-full-server", null)));
         event.setCancelled(true);
       }
