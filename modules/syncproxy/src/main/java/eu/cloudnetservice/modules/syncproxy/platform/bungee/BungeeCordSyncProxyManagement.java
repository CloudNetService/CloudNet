/*
 * Copyright 2019-2022 CloudNetService team & contributors
 *
 * Licensed under the Apache License, Version 2.0 (the "License");
 * you may not use this file except in compliance with the License.
 * You may obtain a copy of the License at
 *
 *     http://www.apache.org/licenses/LICENSE-2.0
 *
 * Unless required by applicable law or agreed to in writing, software
 * distributed under the License is distributed on an "AS IS" BASIS,
 * WITHOUT WARRANTIES OR CONDITIONS OF ANY KIND, either express or implied.
 * See the License for the specific language governing permissions and
 * limitations under the License.
 */

package eu.cloudnetservice.modules.syncproxy.platform.bungee;

import eu.cloudnetservice.driver.event.EventManager;
import eu.cloudnetservice.driver.network.NetworkClient;
import eu.cloudnetservice.driver.network.rpc.RPCFactory;
import eu.cloudnetservice.driver.permission.PermissionManagement;
import eu.cloudnetservice.driver.provider.CloudServiceProvider;
import eu.cloudnetservice.driver.registry.ServiceRegistry;
import eu.cloudnetservice.modules.bridge.platform.bungeecord.BungeeCordHelper;
import eu.cloudnetservice.modules.syncproxy.platform.PlatformSyncProxyManagement;
import eu.cloudnetservice.wrapper.configuration.WrapperConfiguration;
import eu.cloudnetservice.wrapper.holder.ServiceInfoHolder;
import jakarta.inject.Inject;
import jakarta.inject.Named;
import jakarta.inject.Singleton;
import java.util.Collection;
import java.util.UUID;
import java.util.concurrent.ScheduledExecutorService;
import lombok.NonNull;
<<<<<<< HEAD
import net.md_5.bungee.api.ChatColor;
import net.md_5.bungee.api.ProxyServer;
import net.md_5.bungee.api.chat.BaseComponent;
import net.md_5.bungee.api.chat.TextComponent;
=======
>>>>>>> 70a6a58f
import net.md_5.bungee.api.connection.ProxiedPlayer;
import org.jetbrains.annotations.Nullable;

@Singleton
public final class BungeeCordSyncProxyManagement extends PlatformSyncProxyManagement<ProxiedPlayer> {

  private final ProxyServer proxyServer;

  @Inject
  public BungeeCordSyncProxyManagement(
    @NonNull RPCFactory rpcFactory,
    @NonNull ProxyServer proxyServer,
    @NonNull EventManager eventManager,
    @NonNull NetworkClient networkClient,
    @NonNull WrapperConfiguration wrapperConfig,
    @NonNull ServiceInfoHolder serviceInfoHolder,
    @NonNull CloudServiceProvider serviceProvider,
    @NonNull @Named("taskScheduler") ScheduledExecutorService executorService,
    @NonNull PermissionManagement permissionManagement
  ) {
    super(
      rpcFactory,
      eventManager,
      networkClient,
      wrapperConfig,
      serviceInfoHolder,
      serviceProvider,
      executorService,
      permissionManagement);

    this.proxyServer = proxyServer;
    this.init();
  }

  @Override
  public void registerService(@NonNull ServiceRegistry registry) {
    registry.registerProvider(PlatformSyncProxyManagement.class, "BungeeCordSyncProxyManagement", this);
  }

  @Override
  public @NonNull Collection<ProxiedPlayer> onlinePlayers() {
    return this.proxyServer.getPlayers();
  }

  @Override
  public @NonNull String playerName(@NonNull ProxiedPlayer player) {
    return player.getName();
  }

  @Override
  public @NonNull UUID playerUniqueId(@NonNull ProxiedPlayer player) {
    return player.getUniqueId();
  }

  @Override
  public void playerTabList(@NonNull ProxiedPlayer player, @Nullable String header, @Nullable String footer) {
    player.setTabHeader(
      header != null ? BungeeCordHelper.translateToComponent(this.replaceTabPlaceholder(header, player)) : null,
      footer != null ? BungeeCordHelper.translateToComponent(this.replaceTabPlaceholder(footer, player)) : null);
  }

  @Override
  public void disconnectPlayer(@NonNull ProxiedPlayer player, @NonNull String message) {
    player.disconnect(BungeeCordHelper.translateToComponent(message));
  }

  @Override
  public void messagePlayer(@NonNull ProxiedPlayer player, @Nullable String message) {
    if (message != null) {
      player.sendMessage(BungeeCordHelper.translateToComponent(message));
    }
  }

  @Override
  public boolean checkPlayerPermission(@NonNull ProxiedPlayer player, @NonNull String permission) {
    return player.hasPermission(permission);
  }

  private @NonNull String replaceTabPlaceholder(@NonNull String input, @NonNull ProxiedPlayer player) {
    return input
      .replace("%ping%", String.valueOf(player.getPing()))
      .replace("%server%", player.getServer() == null ? "UNAVAILABLE" : player.getServer().getInfo().getName());
  }
}<|MERGE_RESOLUTION|>--- conflicted
+++ resolved
@@ -33,13 +33,7 @@
 import java.util.UUID;
 import java.util.concurrent.ScheduledExecutorService;
 import lombok.NonNull;
-<<<<<<< HEAD
-import net.md_5.bungee.api.ChatColor;
 import net.md_5.bungee.api.ProxyServer;
-import net.md_5.bungee.api.chat.BaseComponent;
-import net.md_5.bungee.api.chat.TextComponent;
-=======
->>>>>>> 70a6a58f
 import net.md_5.bungee.api.connection.ProxiedPlayer;
 import org.jetbrains.annotations.Nullable;
 
@@ -47,6 +41,7 @@
 public final class BungeeCordSyncProxyManagement extends PlatformSyncProxyManagement<ProxiedPlayer> {
 
   private final ProxyServer proxyServer;
+  private final BungeeCordHelper bungeeCordHelper;
 
   @Inject
   public BungeeCordSyncProxyManagement(
@@ -54,6 +49,7 @@
     @NonNull ProxyServer proxyServer,
     @NonNull EventManager eventManager,
     @NonNull NetworkClient networkClient,
+    @NonNull BungeeCordHelper bungeeCordHelper,
     @NonNull WrapperConfiguration wrapperConfig,
     @NonNull ServiceInfoHolder serviceInfoHolder,
     @NonNull CloudServiceProvider serviceProvider,
@@ -71,6 +67,7 @@
       permissionManagement);
 
     this.proxyServer = proxyServer;
+    this.bungeeCordHelper = bungeeCordHelper;
     this.init();
   }
 
@@ -97,19 +94,19 @@
   @Override
   public void playerTabList(@NonNull ProxiedPlayer player, @Nullable String header, @Nullable String footer) {
     player.setTabHeader(
-      header != null ? BungeeCordHelper.translateToComponent(this.replaceTabPlaceholder(header, player)) : null,
-      footer != null ? BungeeCordHelper.translateToComponent(this.replaceTabPlaceholder(footer, player)) : null);
+      header != null ? this.bungeeCordHelper.translateToComponent(this.replaceTabPlaceholder(header, player)) : null,
+      footer != null ? this.bungeeCordHelper.translateToComponent(this.replaceTabPlaceholder(footer, player)) : null);
   }
 
   @Override
   public void disconnectPlayer(@NonNull ProxiedPlayer player, @NonNull String message) {
-    player.disconnect(BungeeCordHelper.translateToComponent(message));
+    player.disconnect(this.bungeeCordHelper.translateToComponent(message));
   }
 
   @Override
   public void messagePlayer(@NonNull ProxiedPlayer player, @Nullable String message) {
     if (message != null) {
-      player.sendMessage(BungeeCordHelper.translateToComponent(message));
+      player.sendMessage(this.bungeeCordHelper.translateToComponent(message));
     }
   }
 
