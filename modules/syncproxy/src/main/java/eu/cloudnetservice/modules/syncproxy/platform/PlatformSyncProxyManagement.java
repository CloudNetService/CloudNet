--- conflicted
+++ resolved
@@ -285,36 +285,10 @@
     int onlinePlayers,
     int maxPlayers
   ) {
-<<<<<<< HEAD
-    return BridgeServiceHelper.fillCommonPlaceholders(input, null, this.serviceInfoHolder.serviceInfo())
-      .replace("%time%", TIME_FORMATTER.format(LocalTime.now()))
-      .replace("%online_players%", String.valueOf(onlinePlayers))
-      .replace("%max_players%", String.valueOf(maxPlayers))
-      .replace("%player_name%", this.playerName(player));
-=======
     input = input.replace("%time%", TIME_FORMATTER.format(LocalTime.now()))
       .replace("%syncproxy_online_players%", String.valueOf(onlinePlayers))
       .replace("%syncproxy_max_players%", String.valueOf(maxPlayers))
       .replace("%player_name%", this.playerName(player));
-    input = BridgeServiceHelper.fillCommonPlaceholders(input, null, this.serviceInfoHolder.serviceInfo());
-
-    if (SyncProxyConstants.CLOUD_PERMS_ENABLED) {
-      var permissionUser = this.permissionManagement.user(this.playerUniqueId(player));
-
-      if (permissionUser != null) {
-        var group = this.permissionManagement.highestPermissionGroup(permissionUser);
-
-        if (group != null) {
-          input = input.replace("%perms_group_prefix%", group.prefix())
-            .replace("%perms_group_suffix%", group.suffix())
-            .replace("%perms_group_display%", group.display())
-            .replace("%perms_group_color%", group.color())
-            .replace("%perms_group_name%", group.name());
-        }
-      }
-    }
-
-    return input;
->>>>>>> 86fb3ddf
+    return BridgeServiceHelper.fillCommonPlaceholders(input, null, this.serviceInfoHolder.serviceInfo());
   }
 }