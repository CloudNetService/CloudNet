--- conflicted
+++ resolved
@@ -22,13 +22,10 @@
 import com.velocitypowered.api.event.proxy.ProxyPingEvent;
 import com.velocitypowered.api.proxy.server.ServerPing;
 import eu.cloudnetservice.ext.component.ComponentFormats;
-<<<<<<< HEAD
+import eu.cloudnetservice.modules.syncproxy.config.SyncProxyConfiguration;
 import eu.cloudnetservice.wrapper.holder.ServiceInfoHolder;
 import jakarta.inject.Inject;
 import jakarta.inject.Singleton;
-=======
-import eu.cloudnetservice.modules.syncproxy.config.SyncProxyConfiguration;
->>>>>>> 70a6a58f
 import java.util.Arrays;
 import java.util.Objects;
 import java.util.UUID;
@@ -37,12 +34,9 @@
 @Singleton
 public final class VelocitySyncProxyListener {
 
-<<<<<<< HEAD
-  private final ServiceInfoHolder serviceInfoHolder;
-=======
   private static final ServerPing.SamplePlayer[] EMPTY_SAMPLE_PLAYER = new ServerPing.SamplePlayer[0];
 
->>>>>>> 70a6a58f
+  private final ServiceInfoHolder serviceInfoHolder;
   private final VelocitySyncProxyManagement syncProxyManagement;
 
   @Inject
@@ -75,12 +69,12 @@
         maxPlayers = loginConfiguration.maxPlayers();
       }
 
-<<<<<<< HEAD
       var serviceInfo = this.serviceInfoHolder.serviceInfo();
-      var protocolText = motd.format(serviceInfo, motd.protocolText(), onlinePlayers, maxPlayers);
-=======
-      var protocolText = SyncProxyConfiguration.fillCommonPlaceholders(motd.protocolText(), onlinePlayers, maxPlayers);
->>>>>>> 70a6a58f
+      var protocolText = SyncProxyConfiguration.fillCommonPlaceholders(
+        serviceInfo,
+        motd.protocolText(),
+        onlinePlayers,
+        maxPlayers);
       var version = event.getPing().getVersion();
       // check if a protocol text is specified in the config
       if (protocolText != null) {
@@ -93,7 +87,7 @@
         // convert the player info into individual player samples
         samplePlayers = Arrays.stream(motd.playerInfo())
           .filter(Objects::nonNull)
-          .map(info -> SyncProxyConfiguration.fillCommonPlaceholders(info, onlinePlayers, maxPlayers))
+          .map(info -> SyncProxyConfiguration.fillCommonPlaceholders(serviceInfo, info, onlinePlayers, maxPlayers))
           .map(ComponentFormats.ADVENTURE_TO_BUNGEE::convertText)
           .map(info -> new ServerPing.SamplePlayer(info, UUID.randomUUID()))
           .toArray(ServerPing.SamplePlayer[]::new);
@@ -101,6 +95,7 @@
 
       // construct the description for the response
       var description = SyncProxyConfiguration.fillCommonPlaceholders(
+        serviceInfo,
         motd.firstLine() + "\n" + motd.secondLine(),
         onlinePlayers,
         maxPlayers);
@@ -110,21 +105,8 @@
         .version(version)
         .onlinePlayers(onlinePlayers)
         .maximumPlayers(maxPlayers)
-<<<<<<< HEAD
-        // map the playerInfo from the config to ServerPing.SamplePlayer to display other information
-        .samplePlayers(motd.playerInfo() != null ?
-          Arrays.stream(motd.playerInfo())
-            .filter(Objects::nonNull)
-            .map(s -> new ServerPing.SamplePlayer(
-              s.replace("&", "§"),
-              UUID.randomUUID()
-            )).toArray(ServerPing.SamplePlayer[]::new) : new ServerPing.SamplePlayer[0])
-        .description(ComponentFormats.BUNGEE_TO_ADVENTURE.convert(
-          motd.format(serviceInfo, motd.firstLine() + "\n" + motd.secondLine(), onlinePlayers, maxPlayers)));
-=======
         .samplePlayers(samplePlayers)
         .description(ComponentFormats.BUNGEE_TO_ADVENTURE.convert(description));
->>>>>>> 70a6a58f
 
       event.getPing().getFavicon().ifPresent(builder::favicon);
       event.getPing().getModinfo().ifPresent(builder::mods);
