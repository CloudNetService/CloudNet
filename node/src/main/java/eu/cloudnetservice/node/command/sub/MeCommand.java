/*
 * Copyright 2019-2022 CloudNetService team & contributors
 *
 * Licensed under the Apache License, Version 2.0 (the "License");
 * you may not use this file except in compliance with the License.
 * You may obtain a copy of the License at
 *
 *     http://www.apache.org/licenses/LICENSE-2.0
 *
 * Unless required by applicable law or agreed to in writing, software
 * distributed under the License is distributed on an "AS IS" BASIS,
 * WITHOUT WARRANTIES OR CONDITIONS OF ANY KIND, either express or implied.
 * See the License for the specific language governing permissions and
 * limitations under the License.
 */

package eu.cloudnetservice.node.command.sub;

import cloud.commandframework.annotations.CommandMethod;
import cloud.commandframework.annotations.CommandPermission;
import cloud.commandframework.annotations.Flag;
import eu.cloudnetservice.common.unsafe.CPUUsageResolver;
import eu.cloudnetservice.driver.service.ProcessSnapshot;
import eu.cloudnetservice.node.Node;
import eu.cloudnetservice.node.command.annotation.CommandAlias;
import eu.cloudnetservice.node.command.annotation.Description;
import eu.cloudnetservice.node.command.source.CommandSource;
import java.lang.management.ManagementFactory;
import java.lang.management.MemoryMXBean;
import java.lang.management.RuntimeMXBean;
import java.util.List;
import java.util.regex.Pattern;
import lombok.NonNull;

@CommandAlias("info")
@CommandPermission("cloudnet.command.me")
@Description("command-me-description")
public record MeCommand(@NonNull Node node) {

  private static final Pattern UUID_REPLACE_PATTERN = Pattern.compile("-\\w{4}-");

  private static final MemoryMXBean MEMORY_MX_BEAN = ManagementFactory.getMemoryMXBean();
  private static final RuntimeMXBean RUNTIME_MX_BEAN = ManagementFactory.getRuntimeMXBean();

  private static final String UPDATE_BRANCH = System.getProperty("cloudnet.updateBranch", "release");
  private static final String UPDATE_REPO = System.getProperty("cloudnet.updateRepo", "CloudNetService/launchermeta");

  @CommandMethod("me|info")
  public void me(@NonNull CommandSource source, @Flag("showClusterId") boolean showFullClusterId) {
    var nodeInfoSnapshot = this.node.nodeServerProvider().localNode().nodeInfoSnapshot();

    // hide the middle parts of the uuid if not explicitly requested to show them
    var clusterId = this.node.config().clusterConfig().clusterId().toString();
    if (!showFullClusterId) {
      var matcher = UUID_REPLACE_PATTERN.matcher(clusterId);
      clusterId = matcher.replaceAll("-****-");
    }

    source.sendMessage(List.of(
      " ",
<<<<<<< HEAD
      this.node.version() + " created by Dytanic, maintained by the CloudNet Community",
=======
      Node.instance().version().toString(),
>>>>>>> 0e2141e5
      "Discord: <https://discord.cloudnetservice.eu/>",
      " ",
      "ClusterId: " + clusterId,
      "NodeId: " + this.node.config().identity().uniqueId(),
      "Head-NodeId: " + this.node.nodeServerProvider().headNode().info().uniqueId(),
      "CPU usage: (P/S) "
        + CPUUsageResolver.defaultFormat().format(CPUUsageResolver.processCPUUsage())
        + "/"
        + CPUUsageResolver.defaultFormat().format(CPUUsageResolver.systemCPUUsage())
        + "/100%",
      "Node services memory allocation (U/R/M): "
        + nodeInfoSnapshot.usedMemory()
        + "/"
        + nodeInfoSnapshot.reservedMemory()
        + "/"
        + nodeInfoSnapshot.maxMemory() + " MB",
      "Threads: " + ProcessSnapshot.THREAD_MX_BEAN.getThreadCount(),
      "Heap usage: "
        + (MEMORY_MX_BEAN.getHeapMemoryUsage().getUsed() / (1024 * 1024))
        + "/"
        + (MEMORY_MX_BEAN.getHeapMemoryUsage().getMax() / (1024 * 1024))
        + "MB",
      "JVM: "
        + RUNTIME_MX_BEAN.getVmVendor()
        + " "
        + RUNTIME_MX_BEAN.getSpecVersion()
        + " ("
        + RUNTIME_MX_BEAN.getVmName()
        + " "
        + RUNTIME_MX_BEAN.getVmVersion()
        + ")",
      "Update Repo: "
        + UPDATE_REPO
        + ", Update Branch: "
        + UPDATE_BRANCH
        + (this.node.dev() ? " (development mode)" : ""),
      " "));
  }
}<|MERGE_RESOLUTION|>--- conflicted
+++ resolved
@@ -58,11 +58,7 @@
 
     source.sendMessage(List.of(
       " ",
-<<<<<<< HEAD
-      this.node.version() + " created by Dytanic, maintained by the CloudNet Community",
-=======
-      Node.instance().version().toString(),
->>>>>>> 0e2141e5
+      this.node.version().toString(),
       "Discord: <https://discord.cloudnetservice.eu/>",
       " ",
       "ClusterId: " + clusterId,
