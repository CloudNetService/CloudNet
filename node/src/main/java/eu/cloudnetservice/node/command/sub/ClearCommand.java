/*
 * Copyright 2019-2022 CloudNetService team & contributors
 *
 * Licensed under the Apache License, Version 2.0 (the "License");
 * you may not use this file except in compliance with the License.
 * You may obtain a copy of the License at
 *
 *     http://www.apache.org/licenses/LICENSE-2.0
 *
 * Unless required by applicable law or agreed to in writing, software
 * distributed under the License is distributed on an "AS IS" BASIS,
 * WITHOUT WARRANTIES OR CONDITIONS OF ANY KIND, either express or implied.
 * See the License for the specific language governing permissions and
 * limitations under the License.
 */

package eu.cloudnetservice.node.command.sub;

import cloud.commandframework.annotations.CommandMethod;
import cloud.commandframework.annotations.CommandPermission;
import eu.cloudnetservice.node.command.annotation.Description;
import eu.cloudnetservice.node.console.Console;
import lombok.NonNull;

@CommandPermission("cloudnet.command.clear")
<<<<<<< HEAD
@Description("Clears the entire console of the node to get a better overview")
public record ClearCommand(@NonNull Console console) {
=======
@Description("command-clear-description")
public final class ClearCommand {
>>>>>>> fe137ca6

  @CommandMethod("clear")
  public void clearConsole() {
    this.console.clearScreen();
  }
}<|MERGE_RESOLUTION|>--- conflicted
+++ resolved
@@ -23,13 +23,8 @@
 import lombok.NonNull;
 
 @CommandPermission("cloudnet.command.clear")
-<<<<<<< HEAD
-@Description("Clears the entire console of the node to get a better overview")
+@Description("command-clear-description")
 public record ClearCommand(@NonNull Console console) {
-=======
-@Description("command-clear-description")
-public final class ClearCommand {
->>>>>>> fe137ca6
 
   @CommandMethod("clear")
   public void clearConsole() {
