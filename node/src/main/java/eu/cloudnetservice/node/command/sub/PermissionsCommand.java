--- conflicted
+++ resolved
@@ -491,17 +491,10 @@
   }
 
   private void updatePermissible(@NonNull Permissible permissible) {
-<<<<<<< HEAD
     if (permissible instanceof PermissionUser user) {
-      this.permissionManagement().updateUser(user);
+      this.permissionManagement.updateUser(user);
     } else if (permissible instanceof PermissionGroup group) {
-      this.permissionManagement().updateGroup(group);
-=======
-    if (permissible instanceof PermissionUser) {
-      this.permissionManagement.updateUser((PermissionUser) permissible);
-    } else if (permissible instanceof PermissionGroup) {
-      this.permissionManagement.updateGroup((PermissionGroup) permissible);
->>>>>>> b5adbbfa
+      this.permissionManagement.updateGroup(group);
     }
   }
 
