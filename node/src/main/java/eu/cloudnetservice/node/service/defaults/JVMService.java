--- conflicted
+++ resolved
@@ -123,6 +123,7 @@
     // add the java command to start the service
     var overriddenJavaCommand = this.serviceConfiguration().javaCommand();
     arguments.add(overriddenJavaCommand == null ? this.nodeConfiguration().javaCommand() : overriddenJavaCommand);
+
     // add the jvm flags of the service configuration
     arguments.addAll(this.cloudServiceManager().defaultJvmOptions());
     arguments.addAll(this.serviceConfiguration().processConfig().jvmOptions());
@@ -136,14 +137,12 @@
     arguments.add("-javaagent:" + wrapperInformation.first().toAbsolutePath());
     arguments.add("-Dcloudnet.wrapper.messages.language=" + I18n.language());
 
-<<<<<<< HEAD
     // fabric specific class path
     arguments.add(String.format("-Dfabric.systemLibraries=%s", wrapperInformation.first().toAbsolutePath()));
-=======
+
     // set the used host and port as system property
     arguments.add("-Dservice.bind.host=" + this.nodeInstance.config().hostAddress());
     arguments.add("-Dservice.bind.port=" + this.serviceConfiguration().port());
->>>>>>> 390e2c53
 
     // add the class path and the main class of the wrapper
     arguments.add("-cp");
