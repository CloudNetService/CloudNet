--- conflicted
+++ resolved
@@ -216,7 +216,6 @@
     @NonNull Path applicationFilePath
   ) {
     try {
-<<<<<<< HEAD
       // prepare the builder and apply the environment variables to it
       var builder = new ProcessBuilder(arguments).directory(this.serviceDirectory.toFile());
       for (var entry : this.serviceConfiguration().environmentVariables().entrySet()) {
@@ -228,11 +227,7 @@
 
       // start the process and fire the post start event
       this.process = builder.start();
-      this.eventManager.callEvent(new CloudServicePostProcessStartEvent(this, this.process.toHandle()));
-=======
-      this.process = new ProcessBuilder(arguments).directory(this.serviceDirectory.toFile()).start();
       this.eventManager.callEvent(new CloudServicePostProcessStartEvent(this));
->>>>>>> c40002c8
     } catch (IOException exception) {
       LOGGER.severe("Unable to start process in %s with command line %s",
         exception,
