--- conflicted
+++ resolved
@@ -170,65 +170,8 @@
 
   public static @NonNull QuestionAnswerType.Parser<HostAndPort> validatedHostAndPort(boolean withPort) {
     return input -> {
-<<<<<<< HEAD
-      // convert the input to an ascii string if needed (for example ☃.net -> xn--n3h.net)
-      var normalizedInput = StringUtil.toLower(IDN.toASCII(input));
-
-      // extract the port from the input if required
-      var port = -1;
-      if (withPort) {
-        var portSeparatorIndex = normalizedInput.lastIndexOf(':');
-        if (portSeparatorIndex == -1) {
-          // missing port
-          throw ParserException.INSTANCE;
-        }
-
-        // extract the port part
-        var portPart = normalizedInput.substring(portSeparatorIndex + 1);
-        if (portPart.isEmpty()) {
-          // missing port
-          throw ParserException.INSTANCE;
-        }
-
-        // try to get the port
-        var possiblePort = Ints.tryParse(portPart);
-        if (possiblePort == null || possiblePort < 0 || possiblePort > 65535) {
-          // invalid port
-          throw ParserException.INSTANCE;
-        }
-
-        // store the port and remove the port part from the input string
-        port = possiblePort;
-        normalizedInput = normalizedInput.substring(0, portSeparatorIndex);
-      }
-
-      // check if the host is wrapped in brackets
-      if (normalizedInput.startsWith("[")) {
-        normalizedInput = normalizedInput.substring(1);
-      }
-
-      // extracting this check allows accidental typos to happen like [2001:db8::1
-      if (normalizedInput.endsWith("]")) {
-        normalizedInput = normalizedInput.substring(0, normalizedInput.length() - 1);
-      }
-
-      try {
-        // try to parse an ipv 4 or 6 address from the input string
-        var address = InetAddresses.forString(normalizedInput);
-        return new HostAndPort(address.getHostAddress(), port);
-      } catch (IllegalArgumentException ignored) {
-      }
-
-      try {
-        // not the end of the world - might still be a domain name
-        var address = InetAddress.getByName(normalizedInput);
-        return new HostAndPort(address.getHostAddress(), port);
-      } catch (UnknownHostException exception) {
-        // okay that's it
-=======
       var host = NetworkUtil.parseHostAndPort(input, withPort);
       if (host == null) {
->>>>>>> 37ebd637
         throw ParserException.INSTANCE;
       }
       return host;
