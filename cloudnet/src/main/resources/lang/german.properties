--- conflicted
+++ resolved
@@ -17,16 +17,10 @@
 cloudnet-load-modules-found=Lade Modul %file_name%...
 cloudnet-network-server-bind=Versuche den Netzwerk Server auf die Adresse "%address%" zu binden...
 cloudnet-http-server-bind=Versuche den HTTP Server auf die Adresse "%address%" zu binden
-<<<<<<< HEAD
 cloudnet-load-task=Task aus %path% wird geladen...
 cloudnet-load-task-failed=Task aus %path% konnte nicht geladen werden
 cloudnet-load-task-success=Task %name% aus %path% wurde erfolgreich geladen
-=======
-cloudnet-load-task=Aufgabe aus %path% wird geladen...
-cloudnet-load-task-failed=Aufgabe aus %path% konnte nicht geladen werden
-cloudnet-load-task-success=Aufgabe %name% aus %path% wurde erfolgreich geladen
 cloudnet-cluster-h2-warning=CloudNet läuft um Cluster, aber h2 wird als Datenbank verwendet! Dies führt möglicherweise zu großen Synchronisationsproblemen. Nutze eine zentrale Datenbank, zu der sich alle Nodes verbinden können.
->>>>>>> 99910920
 #
 # Node ModuleProviderHandler receivedMessages
 #
