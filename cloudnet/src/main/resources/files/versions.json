--- conflicted
+++ resolved
@@ -28,11 +28,7 @@
           }
         },
         {
-<<<<<<< HEAD
-          "name": "1.17",
-=======
           "name": "1.17.1",
->>>>>>> 1d669d60
           "minJavaVersion": 16,
           "properties": {
             "copy": {
@@ -227,22 +223,13 @@
       "versions": [
         {
           "name": "latest",
-<<<<<<< HEAD
-          "url": "https://cdn.getbukkit.org/spigot/spigot-1.17.jar",
-=======
           "url": "https://download.getbukkit.org/spigot/spigot-1.17.1.jar",
->>>>>>> 1d669d60
           "cacheFiles": false,
           "minJavaVersion": 16
         },
         {
-<<<<<<< HEAD
-          "name": "1.17",
-          "url": "https://cdn.getbukkit.org/spigot/spigot-1.17.jar",
-=======
           "name": "1.17.1",
           "url": "https://download.getbukkit.org/spigot/spigot-1.17.1.jar",
->>>>>>> 1d669d60
           "minJavaVersion": 16
         },
         {
@@ -313,11 +300,7 @@
           }
         },
         {
-<<<<<<< HEAD
-          "name": "1.17",
-=======
           "name": "1.17.1",
->>>>>>> 1d669d60
           "url": "https://hub.spigotmc.org/jenkins/job/BuildTools/lastSuccessfulBuild/artifact/target/BuildTools.jar",
           "minJavaVersion": 16,
           "properties": {
