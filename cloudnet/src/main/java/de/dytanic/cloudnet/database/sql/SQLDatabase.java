--- conflicted
+++ resolved
@@ -87,7 +87,6 @@
     return this.insertOrUpdate(key, document);
   }
 
-  @Deprecated
   public boolean insert0(String key, JsonDocument document) {
     Preconditions.checkNotNull(key);
     Preconditions.checkNotNull(document);
@@ -110,7 +109,6 @@
     return this.insertOrUpdate(key, document);
   }
 
-  @Deprecated
   public boolean update0(String key, JsonDocument document) {
     return this.databaseProvider.executeUpdate(
       "UPDATE `" + this.name + "` SET " + TABLE_COLUMN_VALUE + "=? WHERE " + TABLE_COLUMN_KEY + "=?",
@@ -122,11 +120,7 @@
     Preconditions.checkNotNull(key);
     Preconditions.checkNotNull(document);
 
-    return this.databaseProvider.executeUpdate(String.format(
-      "INSERT INTO `%s` (%s, %s) VALUES (?, ?) ON DUPLICATE KEY UPDATE %s = VALUES(%s);",
-      this.name, TABLE_COLUMN_KEY, TABLE_COLUMN_VALUE, TABLE_COLUMN_VALUE, TABLE_COLUMN_VALUE
-      ), key, document.toString()
-    ) != -1;
+    return this.contains(key) ? this.update0(key, document) : this.insert0(key, document);
   }
 
   @Override
@@ -188,15 +182,9 @@
     );
   }
 
-<<<<<<< HEAD
   @Override
   public List<JsonDocument> get(JsonDocument filters) {
     Preconditions.checkNotNull(filters);
-=======
-    public boolean insert0(String key, JsonDocument document) {
-        Preconditions.checkNotNull(key);
-        Preconditions.checkNotNull(document);
->>>>>>> 2dc8ccfa
 
     StringBuilder stringBuilder = new StringBuilder("SELECT ").append(TABLE_COLUMN_VALUE).append(" FROM `")
       .append(this.name).append('`');
@@ -206,30 +194,11 @@
     if (filters.size() > 0) {
       stringBuilder.append(" WHERE ");
 
-<<<<<<< HEAD
       Iterator<String> iterator = filters.iterator();
       String item;
 
       while (iterator.hasNext()) {
         item = iterator.next();
-=======
-        return this.insertOrUpdate(key, document);
-    }
-
-    public boolean update0(String key, JsonDocument document) {
-        return this.databaseProvider.executeUpdate(
-                "UPDATE `" + this.name + "` SET " + TABLE_COLUMN_VALUE + "=? WHERE " + TABLE_COLUMN_KEY + "=?",
-                document.toString(), key
-        ) != -1;
-    }
-
-    public boolean insertOrUpdate(String key, JsonDocument document) {
-        Preconditions.checkNotNull(key);
-        Preconditions.checkNotNull(document);
-
-        return this.contains(key) ? this.update0(key, document) : this.insert0(key, document);
-    }
->>>>>>> 2dc8ccfa
 
         stringBuilder.append(TABLE_COLUMN_VALUE).append(" LIKE ?");
         collection.add("%\"" + item + "\":" + filters.get(item).toString() + "%");
