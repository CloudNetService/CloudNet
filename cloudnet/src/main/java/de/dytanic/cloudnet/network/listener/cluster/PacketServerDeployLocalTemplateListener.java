--- conflicted
+++ resolved
@@ -5,32 +5,22 @@
 import de.dytanic.cloudnet.driver.network.protocol.chunk.client.CachedChunkedPacketListener;
 import de.dytanic.cloudnet.driver.network.protocol.chunk.client.ChunkedPacketSession;
 import de.dytanic.cloudnet.driver.service.ServiceTemplate;
-<<<<<<< HEAD
-import de.dytanic.cloudnet.driver.template.TemplateStorage;
-=======
 import de.dytanic.cloudnet.template.ITemplateStorage;
 import org.jetbrains.annotations.NotNull;
->>>>>>> 4360d2d2
+import de.dytanic.cloudnet.driver.template.TemplateStorage;
 
 import java.io.IOException;
 import java.io.InputStream;
 import java.util.zip.ZipInputStream;
 
-<<<<<<< HEAD
-    @Override
-    public void handle(INetworkChannel channel, IPacket packet) {
-        TemplateStorage storage = CloudNetDriver.getInstance().getLocalTemplateStorage();
-=======
 public final class PacketServerDeployLocalTemplateListener extends CachedChunkedPacketListener {
->>>>>>> 4360d2d2
 
     @Override
     protected void handleComplete(@NotNull ChunkedPacketSession session, @NotNull InputStream inputStream) throws IOException {
+        TemplateStorage storage = CloudNetDriver.getInstance().getLocalTemplateStorage();
         ServiceTemplate template = session.getHeader().get("template", ServiceTemplate.class);
         boolean preClear = session.getHeader().getBoolean("preClear");
 
-        ITemplateStorage storage = CloudNetDriver.getInstance().getServicesRegistry().getService(ITemplateStorage.class, template.getStorage());
-        Preconditions.checkNotNull(storage, "Storage %s not found", template.getStorage());
         if (preClear) {
             storage.delete(template);
         }
@@ -39,4 +29,5 @@
             storage.deploy(zipInputStream, template);
         }
     }
+
 }