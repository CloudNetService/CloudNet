/*
 * Copyright 2019-2021 CloudNetService team & contributors
 *
 * Licensed under the Apache License, Version 2.0 (the "License");
 * you may not use this file except in compliance with the License.
 * You may obtain a copy of the License at
 *
 *     http://www.apache.org/licenses/LICENSE-2.0
 *
 * Unless required by applicable law or agreed to in writing, software
 * distributed under the License is distributed on an "AS IS" BASIS,
 * WITHOUT WARRANTIES OR CONDITIONS OF ANY KIND, either express or implied.
 * See the License for the specific language governing permissions and
 * limitations under the License.
 */

package de.dytanic.cloudnet.network.listener.cluster;

import de.dytanic.cloudnet.CloudNet;
import de.dytanic.cloudnet.driver.CloudNetDriver;
import de.dytanic.cloudnet.driver.network.INetworkChannel;
import de.dytanic.cloudnet.driver.network.NetworkUpdateType;
import de.dytanic.cloudnet.driver.network.protocol.IPacket;
import de.dytanic.cloudnet.driver.network.protocol.IPacketListener;
import de.dytanic.cloudnet.driver.service.ServiceTask;
import de.dytanic.cloudnet.event.network.NetworkChannelReceiveServiceTasksUpdateEvent;
import de.dytanic.cloudnet.provider.NodeServiceTaskProvider;
import java.util.ArrayList;
import java.util.List;

public final class PacketServerSetServiceTaskListListener implements IPacketListener {

<<<<<<< HEAD
    @Override
    public void handle(INetworkChannel channel, IPacket packet) {
        List<ServiceTask> serviceTasks = new ArrayList<>(packet.getBuffer().readObjectCollection(ServiceTask.class));
        NetworkUpdateType updateType = packet.getBuffer().readEnumConstant(NetworkUpdateType.class);

        if (updateType == null) {
            return;
        }

        NodeServiceTaskProvider provider = (NodeServiceTaskProvider) CloudNet.getInstance().getServiceTaskProvider();

        NetworkChannelReceiveServiceTasksUpdateEvent event = new NetworkChannelReceiveServiceTasksUpdateEvent(channel, serviceTasks);
        CloudNetDriver.getInstance().getEventManager().callEvent(event);

        if (!event.isCancelled()) {
            serviceTasks = event.getServiceTasks() != null ? event.getServiceTasks() : serviceTasks;

            switch (updateType) {
                case SET:
                    provider.setServiceTasksWithoutClusterSync(serviceTasks);
                    break;
                case ADD:
                    for (ServiceTask serviceTask : serviceTasks) {
                        provider.addServiceTaskWithoutClusterSync(serviceTask);
                    }
                    break;
                case REMOVE:
                    for (ServiceTask serviceTask : serviceTasks) {
                        provider.removeServiceTaskWithoutClusterSync(serviceTask.getName());
                    }
                    break;
            }

            packet.getBuffer().resetReaderIndex();
            CloudNet.getInstance().sendAlLServices(packet);
        }
    }

=======
  @Override
  public void handle(INetworkChannel channel, IPacket packet) {
    List<ServiceTask> serviceTasks = new ArrayList<>(packet.getBuffer().readObjectCollection(ServiceTask.class));
    NetworkUpdateType updateType = packet.getBuffer().readEnumConstant(NetworkUpdateType.class);

    if (updateType == null) {
      return;
    }

    NodeServiceTaskProvider provider = (NodeServiceTaskProvider) CloudNet.getInstance().getServiceTaskProvider();

    NetworkChannelReceiveServiceTasksUpdateEvent event = new NetworkChannelReceiveServiceTasksUpdateEvent(channel,
      serviceTasks);
    CloudNetDriver.getInstance().getEventManager().callEvent(event);

    if (!event.isCancelled()) {

      serviceTasks = event.getServiceTasks() != null ? event.getServiceTasks() : serviceTasks;

      switch (updateType) {
        case SET:
          provider.setServiceTasksWithoutClusterSync(serviceTasks);
          break;
        case ADD:
          for (ServiceTask serviceTask : serviceTasks) {
            provider.addServiceTaskWithoutClusterSync(serviceTask);
          }
          break;
        case REMOVE:
          for (ServiceTask serviceTask : serviceTasks) {
            provider.removeServiceTaskWithoutClusterSync(serviceTask.getName());
          }
          break;
        default:
          break;
      }
    }
  }
>>>>>>> 3fb17fcb
}<|MERGE_RESOLUTION|>--- conflicted
+++ resolved
@@ -30,46 +30,6 @@
 
 public final class PacketServerSetServiceTaskListListener implements IPacketListener {
 
-<<<<<<< HEAD
-    @Override
-    public void handle(INetworkChannel channel, IPacket packet) {
-        List<ServiceTask> serviceTasks = new ArrayList<>(packet.getBuffer().readObjectCollection(ServiceTask.class));
-        NetworkUpdateType updateType = packet.getBuffer().readEnumConstant(NetworkUpdateType.class);
-
-        if (updateType == null) {
-            return;
-        }
-
-        NodeServiceTaskProvider provider = (NodeServiceTaskProvider) CloudNet.getInstance().getServiceTaskProvider();
-
-        NetworkChannelReceiveServiceTasksUpdateEvent event = new NetworkChannelReceiveServiceTasksUpdateEvent(channel, serviceTasks);
-        CloudNetDriver.getInstance().getEventManager().callEvent(event);
-
-        if (!event.isCancelled()) {
-            serviceTasks = event.getServiceTasks() != null ? event.getServiceTasks() : serviceTasks;
-
-            switch (updateType) {
-                case SET:
-                    provider.setServiceTasksWithoutClusterSync(serviceTasks);
-                    break;
-                case ADD:
-                    for (ServiceTask serviceTask : serviceTasks) {
-                        provider.addServiceTaskWithoutClusterSync(serviceTask);
-                    }
-                    break;
-                case REMOVE:
-                    for (ServiceTask serviceTask : serviceTasks) {
-                        provider.removeServiceTaskWithoutClusterSync(serviceTask.getName());
-                    }
-                    break;
-            }
-
-            packet.getBuffer().resetReaderIndex();
-            CloudNet.getInstance().sendAlLServices(packet);
-        }
-    }
-
-=======
   @Override
   public void handle(INetworkChannel channel, IPacket packet) {
     List<ServiceTask> serviceTasks = new ArrayList<>(packet.getBuffer().readObjectCollection(ServiceTask.class));
@@ -86,7 +46,6 @@
     CloudNetDriver.getInstance().getEventManager().callEvent(event);
 
     if (!event.isCancelled()) {
-
       serviceTasks = event.getServiceTasks() != null ? event.getServiceTasks() : serviceTasks;
 
       switch (updateType) {
@@ -106,7 +65,9 @@
         default:
           break;
       }
+
+      packet.getBuffer().resetReaderIndex();
+      CloudNet.getInstance().sendAllSync(packet);
     }
   }
->>>>>>> 3fb17fcb
 }