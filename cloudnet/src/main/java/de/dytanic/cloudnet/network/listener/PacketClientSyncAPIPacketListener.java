package de.dytanic.cloudnet.network.listener;

import com.google.gson.reflect.TypeToken;
import de.dytanic.cloudnet.CloudNet;
import de.dytanic.cloudnet.common.document.gson.JsonDocument;
import de.dytanic.cloudnet.driver.network.INetworkChannel;
import de.dytanic.cloudnet.driver.network.def.PacketConstants;
import de.dytanic.cloudnet.driver.network.protocol.IPacket;
import de.dytanic.cloudnet.driver.network.protocol.IPacketListener;
import de.dytanic.cloudnet.driver.network.protocol.Packet;
import de.dytanic.cloudnet.driver.permission.PermissionGroup;
import de.dytanic.cloudnet.driver.permission.PermissionUser;
import de.dytanic.cloudnet.driver.provider.service.SpecificCloudServiceProvider;
import de.dytanic.cloudnet.driver.service.*;

import java.util.Collection;
import java.util.UUID;

public final class PacketClientSyncAPIPacketListener implements IPacketListener {

    @Override
    public void handle(INetworkChannel channel, IPacket packet) {
        handle0(channel, packet);
    }

    private void handle0(INetworkChannel channel, IPacket packet) {
        if (packet.getHeader().contains(PacketConstants.SYNC_PACKET_ID_PROPERTY) && packet.getHeader().contains(PacketConstants.SYNC_PACKET_CHANNEL_PROPERTY) &&
                packet.getHeader().getString(PacketConstants.SYNC_PACKET_CHANNEL_PROPERTY).equals("cloudnet_driver_sync_api")) {
            switch (packet.getHeader().getString(PacketConstants.SYNC_PACKET_ID_PROPERTY)) {
                case "set_service_life_cycle":
                    this.getCloudServiceProvider(packet.getHeader()).setCloudServiceLifeCycle(packet.getHeader().get("lifeCycle", ServiceLifeCycle.class));
                    this.sendEmptyResponse(channel, packet.getUniqueId());
                    break;
                case "add_permanent_service_task":
                    getCloudNet().getServiceTaskProvider().addPermanentServiceTask(
                            packet.getHeader().get("serviceTask", new TypeToken<ServiceTask>() {
                            }.getType())
                    );
                    this.sendEmptyResponse(channel, packet.getUniqueId());
                    break;
                case "remove_permanent_service_task":
                    getCloudNet().getServiceTaskProvider().removePermanentServiceTask(packet.getHeader().getString("name"));
                    this.sendEmptyResponse(channel, packet.getUniqueId());
                    break;
                case "add_group_configuration":
                    getCloudNet().getGroupConfigurationProvider().addGroupConfiguration(
                            packet.getHeader().get("groupConfiguration", new TypeToken<GroupConfiguration>() {
                            }.getType())
                    );
                    this.sendEmptyResponse(channel, packet.getUniqueId());
                    break;
                case "remove_group_configuration":
                    getCloudNet().getGroupConfigurationProvider().removeGroupConfiguration(
                            packet.getHeader().getString("name")
                    );
                    this.sendEmptyResponse(channel, packet.getUniqueId());
                    break;
                case "console_commands": {
                    if (packet.getHeader().contains("commandLine")) {
                        this.sendResponse(
                                channel,
                                packet.getUniqueId(),
<<<<<<< HEAD
                                new JsonDocument()
                                        .append(
                                        "commandInfo",
                                        getCloudNet().getConsoleCommand(
                                                packet.getHeader().getString("commandLine")
                                        )
=======
                                new JsonDocument().append(
                                        "commandInfo",
                                        getCloudNet().getNodeInfoProvider().getConsoleCommand(packet.getHeader().getString("commandLine"))
>>>>>>> cf9ccb7a
                                )
                        );
                    } else {
                        this.sendResponse(
                                channel,
                                packet.getUniqueId(),
<<<<<<< HEAD
                                new JsonDocument().append("commandInfos", getCloudNet().getConsoleCommands())
                        );
                    }
                }
                    break;
=======
                                new JsonDocument().append("commandInfos", getCloudNet().getNodeInfoProvider().getConsoleCommands())
                        );
                    }
                }
                break;
                case "tab_complete": {
                    Collection<String> responses = getCloudNet().getNodeInfoProvider().getConsoleTabCompleteResults(packet.getHeader().getString("commandLine"));
                    sendResponse(channel, packet.getUniqueId(), new JsonDocument("responses", responses));
                }
                break;
>>>>>>> cf9ccb7a
                case "send_commandLine": {
                    String[] messages = getCloudNet().sendCommandLine(packet.getHeader().getString("commandLine"));
                    sendResponse(channel, packet.getUniqueId(), new JsonDocument("responseMessages", messages));
                }
                break;
                case "create_CloudService_by_serviceTask": {
                    ServiceInfoSnapshot serviceInfoSnapshot = getCloudNet().getCloudServiceFactory()
                            .createCloudService((ServiceTask) packet.getHeader().get("serviceTask", new TypeToken<ServiceTask>() {
                            }.getType()));

                    sendResponse(channel, packet.getUniqueId(), new JsonDocument("serviceInfoSnapshot", serviceInfoSnapshot));
                }
                break;
                case "create_CloudService_by_serviceConfiguration": {
                    ServiceInfoSnapshot serviceInfoSnapshot = getCloudNet().getCloudServiceFactory()
                            .createCloudService(
                            (ServiceConfiguration) packet.getHeader().get("serviceConfiguration", new TypeToken<ServiceConfiguration>() {
                            }.getType())
                    );

                    sendResponse(channel, packet.getUniqueId(), new JsonDocument("serviceInfoSnapshot", serviceInfoSnapshot));
                }
                break;
                case "get_cloudServiceInfos": {
                    sendResponse(channel, packet.getUniqueId(), new JsonDocument("serviceInfoSnapshots", getCloudNet().getCloudServiceProvider().getCloudServices()));
                }
                break;
                case "get_cloudServiceInfos_started": {
                    sendResponse(channel, packet.getUniqueId(), new JsonDocument("serviceInfoSnapshots", getCloudNet().getCloudServiceProvider().getStartedCloudServices()));
                }
                break;
                case "get_cloudServiceInfos_by_taskName": {
                    sendResponse(channel, packet.getUniqueId(),
                            new JsonDocument("serviceInfoSnapshots", getCloudNet().getCloudServiceProvider().getCloudServices(packet.getHeader().getString("taskName"))
                            ));
                }
                break;
                case "get_cloudServiceInfos_by_group": {
                    sendResponse(channel, packet.getUniqueId(),
                            new JsonDocument("serviceInfoSnapshots", getCloudNet().getCloudServiceProvider().getCloudServicesByGroup(packet.getHeader().getString("group"))),
                            null);
                }
                break;
                case "get_cloudServiceInfos_by_uniqueId": {
                    sendResponse(channel, packet.getUniqueId(),
                            new JsonDocument("serviceInfoSnapshot", getCloudNet().getCloudServiceProvider().getCloudService(packet.getHeader().get("uniqueId", UUID.class))));
                }
                break;
                case "get_permanent_serviceTasks": {
                    sendResponse(channel, packet.getUniqueId(),
                            new JsonDocument("serviceTasks", getCloudNet().getServiceTaskProvider().getPermanentServiceTasks()));
                }
                break;
                case "get_service_task": {
                    sendResponse(channel, packet.getUniqueId(),
                            new JsonDocument("serviceTask", getCloudNet().getServiceTaskProvider().getServiceTask(packet.getHeader().getString("name"))));
                }
                break;
                case "is_service_task_present": {
                    sendResponse(channel, packet.getUniqueId(),
                            new JsonDocument("result", getCloudNet().getServiceTaskProvider().isServiceTaskPresent(packet.getHeader().getString("name"))));
                }
                break;
                case "get_groupConfigurations": {
                    sendResponse(channel, packet.getUniqueId(),
                            new JsonDocument("groupConfigurations", getCloudNet().getGroupConfigurationProvider().getGroupConfigurations()));
                }
                break;
                case "get_group_configuration": {
                    sendResponse(channel, packet.getUniqueId(),
                            new JsonDocument("groupConfiguration", getCloudNet().getGroupConfigurationProvider().getGroupConfiguration(packet.getHeader().getString("name"))));
                }
                break;
                case "is_group_configuration_present": {
                    sendResponse(channel, packet.getUniqueId(),
                            new JsonDocument("result", getCloudNet().getGroupConfigurationProvider().isGroupConfigurationPresent(packet.getHeader().getString("name"))));
                }
                break;
                case "get_nodes": {
                    sendResponse(channel, packet.getUniqueId(), new JsonDocument("nodes", getCloudNet().getNodeInfoProvider().getNodes()));
                }
                break;
                case "get_node_by_uniqueId": {
                    sendResponse(channel, packet.getUniqueId(), new JsonDocument("clusterNode", getCloudNet().getNodeInfoProvider().getNode(packet.getHeader().getString("uniqueId"))));
                }
                break;
                case "get_node_info_snapshots": {
                    sendResponse(channel, packet.getUniqueId(), new JsonDocument("nodeInfoSnapshots", getCloudNet().getNodeInfoProvider().getNodeInfoSnapshots()));
                }
                break;
                case "get_node_info_snapshot_by_uniqueId": {
                    sendResponse(channel, packet.getUniqueId(), new JsonDocument("clusterNodeInfoSnapshot", getCloudNet().getNodeInfoProvider().getNodeInfoSnapshot(packet.getHeader().getString("uniqueId"))));
                }
                break;
                case "restart_cloud_service": {
                    this.getCloudServiceProvider(packet.getHeader()).restart();
                    this.sendEmptyResponse(channel, packet.getUniqueId());
                }
                break;
                case "send_commandLine_on_node": {
                    sendResponse(channel, packet.getUniqueId(),
                            new JsonDocument("responseMessages", getCloudNet().sendCommandLine(
                                    packet.getHeader().getString("nodeUniqueId"),
                                    packet.getHeader().getString("commandLine")
                            )));
                }
                break;
                case "create_cloud_service_custom": {
                    sendResponse(channel, packet.getUniqueId(),
                            new JsonDocument("serviceInfoSnapshot", getCloudNet().getCloudServiceFactory().createCloudService(
                                    packet.getHeader().getString("name"),
                                    packet.getHeader().getString("runtime"),
                                    packet.getHeader().getBoolean("autoDeleteOnStop"),
                                    packet.getHeader().getBoolean("staticService"),
                                    packet.getHeader().get("includes", new TypeToken<Collection<ServiceRemoteInclusion>>() {
                                    }.getType()),
                                    packet.getHeader().get("templates", new TypeToken<Collection<ServiceTemplate>>() {
                                    }.getType()),
                                    packet.getHeader().get("deployments", new TypeToken<Collection<ServiceDeployment>>() {
                                    }.getType()),
                                    packet.getHeader().get("groups", new TypeToken<Collection<String>>() {
                                    }.getType()),
                                    packet.getHeader().get("processConfiguration", new TypeToken<ProcessConfiguration>() {
                                    }.getType()),
                                    packet.getHeader().get("properties", new TypeToken<JsonDocument>() {
                                    }.getType()),
                                    packet.getHeader().getInt("port")
                            ))
                    );
                }
                break;
                case "create_cloud_service_custom_selected_node_and_amount": {
                    sendResponse(channel, packet.getUniqueId(),
                            new JsonDocument("serviceInfoSnapshot", getCloudNet().getCloudServiceFactory().createCloudService(
                                    packet.getHeader().getString("nodeUniqueId"),
                                    packet.getHeader().getInt("amount"),
                                    packet.getHeader().getString("name"),
                                    packet.getHeader().getString("runtime"),
                                    packet.getHeader().getBoolean("autoDeleteOnStop"),
                                    packet.getHeader().getBoolean("staticService"),
                                    packet.getHeader().get("includes", new TypeToken<Collection<ServiceRemoteInclusion>>() {
                                    }.getType()),
                                    packet.getHeader().get("templates", new TypeToken<Collection<ServiceTemplate>>() {
                                    }.getType()),
                                    packet.getHeader().get("deployments", new TypeToken<Collection<ServiceDeployment>>() {
                                    }.getType()),
                                    packet.getHeader().get("groups", new TypeToken<Collection<String>>() {
                                    }.getType()),
                                    packet.getHeader().get("processConfiguration", new TypeToken<ProcessConfiguration>() {
                                    }.getType()),
                                    packet.getHeader().get("properties", new TypeToken<JsonDocument>() {
                                    }.getType()),
                                    packet.getHeader().getInt("port")
                            ))
                    );
                }
                break;
                case "send_commandline_to_cloud_service": {
                    this.getCloudServiceProvider(packet.getHeader())
                            .runCommand(packet.getHeader().getString("commandLine"));
                }
                break;
                case "add_service_template_to_cloud_service": {
                    this.getCloudServiceProvider(packet.getHeader())
                            .addServiceRemoteInclusion(packet.getHeader().get("serviceTemplate", new TypeToken<ServiceTemplate>() {
                            }.getType()));
                    sendEmptyResponse(channel, packet.getUniqueId());
                }
                break;
                case "add_service_remote_inclusion_to_cloud_service": {
                    this.getCloudServiceProvider(packet.getHeader())
                            .addServiceRemoteInclusion(packet.getHeader().get("serviceRemoteInclusion", new TypeToken<ServiceRemoteInclusion>() {
                            }.getType()));
                    sendEmptyResponse(channel, packet.getUniqueId());
                }
                break;
                case "add_service_deployment_to_cloud_service": {
                    this.getCloudServiceProvider(packet.getHeader())
                            .addServiceDeployment(packet.getHeader().get("serviceDeployment", new TypeToken<ServiceDeployment>() {
                            }.getType()));
                    sendEmptyResponse(channel, packet.getUniqueId());
                }
                break;
                case "include_all_waiting_service_templates": {
                    this.getCloudServiceProvider(packet.getHeader()).includeWaitingServiceTemplates();
                    this.sendEmptyResponse(channel, packet.getUniqueId());
                }
                break;
                case "include_all_waiting_service_inclusions": {
                    this.getCloudServiceProvider(packet.getHeader()).includeWaitingServiceInclusions();
                    this.sendEmptyResponse(channel, packet.getUniqueId());
                }
                break;
                case "deploy_resources_from_service": {
                    this.getCloudServiceProvider(packet.getHeader()).deployResources(packet.getHeader().getBoolean("removeDeployments", true));
                    this.sendEmptyResponse(channel, packet.getUniqueId());
                }
                break;
                case "get_services_as_uuid": {
                    sendResponse(channel, packet.getUniqueId(), new JsonDocument("serviceUniqueIds", getCloudNet().getCloudServiceProvider().getServicesAsUniqueId()));
                }
                break;
                case "get_services_count": {
                    sendResponse(channel, packet.getUniqueId(), new JsonDocument("servicesCount", getCloudNet().getCloudServiceProvider().getServicesCount()));
                }
                break;
                case "get_services_count_by_group": {
                    sendResponse(channel, packet.getUniqueId(), new JsonDocument("servicesCount",
                            getCloudNet().getCloudServiceProvider().getServicesCountByGroup(packet.getHeader().getString("group"))
                    ));
                }
                break;
                case "get_services_count_by_task": {
                    sendResponse(channel, packet.getUniqueId(), new JsonDocument("servicesCount",
                            getCloudNet().getCloudServiceProvider().getServicesCountByTask(packet.getHeader().getString("taskName"))
                    ));
                }
                break;
                case "get_local_template_storage_templates": {
                    sendResponse(channel, packet.getUniqueId(), new JsonDocument(
                            "templates",
                            getCloudNet().getLocalTemplateStorageTemplates()
                    ));
                }
                break;
                case "kill_cloud_service": {
                    this.getCloudServiceProvider(packet.getHeader()).kill();
                    this.sendEmptyResponse(channel, packet.getUniqueId());
                }
                break;
                case "run_command_cloud_service": {
                    this.getCloudServiceProvider(packet.getHeader()).runCommand(packet.getHeader().getString("command"));
                    this.sendEmptyResponse(channel, packet.getUniqueId());
                }
                break;
                case "get_cached_log_messages_from_service": {
                    sendResponse(channel, packet.getUniqueId(), new JsonDocument(
                            "cachedLogMessages",
                            this.getCloudServiceProvider(packet.getHeader()).getCachedLogMessages()
                    ));
                }
                break;
                case "permission_management_add_user": {
                    getCloudNet().getPermissionProvider().addUser(packet.getHeader().get("permissionUser", PermissionUser.TYPE));
                    sendEmptyResponse(channel, packet.getUniqueId());
                }
                break;
                case "permission_management_update_user": {
                    getCloudNet().getPermissionProvider().updateUser(packet.getHeader().get("permissionUser", PermissionUser.TYPE));
                    sendEmptyResponse(channel, packet.getUniqueId());
                }
                break;
                case "permission_management_delete_user_with_name": {
                    getCloudNet().getPermissionProvider().deleteUser(packet.getHeader().getString("name"));
                    sendEmptyResponse(channel, packet.getUniqueId());
                }
                break;
                case "permission_management_delete_user": {
                    getCloudNet().getPermissionProvider().deleteUser((PermissionUser) packet.getHeader().get("permissionUser", PermissionUser.TYPE));
                    sendEmptyResponse(channel, packet.getUniqueId());
                }
                break;
                case "permission_management_set_users": {
                    getCloudNet().getPermissionProvider().setUsers(packet.getHeader().get("permissionUsers", new TypeToken<Collection<PermissionUser>>() {
                    }.getType()));
                    sendEmptyResponse(channel, packet.getUniqueId());
                }
                break;
                case "permission_management_add_group": {
                    getCloudNet().getPermissionProvider().addGroup(packet.getHeader().get("permissionGroup", PermissionGroup.TYPE));
                    sendEmptyResponse(channel, packet.getUniqueId());
                }
                break;
                case "permission_management_update_group": {
                    getCloudNet().getPermissionProvider().updateGroup(packet.getHeader().get("permissionGroup", PermissionGroup.TYPE));
                    sendEmptyResponse(channel, packet.getUniqueId());
                }
                break;
                case "permission_management_delete_group_with_name": {
                    getCloudNet().getPermissionProvider().deleteGroup(packet.getHeader().getString("name"));
                    sendEmptyResponse(channel, packet.getUniqueId());
                }
                break;
                case "permission_management_delete_group": {
                    getCloudNet().getPermissionProvider().deleteGroup((PermissionGroup) packet.getHeader().get("permissionGroup", PermissionGroup.TYPE));
                    sendEmptyResponse(channel, packet.getUniqueId());
                }
                break;
                case "permission_management_set_groups": {
                    getCloudNet().getPermissionProvider().setGroups(packet.getHeader().get("permissionGroups", new TypeToken<Collection<PermissionGroup>>() {
                    }.getType()));
                    sendEmptyResponse(channel, packet.getUniqueId());
                }
                break;
                case "get_cloud_services_with_environment": {
                    sendResponse(channel, packet.getUniqueId(), new JsonDocument("serviceInfoSnapshots",
                            getCloudNet().getCloudServiceProvider().getCloudServices(packet.getHeader().get("serviceEnvironment", ServiceEnvironmentType.class))
                    ));
                }
                break;
                case "get_template_storage_templates": {
                    sendResponse(channel, packet.getUniqueId(), new JsonDocument("templates", getCloudNet()
                            .getTemplateStorageTemplates(packet.getHeader().getString("serviceName")))
                    );
                }
                break;
                case "send_commandline_as_permission_user": {
                    sendResponse(channel, packet.getUniqueId(), new JsonDocument("executionResponse", getCloudNet().sendCommandLineAsPermissionUser(
                            packet.getHeader().get("uniqueId", UUID.class),
                            packet.getHeader().getString("commandLine")
                    )));
                }
                break;
                case "permission_management_contains_user_with_uuid": {
                    sendResponse(channel, packet.getUniqueId(), new JsonDocument("result", getCloudNet().getPermissionProvider().containsUser(packet.getHeader().get("uniqueId", UUID.class))));
                }
                break;
                case "permission_management_contains_user_with_name": {
                    sendResponse(channel, packet.getUniqueId(), new JsonDocument("result", getCloudNet().getPermissionProvider().containsUser(packet.getHeader().getString("name"))));
                }
                break;
                case "permission_management_get_user_by_uuid": {
                    sendResponse(channel, packet.getUniqueId(), new JsonDocument("permissionUser", getCloudNet().getPermissionProvider().getUser(packet.getHeader().get("uniqueId", UUID.class))));
                }
                break;
                case "permission_management_get_user_by_name": {
                    sendResponse(channel, packet.getUniqueId(), new JsonDocument("permissionUsers", getCloudNet().getPermissionProvider().getUsers(packet.getHeader().getString("name"))));
                }
                break;
                case "permission_management_get_users": {
                    sendResponse(channel, packet.getUniqueId(), new JsonDocument("permissionUsers", getCloudNet().getPermissionProvider().getUsers()));
                }
                break;
                case "permission_management_get_users_by_group": {
                    sendResponse(channel, packet.getUniqueId(), new JsonDocument("permissionUsers", getCloudNet().getPermissionProvider().getUsersByGroup(packet.getHeader().getString("group"))));
                }
                break;
                case "permission_management_contains_group": {
                    sendResponse(channel, packet.getUniqueId(), new JsonDocument("result", getCloudNet().getPermissionProvider().containsGroup(packet.getHeader().getString("name"))));
                }
                break;
                case "permission_management_get_group": {
                    sendResponse(channel, packet.getUniqueId(), new JsonDocument("permissionGroup", getCloudNet().getPermissionProvider().getGroup(packet.getHeader().getString("name"))));
                }
                break;
                case "permission_management_get_groups": {
                    sendResponse(channel, packet.getUniqueId(), new JsonDocument("permissionGroups", getCloudNet().getPermissionProvider().getGroups()));
                }
                break;
                case "get_cloudService_by_name": {
                    sendResponse(channel, packet.getUniqueId(), new JsonDocument("serviceInfoSnapshot",
                            getCloudNet().getCloudServiceProvider().getCloudServiceByName(packet.getHeader().getString("name"))));
                }
                break;
                default:
                    this.sendEmptyResponse(channel, packet.getUniqueId());
                    break;
            }
        }
    }

    private CloudNet getCloudNet() {
        return CloudNet.getInstance();
    }

    private SpecificCloudServiceProvider getCloudServiceProvider(JsonDocument header) {
        if (header.contains("uniqueId")) {
            return this.getCloudNet().getCloudServiceProvider(header.get("uniqueId", UUID.class));
        }
        if (header.contains("name")) {
            return this.getCloudNet().getCloudServiceProvider(header.getString("name"));
        }
        throw new IllegalArgumentException("No name or uniqueId provided by the client");
    }

    private void sendResponse(INetworkChannel channel, UUID uniqueId, JsonDocument header) {
        sendResponse(channel, uniqueId, header, null);
    }

    private void sendResponse(INetworkChannel channel, UUID uniqueId, JsonDocument header, byte[] body) {
        channel.sendPacket(new Packet(PacketConstants.INTERNAL_CALLABLE_CHANNEL, uniqueId, header, body));
    }

    private void sendEmptyResponse(INetworkChannel channel, UUID uniqueId) {
        sendResponse(channel, uniqueId, new JsonDocument(), null);
    }
}<|MERGE_RESOLUTION|>--- conflicted
+++ resolved
@@ -60,31 +60,15 @@
                         this.sendResponse(
                                 channel,
                                 packet.getUniqueId(),
-<<<<<<< HEAD
-                                new JsonDocument()
-                                        .append(
-                                        "commandInfo",
-                                        getCloudNet().getConsoleCommand(
-                                                packet.getHeader().getString("commandLine")
-                                        )
-=======
                                 new JsonDocument().append(
                                         "commandInfo",
                                         getCloudNet().getNodeInfoProvider().getConsoleCommand(packet.getHeader().getString("commandLine"))
->>>>>>> cf9ccb7a
                                 )
                         );
                     } else {
                         this.sendResponse(
                                 channel,
                                 packet.getUniqueId(),
-<<<<<<< HEAD
-                                new JsonDocument().append("commandInfos", getCloudNet().getConsoleCommands())
-                        );
-                    }
-                }
-                    break;
-=======
                                 new JsonDocument().append("commandInfos", getCloudNet().getNodeInfoProvider().getConsoleCommands())
                         );
                     }
@@ -95,7 +79,6 @@
                     sendResponse(channel, packet.getUniqueId(), new JsonDocument("responses", responses));
                 }
                 break;
->>>>>>> cf9ccb7a
                 case "send_commandLine": {
                     String[] messages = getCloudNet().sendCommandLine(packet.getHeader().getString("commandLine"));
                     sendResponse(channel, packet.getUniqueId(), new JsonDocument("responseMessages", messages));
