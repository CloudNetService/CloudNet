/*
 * Copyright 2019-2021 CloudNetService team & contributors
 *
 * Licensed under the Apache License, Version 2.0 (the "License");
 * you may not use this file except in compliance with the License.
 * You may obtain a copy of the License at
 *
 *     http://www.apache.org/licenses/LICENSE-2.0
 *
 * Unless required by applicable law or agreed to in writing, software
 * distributed under the License is distributed on an "AS IS" BASIS,
 * WITHOUT WARRANTIES OR CONDITIONS OF ANY KIND, either express or implied.
 * See the License for the specific language governing permissions and
 * limitations under the License.
 */

package de.dytanic.cloudnet.command.commands;

import static de.dytanic.cloudnet.command.sub.SubCommandArgumentTypes.anyStringIgnoreCase;
import static de.dytanic.cloudnet.command.sub.SubCommandArgumentTypes.bool;
import static de.dytanic.cloudnet.command.sub.SubCommandArgumentTypes.dynamicString;
import static de.dytanic.cloudnet.command.sub.SubCommandArgumentTypes.exactEnum;
import static de.dytanic.cloudnet.command.sub.SubCommandArgumentTypes.exactStringIgnoreCase;
import static de.dytanic.cloudnet.command.sub.SubCommandArgumentTypes.integer;

import de.dytanic.cloudnet.CloudNet;
import de.dytanic.cloudnet.command.ICommandSender;
import de.dytanic.cloudnet.command.sub.SubCommand;
import de.dytanic.cloudnet.command.sub.SubCommandBuilder;
import de.dytanic.cloudnet.common.WildcardUtil;
import de.dytanic.cloudnet.common.collection.Pair;
import de.dytanic.cloudnet.common.language.LanguageManager;
import de.dytanic.cloudnet.common.logging.DefaultLogFormatter;
import de.dytanic.cloudnet.common.logging.IFormatter;
import de.dytanic.cloudnet.console.IConsole;
import de.dytanic.cloudnet.console.animation.questionlist.ConsoleQuestionListAnimation;
import de.dytanic.cloudnet.console.animation.questionlist.QuestionListEntry;
import de.dytanic.cloudnet.console.animation.questionlist.answer.QuestionAnswerTypeBoolean;
import de.dytanic.cloudnet.console.animation.questionlist.answer.QuestionAnswerTypeCollection;
import de.dytanic.cloudnet.console.animation.questionlist.answer.QuestionAnswerTypeEnum;
import de.dytanic.cloudnet.console.animation.questionlist.answer.QuestionAnswerTypeInt;
import de.dytanic.cloudnet.console.animation.questionlist.answer.QuestionAnswerTypeIntRange;
import de.dytanic.cloudnet.console.animation.questionlist.answer.QuestionAnswerTypeServiceVersion;
import de.dytanic.cloudnet.console.animation.questionlist.answer.QuestionAnswerTypeString;
import de.dytanic.cloudnet.console.log.ColouredLogFormatter;
import de.dytanic.cloudnet.driver.network.cluster.NetworkClusterNode;
import de.dytanic.cloudnet.driver.service.GroupConfiguration;
import de.dytanic.cloudnet.driver.service.ServiceConfigurationBase;
import de.dytanic.cloudnet.driver.service.ServiceEnvironmentType;
import de.dytanic.cloudnet.driver.service.ServiceInfoSnapshot;
import de.dytanic.cloudnet.driver.service.ServiceTask;
import de.dytanic.cloudnet.driver.service.ServiceTemplate;
import de.dytanic.cloudnet.template.TemplateStorageUtil;
import de.dytanic.cloudnet.template.install.ServiceVersion;
import de.dytanic.cloudnet.template.install.ServiceVersionType;
import java.io.IOException;
import java.util.ArrayList;
import java.util.Arrays;
import java.util.Collection;
import java.util.Collections;
import java.util.List;
import java.util.function.Consumer;
import java.util.stream.Collectors;
import org.jetbrains.annotations.NotNull;

public class CommandTasks extends CommandServiceConfigurationBase {

  public CommandTasks() {
    super(
      SubCommandBuilder.create()

        .generateCommand(
          (subCommand, sender, command, args, commandLine, properties, internalProperties) -> setupTask(
            CloudNet.getInstance().getConsole(), sender),
          SubCommand::onlyConsole,
          exactStringIgnoreCase("setup")
        )
        .generateCommand((subCommand, sender, command, args, commandLine, properties, internalProperties) -> {
          CloudNet.getInstance().getServiceTaskProvider().reload();
          sender.sendMessage(LanguageManager.getMessage("command-tasks-reload-success"));
        }, anyStringIgnoreCase("reload", "rl"))
        .generateCommand((subCommand, sender, command, args, commandLine, properties, internalProperties) -> {
          sender.sendMessage("- Tasks", " ");

          for (ServiceTask serviceTask : CloudNet.getInstance().getServiceTaskProvider().getPermanentServiceTasks()) {
            if (properties.containsKey("name") &&
              !serviceTask.getName().toLowerCase().contains(properties.get("name").toLowerCase())) {
              continue;
            }

            sender.sendMessage(
              serviceTask.getName() + " | MinServiceCount: " + serviceTask.getMinServiceCount() + " | Nodes: " +
                (serviceTask.getAssociatedNodes().isEmpty() ? "All" : serviceTask.getAssociatedNodes())
                + " | StartPort: " +
                serviceTask.getStartPort());
          }
        }, subCommand -> subCommand.enableProperties().appendUsage("| name=NAME"), exactStringIgnoreCase("list"))

        .applyHandler(CommandTasks::handleCreateCommands)
        .applyHandler(CommandTasks::handleDeleteCommands)

        .prefix(exactStringIgnoreCase("task"))
        .prefix(dynamicString(
          "name",
          LanguageManager.getMessage("command-tasks-task-not-found"),
          name -> WildcardUtil.anyMatch(
            CloudNet.getInstance().getServiceTaskProvider().getPermanentServiceTasks(),
            name
          ),
          () -> CloudNet.getInstance().getServiceTaskProvider().getPermanentServiceTasks()
            .stream()
            .map(ServiceTask::getName)
            .collect(Collectors.toList())
        ))

        .preExecute(
          (subCommand, sender, command, args, commandLine, properties, internalProperties) ->
            internalProperties.put("tasks", WildcardUtil.filterWildcard(
              CloudNet.getInstance().getServiceTaskProvider().getPermanentServiceTasks(),
              (String) args.argument(1)
            ).toArray(new ServiceConfigurationBase[0]))
        )

        .generateCommand((subCommand, sender, command, args, commandLine, properties, internalProperties) ->
          forEachTasks((ServiceConfigurationBase[]) internalProperties.get("tasks"), task -> displayTask(sender, task))
        )

        .prefix(exactStringIgnoreCase("set"))
        .applyHandler(CommandTasks::handleTaskSetCommands)
        .removeLastPrefix()

        .prefix(exactStringIgnoreCase("add"))
        .applyHandler(CommandTasks::handleTaskAddCommands)
        .removeLastPrefix()

        .prefix(anyStringIgnoreCase("remove", "rm"))
        .applyHandler(CommandTasks::handleTaskRemoveCommands)
        .removeLastPrefix()

        .applyHandler(builder -> handleGeneralAddCommands(
          builder,
          internalProperties -> (ServiceConfigurationBase[]) internalProperties.get("tasks"),
          serviceConfigurationBase -> CloudNet.getInstance().getServiceTaskProvider()
            .addPermanentServiceTask((ServiceTask) serviceConfigurationBase)
        ))
        .applyHandler(builder -> handleGeneralRemoveCommands(
          builder,
          internalProperties -> (ServiceConfigurationBase[]) internalProperties.get("tasks"),
          serviceConfigurationBase -> CloudNet.getInstance().getServiceTaskProvider()
            .addPermanentServiceTask((ServiceTask) serviceConfigurationBase)
        ))

        .clearAll()

        .getSubCommands(),
      "tasks"
    );

    super.prefix = "cloudnet";
    super.permission = "cloudnet.command.tasks";
    super.description = LanguageManager.getMessage("command-description-tasks");
  }

  private static void handleCreateCommands(SubCommandBuilder builder) {
    builder
      .generateCommand(
        (subCommand, sender, command, args, commandLine, properties, internalProperties) -> {
          try {
            String name = (String) args.argument("name").get();
            ServiceEnvironmentType type = (ServiceEnvironmentType) args.argument(QuestionAnswerTypeEnum.class).get();

<<<<<<< HEAD
            CloudNet.getInstance().getServiceTaskProvider().addPermanentServiceTask(new ServiceTask(
              new ArrayList<>(),
              new ArrayList<>(Collections.singletonList(ServiceTemplate.local(name, "default"))),
              new ArrayList<>(),
              name,
              "jvm",
              true,
              false,
              new ArrayList<>(
                Collections.singletonList(CloudNet.getInstance().getConfig().getIdentity().getUniqueId())),
              new ArrayList<>(Collections.singletonList(name)),
              new ProcessConfiguration(
                type,
                type.isMinecraftProxy() ? 256 : 512,
                new ArrayList<>(),
                new ArrayList<>()
              ),
              type.getDefaultStartPort(),
              0
            ));
=======
            ServiceTask serviceTask = ServiceTask.builder()
              .templates(Collections.singletonList(ServiceTemplate.local(name, "default")))
              .name(name)
              .autoDeleteOnStop(true)
              .associatedNodes(Collections.singletonList(CloudNet.getInstance().getComponentName()))
              .groups(Collections.singletonList(name))
              .serviceEnvironmentType(type)
              .maxHeapMemory(type.isMinecraftProxy() ? 256 : 512)
              .startPort(type.getDefaultStartPort())
              .build();

            CloudNet.getInstance().getServiceTaskProvider().addPermanentServiceTask(serviceTask);
>>>>>>> 1d669d60

            TemplateStorageUtil.createAndPrepareTemplate(ServiceTemplate.local(name, "default"), type);

            sender.sendMessage(LanguageManager.getMessage("command-tasks-create-task"));

            if (!CloudNet.getInstance().getGroupConfigurationProvider().isGroupConfigurationPresent(name)) {
              createEmptyGroupConfiguration(name);
              sender.sendMessage(LanguageManager.getMessage("command-service-base-create-group"));
            }

          } catch (IOException exception) {
            exception.printStackTrace();
          }
        },
        exactStringIgnoreCase("create"),
        dynamicString(
          "name",
          LanguageManager.getMessage("command-tasks-task-already-existing"),
          name -> !CloudNet.getInstance().getServiceTaskProvider().isServiceTaskPresent(name)
        ),
        exactEnum(ServiceEnvironmentType.class)
      )

      .removeLastPrefix();
  }

  private static void handleDeleteCommands(SubCommandBuilder builder) {
    builder
      .generateCommand(
        (subCommand, sender, command, args, commandLine, properties, internalProperties) -> {
          String name = (String) args.argument("name").get();

          CloudNet.getInstance().getServiceTaskProvider().removePermanentServiceTask(name);
          sender.sendMessage(LanguageManager.getMessage("command-tasks-delete-task"));

          for (ServiceInfoSnapshot cloudService : CloudNet.getInstance().getCloudServiceProvider()
            .getCloudServices(name)) {
            cloudService.provider().stop();
          }
        },
        exactStringIgnoreCase("delete"),
        dynamicString(
          "name",
          LanguageManager.getMessage("command-tasks-task-not-found"),
          name -> CloudNet.getInstance().getServiceTaskProvider().isServiceTaskPresent(name),
          () -> CloudNet.getInstance().getServiceTaskProvider().getPermanentServiceTasks().stream()
            .map(ServiceTask::getName)
            .collect(Collectors.toList())
        )
      )

      .removeLastPrefix();
  }

  private static void handleTaskSetCommands(SubCommandBuilder builder) {
    builder
      .postExecute((subCommand, sender, command, args, commandLine, properties, internalProperties) -> {
        forEachTasks((ServiceConfigurationBase[]) internalProperties.get("tasks"), serviceTask -> {
          CloudNet.getInstance().getServiceTaskProvider().addPermanentServiceTask(serviceTask);

          sender.sendMessage(LanguageManager.getMessage("command-tasks-set-property-success")
            .replace("%property%", (String) args.argument(3))
            .replace("%name%", serviceTask.getName())
            .replace("%value%", String.valueOf(args.argument(4)))
          );
        });
      })

      .generateCommand(
        (subCommand, sender, command, args, commandLine, properties, internalProperties) ->
          forEachTasks(
            (ServiceConfigurationBase[]) internalProperties.get("tasks"),
            task -> task.setMinServiceCount((Integer) args.argument(4))
          ),
        exactStringIgnoreCase("minServiceCount"),
        integer("amount", amount -> amount >= 0)
      )
      .generateCommand(
        (subCommand, sender, command, args, commandLine, properties, internalProperties) ->
          forEachTasks(
            (ServiceConfigurationBase[]) internalProperties.get("tasks"),
            task -> task.setMaintenance((Boolean) args.argument(4))
          ),
        exactStringIgnoreCase("maintenance"),
        bool("enabled")
      )
      .generateCommand(
        (subCommand, sender, command, args, commandLine, properties, internalProperties) ->
          forEachTasks(
            (ServiceConfigurationBase[]) internalProperties.get("tasks"),
            task -> task.getProcessConfiguration().setMaxHeapMemorySize((Integer) args.argument(4))
          ),
        exactStringIgnoreCase("maxHeapMemory"),
        integer("memory", memory -> memory > 0)
      )
      .generateCommand(
        (subCommand, sender, command, args, commandLine, properties, internalProperties) ->
          forEachTasks(
            (ServiceConfigurationBase[]) internalProperties.get("tasks"),
            task -> task.setStartPort((Integer) args.argument(4))
          ),
        exactStringIgnoreCase("startPort"),
        integer("startPort", 0, 65535)
      )
      .generateCommand(
        (subCommand, sender, command, args, commandLine, properties, internalProperties) ->
          forEachTasks(
            (ServiceConfigurationBase[]) internalProperties.get("tasks"),
            task -> task.setAutoDeleteOnStop((Boolean) args.argument(4))
          ),
        exactStringIgnoreCase("autoDeleteOnStop"),
        bool("autoDeleteOnStop")
      )
      .generateCommand(
        (subCommand, sender, command, args, commandLine, properties, internalProperties) ->
          forEachTasks(
            (ServiceConfigurationBase[]) internalProperties.get("tasks"),
            task -> task.setStaticServices((Boolean) args.argument(4))
          ),
        exactStringIgnoreCase("staticServices"),
        bool("staticServices")
      )
      .generateCommand(
        (subCommand, sender, command, args, commandLine, properties, internalProperties) ->
          forEachTasks(
            (ServiceConfigurationBase[]) internalProperties.get("tasks"),
            task -> task.getProcessConfiguration().setEnvironment((ServiceEnvironmentType) args.argument(4))
          ),
        exactStringIgnoreCase("environment"),
        exactEnum(ServiceEnvironmentType.class)
      )
      .generateCommand(
        (subCommand, sender, command, args, commandLine, properties, internalProperties) ->
          forEachTasks(
            (ServiceConfigurationBase[]) internalProperties.get("tasks"),
            task -> task.setDisableIpRewrite((boolean) args.argument("value").orElse(false))
          ),
        exactStringIgnoreCase("disableIpRewrite"),
        bool("value")
      )
      .generateCommand(
        (subCommand, sender, command, args, commandLine, properties, internalProperties) ->
          forEachTasks(
            (ServiceConfigurationBase[]) internalProperties.get("tasks"),
            task -> task.setJavaCommand((String) args.argument("value").orElse(null))
          ),
        exactStringIgnoreCase("javaCommand"),
        dynamicString("value")
      )

      .removeLastPostHandler();
  }

  private static void handleTaskAddCommands(SubCommandBuilder builder) {
    builder
      .postExecute((subCommand, sender, command, args, commandLine, properties, internalProperties) ->
        forEachTasks((ServiceConfigurationBase[]) internalProperties.get("tasks"),
          serviceTask -> CloudNet.getInstance().getServiceTaskProvider().addPermanentServiceTask(serviceTask)
        )
      )

      .generateCommand(
        (subCommand, sender, command, args, commandLine, properties, internalProperties) -> {
          String node = (String) args.argument(4);
          forEachTasks((ServiceConfigurationBase[]) internalProperties.get("tasks"), serviceTask -> {
            if (serviceTask.getAssociatedNodes().contains(node)) {
              sender.sendMessage(LanguageManager.getMessage("command-tasks-add-node-already-added"));
            } else {
              serviceTask.getAssociatedNodes().add(node);
              sender.sendMessage(LanguageManager.getMessage("command-tasks-add-node-success"));
            }
          });
        },
        exactStringIgnoreCase("node"),
        dynamicString(
          "uniqueId",
          LanguageManager.getMessage("command-tasks-node-not-found"),
          uniqueId ->
            CloudNet.getInstance().getConfig().getIdentity().getUniqueId().equalsIgnoreCase(uniqueId) ||
              CloudNet.getInstance().getConfig().getClusterConfig().getNodes().stream()
                .anyMatch(node -> node.getUniqueId().equalsIgnoreCase(uniqueId)),
          () -> {
            Collection<String> nodes = CloudNet.getInstance().getConfig().getClusterConfig().getNodes().stream()
              .map(NetworkClusterNode::getUniqueId)
              .collect(Collectors.toList());
            nodes.add(CloudNet.getInstance().getConfig().getIdentity().getUniqueId());
            return nodes;
          }
        )
      )
      .generateCommand(
        (subCommand, sender, command, args, commandLine, properties, internalProperties) -> {
          String group = (String) args.argument(4);
          forEachTasks((ServiceConfigurationBase[]) internalProperties.get("tasks"), serviceTask -> {
            if (serviceTask.getGroups().contains(group)) {
              sender.sendMessage(LanguageManager.getMessage("command-tasks-add-group-already-added"));
            } else {
              serviceTask.getGroups().add(group);
              sender.sendMessage(LanguageManager.getMessage("command-tasks-add-group-success"));
            }
          });
        },
        exactStringIgnoreCase("group"),
        dynamicString(
          "name",
          LanguageManager.getMessage("command-service-base-group-not-found"),
          name -> CloudNet.getInstance().getGroupConfigurationProvider().isGroupConfigurationPresent(name),
          () -> CloudNet.getInstance().getGroupConfigurationProvider().getGroupConfigurations().stream()
            .map(GroupConfiguration::getName)
            .collect(Collectors.toList())
        )
      )

      .removeLastPostHandler();
  }

  private static void handleTaskRemoveCommands(SubCommandBuilder builder) {
    builder
      .postExecute((subCommand, sender, command, args, commandLine, properties, internalProperties) ->
        forEachTasks((ServiceConfigurationBase[]) internalProperties.get("tasks"), serviceTask ->
          CloudNet.getInstance().getServiceTaskProvider().addPermanentServiceTask(serviceTask))
      )

      .generateCommand(
        (subCommand, sender, command, args, commandLine, properties, internalProperties) -> forEachTasks(
          (ServiceConfigurationBase[]) internalProperties.get("tasks"), serviceTask -> {
            serviceTask.getAssociatedNodes().remove(args.argument(4));
            sender.sendMessage(LanguageManager.getMessage("command-tasks-remove-node-success"));
          }),
        exactStringIgnoreCase("node"),
        dynamicString(
          "uniqueId",
          () -> {
            Collection<String> nodes = CloudNet.getInstance().getConfig().getClusterConfig().getNodes().stream()
              .map(NetworkClusterNode::getUniqueId)
              .collect(Collectors.toList());
            nodes.add(CloudNet.getInstance().getConfig().getIdentity().getUniqueId());
            return nodes;
          }
        )
      )
      .generateCommand(
        (subCommand, sender, command, args, commandLine, properties, internalProperties) -> forEachTasks(
          (ServiceConfigurationBase[]) internalProperties.get("tasks"), serviceTask -> {
            serviceTask.getGroups().remove(args.argument(4));
            sender.sendMessage(LanguageManager.getMessage("command-tasks-remove-group-success"));
          }),
        exactStringIgnoreCase("group"),
        dynamicString(
          "name",
          () -> CloudNet.getInstance().getGroupConfigurationProvider().getGroupConfigurations().stream()
            .map(GroupConfiguration::getName)
            .collect(Collectors.toList())
        )
      )

      .removeLastPostHandler();
  }

  private static void displayTask(ICommandSender sender, ServiceTask serviceTask) {

    Collection<String> messages = new ArrayList<>(Arrays.asList(
      " ",
      "* Name: " + serviceTask.getName(),
      "* Minimal Services: " + serviceTask.getMinServiceCount(),
      "* Associated nodes: " + serviceTask.getAssociatedNodes().toString(),
      "* Groups: " + serviceTask.getGroups().toString(),
      "* Start Port: " + serviceTask.getStartPort(),
      "* Static services: " + serviceTask.isStaticServices(),
      "* Auto delete on stop: " + serviceTask.isAutoDeleteOnStop(),
      "* Maintenance: " + serviceTask.isMaintenance(),
      "* Delete files on stop: " + serviceTask.getDeletedFilesAfterStop(),
      " ",
      "- Process Configuration",
      "* Environment: " + serviceTask.getProcessConfiguration().getEnvironment(),
      "* Max HeapMemory: " + serviceTask.getProcessConfiguration().getMaxHeapMemorySize(),
      "* JVM Options: " + serviceTask.getProcessConfiguration().getJvmOptions().toString(),
      "* Process Parameters: " + serviceTask.getProcessConfiguration().getProcessParameters().toString(),
      " "
    ));

    applyDisplayMessagesForServiceConfigurationBase(messages, serviceTask);

    sender.sendMessage(messages.toArray(new String[0]));
  }


  private static void setupTask(IConsole console, ICommandSender sender) {
    IFormatter logFormatter = console.hasColorSupport() ? new ColouredLogFormatter() : new DefaultLogFormatter();
    ConsoleQuestionListAnimation animation = new ConsoleQuestionListAnimation(
      "TaskSetup",
      () -> CloudNet.getInstance().getQueuedConsoleLogHandler().getCachedQueuedLogEntries()
        .stream()
        .map(logFormatter::format)
        .collect(Collectors.toList()),
      () -> "&f _____              _       &b           _                 \n" +
        "&f/__   \\  __ _  ___ | | __  &b ___   ___ | |_  _   _  _ __  \n" +
        "&f  / /\\/ / _` |/ __|| |/ /  &b/ __| / _ \\| __|| | | || '_ \\ \n" +
        "&f / /   | (_| |\\__ \\|   <  &b \\__ \\|  __/| |_ | |_| || |_) |\n" +
        "&f \\/     \\__,_||___/|_|\\_\\&b  |___/ \\___| \\__| \\__,_|| .__/ \n" +
        "&f                             &b                     |_|    ",
      () -> "Task creation complete!",
      "&r> &e"
    );

    animation.addEntry(
      new QuestionListEntry<>(
        "name",
        LanguageManager.getMessage("command-tasks-setup-question-name"),
        new QuestionAnswerTypeString() {
          @Override
          public boolean isValidInput(@NotNull String input) {
            return super.isValidInput(input) && !input.trim().isEmpty() &&
              !CloudNet.getInstance().getServiceTaskProvider().isServiceTaskPresent(input);
          }

          @Override
          public String getInvalidInputMessage(@NotNull String input) {
            if (CloudNet.getInstance().getServiceTaskProvider().isServiceTaskPresent(input)) {
              return "&c" + LanguageManager.getMessage("command-tasks-setup-task-already-exists");
            }
            return super.getInvalidInputMessage(input);
          }
        }
      )
    );

    animation.addEntry(
      new QuestionListEntry<>(
        "memory",
        LanguageManager.getMessage("command-tasks-setup-question-memory"),
        new QuestionAnswerTypeInt() {
          @Override
          public boolean isValidInput(@NotNull String input) {
            return super.isValidInput(input) && Integer.parseInt(input) > 0;
          }

          @Override
          public String getRecommendation() {
            return "512";
          }

          @Override
          public List<String> getCompletableAnswers() {
            return Arrays.asList("128", "256", "512", "1024", "2048", "4096", "8192");
          }
        }
      )
    );

    animation.addEntry(
      new QuestionListEntry<>(
        "maintenance",
        LanguageManager.getMessage("command-tasks-setup-question-maintenance"),
        new QuestionAnswerTypeBoolean()
      )
    );

    animation.addEntry(
      new QuestionListEntry<>(
        "autoDeleteOnStop",
        LanguageManager.getMessage("command-tasks-setup-question-auto-delete"),
        new QuestionAnswerTypeBoolean() {
          @Override
          public String getRecommendation() {
            return super.getTrueString();
          }
        }
      )
    );

    animation.addEntry(
      new QuestionListEntry<>(
        "staticServices",
        LanguageManager.getMessage("command-tasks-setup-question-static"),
        new QuestionAnswerTypeBoolean()
      )
    );

    animation.addEntry(
      new QuestionListEntry<>(
        "minServiceCount",
        LanguageManager.getMessage("command-tasks-setup-question-minservices"),
        new QuestionAnswerTypeInt()
      )
    );

    animation.addEntry(
      new QuestionListEntry<>(
        "environment",
        LanguageManager.getMessage("command-tasks-setup-question-environment"),
        new QuestionAnswerTypeEnum<ServiceEnvironmentType>(ServiceEnvironmentType.class) {
          @Override
          public String getRecommendation() {
            return ServiceEnvironmentType.MINECRAFT_SERVER.name();
          }
        }
      )
    );

    animation.addEntry(
      new QuestionListEntry<>(
        "startPort",
        LanguageManager.getMessage("command-tasks-setup-question-startport"),
        new QuestionAnswerTypeIntRange(0, 65535) {
          @Override
          public String getRecommendation() {
            ServiceEnvironmentType type =
              animation.hasResult("environment") ? (ServiceEnvironmentType) animation.getResult("environment") : null;
            return type != null ? String.valueOf(type.getDefaultStartPort()) : "44955";
          }
        }
      )
    );

    animation.addEntry(
      new QuestionListEntry<>(
        "serviceVersion",
        LanguageManager.getMessage("command-tasks-setup-question-application"),
        new QuestionAnswerTypeServiceVersion(
          () -> (ServiceEnvironmentType) animation.getResult("environment"),
          CloudNet.getInstance().getServiceVersionProvider()
        )
      )
    );

    if (!CloudNet.getInstance().getConfig().getClusterConfig().getNodes().isEmpty()) {
      Collection<String> possibleNodes = CloudNet.getInstance().getConfig().getClusterConfig().getNodes()
        .stream()
        .map(NetworkClusterNode::getUniqueId)
        .collect(Collectors.toList());
      possibleNodes.add(CloudNet.getInstance().getConfig().getIdentity().getUniqueId());
      animation.addEntry(
        new QuestionListEntry<>(
          "nodes",
          LanguageManager.getMessage("command-tasks-setup-question-nodes"),
          new QuestionAnswerTypeCollection(possibleNodes)
        )
      );
    }

    animation.addFinishHandler(() -> {
      if (animation.isCancelled()) {
        return;
      }

      sender.sendMessage(LanguageManager.getMessage("command-tasks-setup-create-begin"));

      String name = (String) animation.getResult("name");
      int memory = (int) animation.getResult("memory");
      boolean maintenance = (boolean) animation.getResult("maintenance");
      boolean autoDeleteOnStop = (boolean) animation.getResult("autoDeleteOnStop");
      boolean staticServices = (boolean) animation.getResult("staticServices");
      int startPort = (int) animation.getResult("startPort");
      int minServiceCount = (int) animation.getResult("minServiceCount");
      ServiceEnvironmentType environmentType = (ServiceEnvironmentType) animation.getResult("environment");
      Collection<String> associatedNodes =
        animation.hasResult("nodes") ? (Collection<String>) animation.getResult("nodes") :
          new ArrayList<>(Collections.singletonList(CloudNet.getInstance().getConfig().getIdentity().getUniqueId()));

      Pair<ServiceVersionType, ServiceVersion> serviceVersion = (Pair<ServiceVersionType, ServiceVersion>) animation
        .getResult("serviceVersion");

      ServiceTemplate template = ServiceTemplate.local(name, "default");

      try {
        TemplateStorageUtil.createAndPrepareTemplate(template, environmentType);
      } catch (IOException exception) {
        exception.printStackTrace();
      }

      if (serviceVersion != null) {
        CloudNet.getInstance().getServiceVersionProvider().installServiceVersion(
          serviceVersion.getFirst(),
          serviceVersion.getSecond(),
          template
        );
      }

<<<<<<< HEAD
      ServiceTask serviceTask = new ServiceTask(
        new ArrayList<>(),
        new ArrayList<>(Collections.singletonList(template)),
        new ArrayList<>(),
        name,
        "jvm",
        maintenance,
        autoDeleteOnStop,
        staticServices,
        associatedNodes,
        new ArrayList<>(Collections.singletonList(name)),
        new ArrayList<>(),
        new ProcessConfiguration(
          environmentType,
          memory,
          new ArrayList<>(),
          new ArrayList<>()
        ),
        startPort,
        minServiceCount
      );
=======
      ServiceTask serviceTask = ServiceTask.builder()
        .templates(Collections.singletonList(template))
        .name(name)
        .maintenance(maintenance)
        .autoDeleteOnStop(autoDeleteOnStop)
        .staticServices(staticServices)
        .associatedNodes(associatedNodes)
        .groups(Collections.singletonList(name))
        .serviceEnvironmentType(environmentType)
        .maxHeapMemory(memory)
        .startPort(startPort)
        .minServiceCount(minServiceCount)
        .build();
>>>>>>> 1d669d60

      CloudNet.getInstance().getServiceTaskProvider().addPermanentServiceTask(serviceTask);

      sender.sendMessage(LanguageManager.getMessage("command-tasks-setup-create-success").replace("%name%", name));

      if (!CloudNet.getInstance().getGroupConfigurationProvider().isGroupConfigurationPresent(name)) {
        createEmptyGroupConfiguration(name);
        sender.sendMessage(LanguageManager.getMessage("command-service-base-create-group"));
      }
    });

    console.clearScreen();
    console.startAnimation(animation);
  }

  private static void forEachTasks(ServiceConfigurationBase[] configurations, Consumer<ServiceTask> consumer) {
    for (ServiceConfigurationBase configuration : configurations) {
      consumer.accept((ServiceTask) configuration);
    }
  }

}<|MERGE_RESOLUTION|>--- conflicted
+++ resolved
@@ -169,28 +169,6 @@
             String name = (String) args.argument("name").get();
             ServiceEnvironmentType type = (ServiceEnvironmentType) args.argument(QuestionAnswerTypeEnum.class).get();
 
-<<<<<<< HEAD
-            CloudNet.getInstance().getServiceTaskProvider().addPermanentServiceTask(new ServiceTask(
-              new ArrayList<>(),
-              new ArrayList<>(Collections.singletonList(ServiceTemplate.local(name, "default"))),
-              new ArrayList<>(),
-              name,
-              "jvm",
-              true,
-              false,
-              new ArrayList<>(
-                Collections.singletonList(CloudNet.getInstance().getConfig().getIdentity().getUniqueId())),
-              new ArrayList<>(Collections.singletonList(name)),
-              new ProcessConfiguration(
-                type,
-                type.isMinecraftProxy() ? 256 : 512,
-                new ArrayList<>(),
-                new ArrayList<>()
-              ),
-              type.getDefaultStartPort(),
-              0
-            ));
-=======
             ServiceTask serviceTask = ServiceTask.builder()
               .templates(Collections.singletonList(ServiceTemplate.local(name, "default")))
               .name(name)
@@ -201,9 +179,7 @@
               .maxHeapMemory(type.isMinecraftProxy() ? 256 : 512)
               .startPort(type.getDefaultStartPort())
               .build();
-
             CloudNet.getInstance().getServiceTaskProvider().addPermanentServiceTask(serviceTask);
->>>>>>> 1d669d60
 
             TemplateStorageUtil.createAndPrepareTemplate(ServiceTemplate.local(name, "default"), type);
 
@@ -683,29 +659,6 @@
         );
       }
 
-<<<<<<< HEAD
-      ServiceTask serviceTask = new ServiceTask(
-        new ArrayList<>(),
-        new ArrayList<>(Collections.singletonList(template)),
-        new ArrayList<>(),
-        name,
-        "jvm",
-        maintenance,
-        autoDeleteOnStop,
-        staticServices,
-        associatedNodes,
-        new ArrayList<>(Collections.singletonList(name)),
-        new ArrayList<>(),
-        new ProcessConfiguration(
-          environmentType,
-          memory,
-          new ArrayList<>(),
-          new ArrayList<>()
-        ),
-        startPort,
-        minServiceCount
-      );
-=======
       ServiceTask serviceTask = ServiceTask.builder()
         .templates(Collections.singletonList(template))
         .name(name)
@@ -719,8 +672,6 @@
         .startPort(startPort)
         .minServiceCount(minServiceCount)
         .build();
->>>>>>> 1d669d60
-
       CloudNet.getInstance().getServiceTaskProvider().addPermanentServiceTask(serviceTask);
 
       sender.sendMessage(LanguageManager.getMessage("command-tasks-setup-create-success").replace("%name%", name));
