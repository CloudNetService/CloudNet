--- conflicted
+++ resolved
@@ -205,21 +205,11 @@
                                             .replace("%name%", args[1] + "")
                                             .replace("%group%", args[4] + "")
                                     );
-                                    this.updateClusterNetwork();
                                 } else {
                                     sender.sendMessage(LanguageManager.getMessage("command-permissions-user-add-group-group-not-exists")
                                             .replace("%group%", args[4])
                                     );
                                 }
-<<<<<<< HEAD
-=======
-
-                                permissionManagement.updateUser(permissionUser);
-                                sender.sendMessage(LanguageManager.getMessage("command-permissions-user-add-group-successful")
-                                        .replace("%name%", args[1] + "")
-                                        .replace("%group%", args[4] + "")
-                                );
->>>>>>> 5bebbfa9
                                 return;
                             }
                         }
