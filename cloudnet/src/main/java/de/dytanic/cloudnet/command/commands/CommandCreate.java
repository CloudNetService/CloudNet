--- conflicted
+++ resolved
@@ -50,7 +50,6 @@
             if (serviceTask != null) {
                 int count = Integer.parseInt(args[2]);
 
-<<<<<<< HEAD
                 CloudNet.getInstance().getTaskScheduler().schedule(() -> {
                     sender.sendMessage(LanguageManager.getMessage("command-create-start"));
                     Collection<ServiceInfoSnapshot> serviceInfoSnapshots = runCloudService(
@@ -78,32 +77,6 @@
 
                     sender.sendMessage(LanguageManager.getMessage("command-create-by-task-success"));
                 });
-=======
-                Collection<ServiceInfoSnapshot> serviceInfoSnapshots = runCloudService(
-                        properties,
-                        count,
-                        serviceTask.getName(),
-                        serviceTask.getRuntime(),
-                        serviceTask.isAutoDeleteOnStop(),
-                        serviceTask.isStaticServices(),
-                        serviceTask.getAssociatedNodes(),
-                        serviceTask.getIncludes(),
-                        serviceTask.getTemplates(),
-                        serviceTask.getDeployments(),
-                        serviceTask.getGroups(),
-                        serviceTask.getDeletedFilesAfterStop(),
-                        serviceTask.getProcessConfiguration(),
-                        serviceTask.getStartPort()
-                );
-
-                if (serviceInfoSnapshots.isEmpty()) {
-                    sender.sendMessage(LanguageManager.getMessage("command-create-by-task-failed"));
-                    return;
-                }
-                this.listAndStartServices(sender, serviceInfoSnapshots, properties);
-
-                sender.sendMessage(LanguageManager.getMessage("command-create-by-task-success"));
->>>>>>> 325d4751
             }
             return;
         }
@@ -117,7 +90,6 @@
                 return;
             }
 
-<<<<<<< HEAD
             CloudNet.getInstance().getTaskScheduler().schedule(() -> {
                 sender.sendMessage(LanguageManager.getMessage("command-create-start"));
                 try {
@@ -151,31 +123,6 @@
             });
         }
     }
-=======
-            try {
-                Collection<ServiceInfoSnapshot> serviceInfoSnapshots = this.runCloudService(
-                        properties,
-                        Integer.parseInt(args[2]),
-                        args[1],
-                        null,
-                        false,
-                        false,
-                        Iterables.newArrayList(),
-                        Iterables.newArrayList(),
-                        Iterables.newArrayList(),
-                        Iterables.newArrayList(),
-                        Iterables.newArrayList(),
-                        Iterables.newArrayList(),
-                        new ProcessConfiguration(
-                                environmentType,
-                                372,
-                                Iterables.newArrayList()
-                        ),
-                        46949
-                );
-
-                this.listAndStartServices(sender, serviceInfoSnapshots, properties);
->>>>>>> 325d4751
 
     private void listAndStartServices(ICommandSender sender, Collection<ServiceInfoSnapshot> serviceInfoSnapshots, Properties properties) {
         for (ServiceInfoSnapshot serviceInfoSnapshot : serviceInfoSnapshots) {
