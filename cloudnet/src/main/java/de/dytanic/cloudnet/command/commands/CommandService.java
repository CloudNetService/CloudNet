--- conflicted
+++ resolved
@@ -49,27 +49,7 @@
 
         if (args[0].equalsIgnoreCase("list")) {
 
-<<<<<<< HEAD
-            for (ServiceInfoSnapshot serviceInfoSnapshot : CloudNetDriver.getInstance().getCloudServiceProvider().getCloudServices()) {
-                if (properties.containsKey("id") &&
-                        !serviceInfoSnapshot.getServiceId().getUniqueId().toString()
-                                .toLowerCase().contains(properties.get("id").toLowerCase())) {
-                    continue;
-                }
-
-                if (properties.containsKey("group") &&
-                        !Iterables.contains(properties.get("group"), serviceInfoSnapshot.getConfiguration().getGroups())) {
-                    continue;
-                }
-
-                if (properties.containsKey("task") &&
-                        !properties.get("task").toLowerCase().contains(
-                                serviceInfoSnapshot.getServiceId().getTaskName().toLowerCase())) {
-                    continue;
-                }
-
-=======
-            Collection<ServiceInfoSnapshot> targetServiceInfoSnapshots = CloudNetDriver.getInstance().getCloudServices().stream()
+            Collection<ServiceInfoSnapshot> targetServiceInfoSnapshots = CloudNetDriver.getInstance().getCloudServiceProvider().getCloudServices().stream()
                     .filter(serviceInfoSnapshot -> !properties.containsKey("id")
                             || serviceInfoSnapshot.getServiceId().getUniqueId().toString().toLowerCase().contains(properties.get("id").toLowerCase()))
                     .filter(serviceInfoSnapshot -> !properties.containsKey("group")
@@ -79,7 +59,6 @@
                     .collect(Collectors.toSet());
 
             for (ServiceInfoSnapshot serviceInfoSnapshot : targetServiceInfoSnapshots) {
->>>>>>> 615f838e
                 if (!properties.containsKey("names")) {
                     sender.sendMessage(
                             serviceInfoSnapshot.getServiceId().getUniqueId().toString().split("-")[0] +
