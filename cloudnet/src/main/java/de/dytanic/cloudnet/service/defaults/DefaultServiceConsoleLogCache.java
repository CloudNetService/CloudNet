--- conflicted
+++ resolved
@@ -24,10 +24,7 @@
 import de.dytanic.cloudnet.event.service.CloudServiceConsoleLogReceiveEntryEvent;
 import de.dytanic.cloudnet.service.ICloudService;
 import de.dytanic.cloudnet.service.IServiceConsoleLogCache;
-<<<<<<< HEAD
 import de.dytanic.cloudnet.service.ServiceConsoleLineHandler;
-=======
->>>>>>> 1d669d60
 import java.io.InputStream;
 import java.nio.charset.StandardCharsets;
 import java.util.Queue;
@@ -38,47 +35,22 @@
 public final class DefaultServiceConsoleLogCache implements IServiceConsoleLogCache {
 
   private final Queue<String> cachedLogMessages = new ConcurrentLinkedQueue<>();
-<<<<<<< HEAD
   private final byte[] buffer = new byte[1024];
 
   private final StringBuffer stringBuffer = new StringBuffer();
   private final ICloudService cloudService;
 
-
   private boolean autoPrintReceivedInput;
   private boolean screenEnabled;
-=======
-
-  private final byte[] buffer = new byte[1024];
-
-  private final StringBuffer stringBuffer = new StringBuffer();
-
-
-  private final ICloudService cloudService;
->>>>>>> 1d669d60
 
   private Set<ServiceConsoleLineHandler> handlers;
 
-<<<<<<< HEAD
-  private int len;
-=======
-  private boolean autoPrintReceivedInput;
-  private boolean screenEnabled;
->>>>>>> 1d669d60
-
-  public DefaultServiceConsoleLogCache(ICloudService cloudService) {
-    this.cloudService = cloudService;
-  }
-
-<<<<<<< HEAD
-=======
   private int len;
 
   public DefaultServiceConsoleLogCache(ICloudService cloudService) {
     this.cloudService = cloudService;
   }
 
->>>>>>> 1d669d60
   @Override
   public synchronized IServiceConsoleLogCache update() {
     if (this.cloudService.getLifeCycle() == ServiceLifeCycle.RUNNING && this.cloudService.isAlive()
@@ -110,7 +82,6 @@
       }
 
       this.stringBuffer.setLength(0);
-<<<<<<< HEAD
 
     } catch (Exception ignored) {
       this.stringBuffer.setLength(0);
@@ -169,61 +140,6 @@
     return this.len;
   }
 
-=======
-
-    } catch (Exception ignored) {
-      this.stringBuffer.setLength(0);
-    }
-  }
-
-  private void addCachedItem(String text, boolean printErrorIntoConsole) {
-    if (text == null) {
-      return;
-    }
-    ServiceEnvironmentType environment = this.cloudService.getServiceConfiguration().getProcessConfig()
-      .getEnvironment();
-    String trimmedText = text.trim();
-    if (!environment.getIgnoredConsoleLines().isEmpty() && environment.getIgnoredConsoleLines().contains(trimmedText)) {
-      return;
-    }
-
-    while (this.cachedLogMessages.size() >= CloudNet.getInstance().getConfig().getMaxServiceConsoleLogCacheSize()) {
-      this.cachedLogMessages.poll();
-    }
-
-    this.cachedLogMessages.offer(text);
-
-    CloudNetDriver.getInstance().getEventManager().callEvent(
-      new CloudServiceConsoleLogReceiveEntryEvent(this.cloudService.getServiceInfoSnapshot(), text,
-        printErrorIntoConsole));
-
-    if (this.autoPrintReceivedInput || this.screenEnabled || printErrorIntoConsole) {
-      CloudNetDriver.getInstance().getLogger().log((printErrorIntoConsole ? LogLevel.WARNING : LogLevel.INFO),
-        "[" + this.cloudService.getServiceId().getName() + "] " + text);
-    }
-  }
-
-  public Queue<String> getCachedLogMessages() {
-    return this.cachedLogMessages;
-  }
-
-  public byte[] getBuffer() {
-    return this.buffer;
-  }
-
-  public StringBuffer getStringBuffer() {
-    return this.stringBuffer;
-  }
-
-  public ICloudService getCloudService() {
-    return this.cloudService;
-  }
-
-  public int getLen() {
-    return this.len;
-  }
-
->>>>>>> 1d669d60
   public boolean isAutoPrintReceivedInput() {
     return this.autoPrintReceivedInput;
   }
@@ -236,7 +152,6 @@
   public boolean isScreenEnabled() {
     return this.screenEnabled;
   }
-<<<<<<< HEAD
 
   @Override
   public void setScreenEnabled(boolean screenEnabled) {
@@ -256,11 +171,5 @@
     if (this.handlers != null) {
       this.handlers.remove(handler);
     }
-=======
-
-  @Override
-  public void setScreenEnabled(boolean screenEnabled) {
-    this.screenEnabled = screenEnabled;
->>>>>>> 1d669d60
   }
 }