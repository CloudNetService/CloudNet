package de.dytanic.cloudnet.service.defaults;

import de.dytanic.cloudnet.CloudNet;
import de.dytanic.cloudnet.common.document.gson.JsonDocument;
import de.dytanic.cloudnet.common.encrypt.EncryptTo;
import de.dytanic.cloudnet.common.io.FileUtils;
import de.dytanic.cloudnet.common.language.LanguageManager;
import de.dytanic.cloudnet.driver.CloudNetDriver;
<<<<<<< HEAD
import de.dytanic.cloudnet.driver.service.*;
import de.dytanic.cloudnet.driver.template.TemplateStorage;
=======
import de.dytanic.cloudnet.driver.service.ServiceConfiguration;
import de.dytanic.cloudnet.driver.service.ServiceDeployment;
import de.dytanic.cloudnet.driver.service.ServiceInfoSnapshot;
import de.dytanic.cloudnet.driver.service.ServiceLifeCycle;
import de.dytanic.cloudnet.driver.service.ServiceRemoteInclusion;
import de.dytanic.cloudnet.driver.service.ServiceTemplate;
>>>>>>> 5616b69e
import de.dytanic.cloudnet.event.service.CloudServiceDeploymentEvent;
import de.dytanic.cloudnet.event.service.CloudServicePreLoadInclusionEvent;
import de.dytanic.cloudnet.event.service.CloudServiceTemplateLoadEvent;
import de.dytanic.cloudnet.service.ICloudServiceManager;
import de.dytanic.cloudnet.service.handler.CloudServiceHandler;
<<<<<<< HEAD
import org.jetbrains.annotations.NotNull;

import java.io.File;
import java.io.FileInputStream;
=======
import de.dytanic.cloudnet.template.ITemplateStorage;
import de.dytanic.cloudnet.template.LocalTemplateStorage;
import de.dytanic.cloudnet.template.TemplateStorageUtil;
import org.jetbrains.annotations.ApiStatus;
import org.jetbrains.annotations.NotNull;

import java.io.IOException;
>>>>>>> 5616b69e
import java.io.InputStream;
import java.io.OutputStream;
import java.net.URL;
import java.net.URLConnection;
import java.nio.file.Files;
import java.nio.file.Path;
import java.nio.file.Paths;
import java.util.ArrayList;
import java.util.Arrays;
import java.util.Base64;
import java.util.Collections;
import java.util.List;
import java.util.Queue;
import java.util.concurrent.ConcurrentLinkedQueue;
import java.util.concurrent.CopyOnWriteArrayList;

public abstract class DefaultTemplateCloudService extends DefaultCloudService {

    private final List<ServiceRemoteInclusion> includes = new ArrayList<>();
    private final List<ServiceTemplate> templates = new ArrayList<>();
    private final List<ServiceDeployment> deployments = new CopyOnWriteArrayList<>();
    private final Queue<ServiceRemoteInclusion> waitingIncludes = new ConcurrentLinkedQueue<>();
    private final Queue<ServiceTemplate> waitingTemplates = new ConcurrentLinkedQueue<>();

    public DefaultTemplateCloudService(String runtime, ICloudServiceManager cloudServiceManager, ServiceConfiguration serviceConfiguration, @NotNull CloudServiceHandler handler) {
        super(runtime, cloudServiceManager, serviceConfiguration, handler);
    }

    @Override
    @ApiStatus.Internal
    public void init() {
        this.waitingIncludes.addAll(Arrays.asList(this.getServiceConfiguration().getIncludes()));
        this.waitingTemplates.addAll(Arrays.asList(this.getServiceConfiguration().getTemplates()));
        this.deployments.addAll(Arrays.asList(this.getServiceConfiguration().getDeployments()));
        super.init();
    }

    @Override
    public void includeInclusions() {
        byte[] buffer = new byte[16384];

        while (!this.waitingIncludes.isEmpty()) {
            ServiceRemoteInclusion inclusion = this.waitingIncludes.poll();

            if (inclusion != null && inclusion.getDestination() != null && inclusion.getUrl() != null) {
                try {
                    CloudNet.getInstance().getLogger().extended(LanguageManager.getMessage("cloud-service-include-inclusion-message")
                            .replace("%task%", this.getServiceId().getTaskName())
                            .replace("%id%", this.getServiceId().getUniqueId().toString())
                            .replace("%serviceId%", String.valueOf(this.getServiceId().getTaskServiceId()))
                            .replace("%url%", inclusion.getUrl())
                            .replace("%destination%", inclusion.getDestination())
                    );

                    Path cacheDestination = Paths.get(
                            System.getProperty("cloudnet.tempDir.includes", "temp/includes"),
                            Base64.getEncoder().encodeToString(EncryptTo.encryptToSHA256(inclusion.getUrl()))
                    );
                    FileUtils.createDirectoryReported(cacheDestination.getParent());

                    if (Files.notExists(cacheDestination)) {
                        if (!this.includeInclusions0(inclusion, cacheDestination, buffer)) {
                            continue;
                        }
                    }

                    try (InputStream inputStream = Files.newInputStream(cacheDestination)) {
                        Path target = this.getDirectoryPath().resolve(inclusion.getDestination());
                        FileUtils.createDirectoryReported(target.getParent());

                        try (OutputStream outputStream = Files.newOutputStream(target)) {
                            FileUtils.copy(inputStream, outputStream, buffer);
                        }
                    }

                    this.includes.add(inclusion);
                } catch (Exception exception) {
                    exception.printStackTrace();
                }
            }
        }
    }

    private boolean includeInclusions0(ServiceRemoteInclusion inclusion, Path destination, byte[] buffer) throws Exception {
        URLConnection connection = new URL(inclusion.getUrl()).openConnection();

        if (CloudNetDriver.getInstance().getEventManager().callEvent(new CloudServicePreLoadInclusionEvent(this, inclusion, connection)).isCancelled()) {
            return false;
        }

        if (inclusion.getProperties() != null) {
            if (inclusion.getProperties().contains("httpHeaders")) {
                JsonDocument document = inclusion.getProperties().getDocument("httpHeaders");

                for (String key : document) {
                    connection.setRequestProperty(key, document.get(key).toString());
                }
            }
        }

        connection.setDoOutput(false);
        connection.setUseCaches(false);
        connection.setRequestProperty("User-Agent", "Mozilla/5.0 (Windows NT 6.1; WOW64) AppleWebKit/537.11 (KHTML, like Gecko) Chrome/23.0.1271.95 Safari/537.11");

        connection.connect();

        try (InputStream inputStream = connection.getInputStream(); OutputStream outputStream = Files.newOutputStream(destination)) {
            FileUtils.copy(inputStream, outputStream, buffer);
        }

        return true;
    }

    @Override
    public void includeTemplates() {
        while (!this.waitingTemplates.isEmpty()) {
            ServiceTemplate template = this.waitingTemplates.poll();

            if (template != null && template.getName() != null && template.getPrefix() != null && template.getStorage() != null) {
                TemplateStorage storage = this.getStorage(template.getStorage());

                if (!storage.has(template)) {
                    continue;
                }

                CloudServiceTemplateLoadEvent cloudServiceTemplateLoadEvent = new CloudServiceTemplateLoadEvent(this, storage, template);
                CloudNetDriver.getInstance().getEventManager().callEvent(cloudServiceTemplateLoadEvent);

                if (cloudServiceTemplateLoadEvent.isCancelled()) {
                    continue;
                }

                try {
                    if (!this.getServiceConfiguration().isStaticService() || template.shouldAlwaysCopyToStaticServices() || this.firstStartupOnStaticService) {
                        CloudNet.getInstance().getLogger().extended(LanguageManager.getMessage("cloud-service-include-template-message")
                                .replace("%task%", this.getServiceId().getTaskName())
                                .replace("%id%", this.getServiceId().getUniqueId().toString())
                                .replace("%serviceId%", String.valueOf(this.getServiceId().getTaskServiceId()))
                                .replace("%template%", template.getTemplatePath())
                                .replace("%storage%", template.getStorage())
                        );

                        storage.copy(template, this.getDirectoryPath());
                    }

                    this.templates.add(template);

                } catch (Exception exception) {
                    exception.printStackTrace();
                }
            }
        }

    }

    @Override
    public void deployResources(boolean removeDeployments) {
        for (ServiceDeployment deployment : this.deployments) {
            if (deployment != null) {
                if (deployment.getTemplate() != null && deployment.getTemplate().getStorage() != null && deployment.getTemplate().getPrefix() != null &&
                        deployment.getTemplate().getName() != null) {
                    TemplateStorage storage = this.getStorage(deployment.getTemplate().getStorage());

                    CloudServiceDeploymentEvent cloudServiceDeploymentEvent = new CloudServiceDeploymentEvent(this, storage, deployment);
                    CloudNetDriver.getInstance().getEventManager().callEvent(cloudServiceDeploymentEvent);

                    if (cloudServiceDeploymentEvent.isCancelled()) {
                        continue;
                    }

                    System.out.println(LanguageManager.getMessage("cloud-service-deploy-message")
                            .replace("%task%", this.getServiceId().getTaskName())
                            .replace("%id%", this.getServiceId().getUniqueId().toString())
                            .replace("%serviceId%", String.valueOf(this.getServiceId().getTaskServiceId()))
                            .replace("%template%", deployment.getTemplate().getTemplatePath())
                            .replace("%storage%", deployment.getTemplate().getStorage())
                    );

                    storage.deploy(this.getDirectoryPath(), deployment.getTemplate(), path -> {
                                Path pathFileName = path.getFileName();
                                if (pathFileName != null && deployment.getExcludes() != null) {
                                    String fileName = Files.isDirectory(path) ? pathFileName.toString() + '/' : pathFileName.toString();
                                    return !deployment.getExcludes().contains(fileName)
                                            && !fileName.equals("wrapper.jar") && !fileName.equals(".wrapper");
                                } else {
                                    return true;
                                }
                            }
                    );

                    if (removeDeployments) {
                        this.deployments.remove(deployment);
                    }
<<<<<<< HEAD
=======

                    if (storage instanceof LocalTemplateStorage) {
                        try {
                            InputStream stream = storage.zipTemplate(deployment.getTemplate());
                            if (stream != null) {
                                CloudNet.getInstance().deployTemplateInCluster(deployment.getTemplate(), stream);
                            }
                        } catch (IOException exception) {
                            exception.printStackTrace();
                        }
                    }
>>>>>>> 5616b69e
                }
            }
        }
    }

    @Override
    public void offerTemplate(@NotNull ServiceTemplate template) {
        this.waitingTemplates.offer(template);
        this.updateServiceInfoSnapshot(this.createServiceInfoSnapshot(this.lifeCycle));
    }

    @Override
    public void offerInclusion(@NotNull ServiceRemoteInclusion inclusion) {
        this.waitingIncludes.offer(inclusion);
        this.updateServiceInfoSnapshot(this.createServiceInfoSnapshot(this.lifeCycle));
    }

    @Override
    public void addDeployment(@NotNull ServiceDeployment deployment) {
        this.deployments.add(deployment);
        this.updateServiceInfoSnapshot(this.createServiceInfoSnapshot(this.lifeCycle));
    }

    @Override
    protected ServiceInfoSnapshot createServiceInfoSnapshot(ServiceLifeCycle lifeCycle) {
        this.getServiceConfiguration().setDeployments(this.deployments.toArray(new ServiceDeployment[0]));
        this.getServiceConfiguration().setTemplates(this.templates.toArray(new ServiceTemplate[0]));
        this.getServiceConfiguration().setIncludes(this.includes.toArray(new ServiceRemoteInclusion[0]));
        return super.createServiceInfoSnapshot(lifeCycle);
    }

<<<<<<< HEAD
    private TemplateStorage getStorage(String storageName) {
        TemplateStorage storage = CloudNetDriver.getInstance().getTemplateStorage(storageName);
        return storage != null ? storage : CloudNetDriver.getInstance().getLocalTemplateStorage();
=======
    private ITemplateStorage getStorage(String storageName) {
        ITemplateStorage storage = CloudNetDriver.getInstance().getServicesRegistry().getService(ITemplateStorage.class, storageName);
        if (storage == null) {
            storage = TemplateStorageUtil.getLocalTemplateStorage();
        }

        return storage;
>>>>>>> 5616b69e
    }

    @Override
    public List<ServiceRemoteInclusion> getIncludes() {
        return Collections.unmodifiableList(this.includes);
    }

    @Override
    public List<ServiceTemplate> getTemplates() {
        return Collections.unmodifiableList(this.templates);
    }

    @Override
    public List<ServiceDeployment> getDeployments() {
        return this.deployments;
    }

    @Override
    public Queue<ServiceRemoteInclusion> getWaitingIncludes() {
        return this.waitingIncludes;
    }

    @Override
    public Queue<ServiceTemplate> getWaitingTemplates() {
        return this.waitingTemplates;
    }

}<|MERGE_RESOLUTION|>--- conflicted
+++ resolved
@@ -6,36 +6,21 @@
 import de.dytanic.cloudnet.common.io.FileUtils;
 import de.dytanic.cloudnet.common.language.LanguageManager;
 import de.dytanic.cloudnet.driver.CloudNetDriver;
-<<<<<<< HEAD
-import de.dytanic.cloudnet.driver.service.*;
-import de.dytanic.cloudnet.driver.template.TemplateStorage;
-=======
 import de.dytanic.cloudnet.driver.service.ServiceConfiguration;
 import de.dytanic.cloudnet.driver.service.ServiceDeployment;
 import de.dytanic.cloudnet.driver.service.ServiceInfoSnapshot;
 import de.dytanic.cloudnet.driver.service.ServiceLifeCycle;
 import de.dytanic.cloudnet.driver.service.ServiceRemoteInclusion;
 import de.dytanic.cloudnet.driver.service.ServiceTemplate;
->>>>>>> 5616b69e
+import de.dytanic.cloudnet.driver.template.TemplateStorage;
 import de.dytanic.cloudnet.event.service.CloudServiceDeploymentEvent;
 import de.dytanic.cloudnet.event.service.CloudServicePreLoadInclusionEvent;
 import de.dytanic.cloudnet.event.service.CloudServiceTemplateLoadEvent;
 import de.dytanic.cloudnet.service.ICloudServiceManager;
 import de.dytanic.cloudnet.service.handler.CloudServiceHandler;
-<<<<<<< HEAD
-import org.jetbrains.annotations.NotNull;
-
-import java.io.File;
-import java.io.FileInputStream;
-=======
-import de.dytanic.cloudnet.template.ITemplateStorage;
-import de.dytanic.cloudnet.template.LocalTemplateStorage;
-import de.dytanic.cloudnet.template.TemplateStorageUtil;
 import org.jetbrains.annotations.ApiStatus;
 import org.jetbrains.annotations.NotNull;
 
-import java.io.IOException;
->>>>>>> 5616b69e
 import java.io.InputStream;
 import java.io.OutputStream;
 import java.net.URL;
@@ -229,20 +214,6 @@
                     if (removeDeployments) {
                         this.deployments.remove(deployment);
                     }
-<<<<<<< HEAD
-=======
-
-                    if (storage instanceof LocalTemplateStorage) {
-                        try {
-                            InputStream stream = storage.zipTemplate(deployment.getTemplate());
-                            if (stream != null) {
-                                CloudNet.getInstance().deployTemplateInCluster(deployment.getTemplate(), stream);
-                            }
-                        } catch (IOException exception) {
-                            exception.printStackTrace();
-                        }
-                    }
->>>>>>> 5616b69e
                 }
             }
         }
@@ -274,19 +245,9 @@
         return super.createServiceInfoSnapshot(lifeCycle);
     }
 
-<<<<<<< HEAD
     private TemplateStorage getStorage(String storageName) {
         TemplateStorage storage = CloudNetDriver.getInstance().getTemplateStorage(storageName);
         return storage != null ? storage : CloudNetDriver.getInstance().getLocalTemplateStorage();
-=======
-    private ITemplateStorage getStorage(String storageName) {
-        ITemplateStorage storage = CloudNetDriver.getInstance().getServicesRegistry().getService(ITemplateStorage.class, storageName);
-        if (storage == null) {
-            storage = TemplateStorageUtil.getLocalTemplateStorage();
-        }
-
-        return storage;
->>>>>>> 5616b69e
     }
 
     @Override
@@ -313,5 +274,4 @@
     public Queue<ServiceTemplate> getWaitingTemplates() {
         return this.waitingTemplates;
     }
-
 }