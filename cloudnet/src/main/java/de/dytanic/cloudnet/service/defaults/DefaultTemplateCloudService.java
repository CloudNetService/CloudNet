/*
 * Copyright 2019-2021 CloudNetService team & contributors
 *
 * Licensed under the Apache License, Version 2.0 (the "License");
 * you may not use this file except in compliance with the License.
 * You may obtain a copy of the License at
 *
 *     http://www.apache.org/licenses/LICENSE-2.0
 *
 * Unless required by applicable law or agreed to in writing, software
 * distributed under the License is distributed on an "AS IS" BASIS,
 * WITHOUT WARRANTIES OR CONDITIONS OF ANY KIND, either express or implied.
 * See the License for the specific language governing permissions and
 * limitations under the License.
 */

package de.dytanic.cloudnet.service.defaults;

import de.dytanic.cloudnet.CloudNet;
import de.dytanic.cloudnet.common.document.gson.JsonDocument;
import de.dytanic.cloudnet.common.encrypt.EncryptTo;
import de.dytanic.cloudnet.common.io.FileUtils;
import de.dytanic.cloudnet.common.io.HttpConnectionProvider;
import de.dytanic.cloudnet.common.language.LanguageManager;
import de.dytanic.cloudnet.driver.CloudNetDriver;
import de.dytanic.cloudnet.driver.service.ServiceConfiguration;
import de.dytanic.cloudnet.driver.service.ServiceDeployment;
import de.dytanic.cloudnet.driver.service.ServiceInfoSnapshot;
import de.dytanic.cloudnet.driver.service.ServiceLifeCycle;
import de.dytanic.cloudnet.driver.service.ServiceRemoteInclusion;
import de.dytanic.cloudnet.driver.service.ServiceTemplate;
import de.dytanic.cloudnet.driver.template.TemplateStorage;
import de.dytanic.cloudnet.event.service.CloudServiceDeploymentEvent;
import de.dytanic.cloudnet.event.service.CloudServicePreLoadInclusionEvent;
import de.dytanic.cloudnet.event.service.CloudServiceTemplateLoadEvent;
import de.dytanic.cloudnet.service.ICloudServiceManager;
import de.dytanic.cloudnet.service.handler.CloudServiceHandler;
import java.io.InputStream;
import java.io.OutputStream;
import java.net.URLConnection;
import java.nio.file.Files;
import java.nio.file.Path;
import java.nio.file.Paths;
import java.util.ArrayList;
import java.util.Arrays;
import java.util.Base64;
import java.util.Collections;
import java.util.List;
import java.util.Queue;
import java.util.concurrent.ConcurrentLinkedQueue;
import java.util.concurrent.CopyOnWriteArrayList;
import org.jetbrains.annotations.ApiStatus;
import org.jetbrains.annotations.NotNull;

public abstract class DefaultTemplateCloudService extends DefaultCloudService {

  private final List<ServiceRemoteInclusion> includes = new ArrayList<>();
  private final List<ServiceTemplate> templates = new ArrayList<>();
  private final List<ServiceDeployment> deployments = new CopyOnWriteArrayList<>();
  private final Queue<ServiceRemoteInclusion> waitingIncludes = new ConcurrentLinkedQueue<>();
  private final Queue<ServiceTemplate> waitingTemplates = new ConcurrentLinkedQueue<>();

  public DefaultTemplateCloudService(String runtime, ICloudServiceManager cloudServiceManager,
    ServiceConfiguration serviceConfiguration, @NotNull CloudServiceHandler handler) {
    super(runtime, cloudServiceManager, serviceConfiguration, handler);
  }

  @Override
  @ApiStatus.Internal
  public void init() {
    this.waitingIncludes.addAll(Arrays.asList(this.getServiceConfiguration().getIncludes()));
    this.waitingTemplates.addAll(Arrays.asList(this.getServiceConfiguration().getTemplates()));
    this.deployments.addAll(Arrays.asList(this.getServiceConfiguration().getDeployments()));
    super.init();
  }

  @Override
  public void includeInclusions() {
    byte[] buffer = new byte[16384];

    while (!this.waitingIncludes.isEmpty()) {
      ServiceRemoteInclusion inclusion = this.waitingIncludes.poll();

      if (inclusion != null && inclusion.getDestination() != null && inclusion.getUrl() != null) {
        try {
          CloudNet.getInstance().getLogger()
            .extended(LanguageManager.getMessage("cloud-service-include-inclusion-message")
              .replace("%task%", this.getServiceId().getTaskName())
              .replace("%id%", this.getServiceId().getUniqueId().toString())
              .replace("%serviceId%", String.valueOf(this.getServiceId().getTaskServiceId()))
              .replace("%url%", inclusion.getUrl())
              .replace("%destination%", inclusion.getDestination())
            );

          Path cacheDestination = Paths.get(
            System.getProperty("cloudnet.tempDir.includes", "temp/includes"),
            Base64.getEncoder().encodeToString(EncryptTo.encryptToSHA256(inclusion.getUrl()))
          );
          FileUtils.createDirectoryReported(cacheDestination.getParent());

          if (Files.notExists(cacheDestination)) {
            if (!this.includeInclusions0(inclusion, cacheDestination, buffer)) {
              continue;
            }
          }

          try (InputStream inputStream = Files.newInputStream(cacheDestination)) {
            Path target = this.getDirectoryPath().resolve(inclusion.getDestination());
            FileUtils.createDirectoryReported(target.getParent());

            try (OutputStream outputStream = Files.newOutputStream(target)) {
              FileUtils.copy(inputStream, outputStream, buffer);
            }
          }

          this.includes.add(inclusion);
        } catch (Exception exception) {
          exception.printStackTrace();
        }
      }
    }
  }

  private boolean includeInclusions0(ServiceRemoteInclusion inclusion, Path destination, byte[] buffer)
    throws Exception {
<<<<<<< HEAD
    URLConnection connection = new URL(inclusion.getUrl()).openConnection();
=======
    URLConnection connection = HttpConnectionProvider.provideConnection(inclusion.getUrl());
>>>>>>> 1d669d60

    if (CloudNetDriver.getInstance().getEventManager()
      .callEvent(new CloudServicePreLoadInclusionEvent(this, inclusion, connection)).isCancelled()) {
      return false;
    }

    if (inclusion.getProperties() != null) {
      if (inclusion.getProperties().contains("httpHeaders")) {
        JsonDocument document = inclusion.getProperties().getDocument("httpHeaders");

        for (String key : document) {
          connection.setRequestProperty(key, document.getElement(key).toString());
        }
      }
    }

<<<<<<< HEAD
    connection.setDoOutput(false);
    connection.setUseCaches(false);
    connection.setRequestProperty("User-Agent",
      "Mozilla/5.0 (Windows NT 6.1; WOW64) AppleWebKit/537.11 (KHTML, like Gecko) Chrome/23.0.1271.95 Safari/537.11");

    connection.connect();

    try (InputStream inputStream = connection.getInputStream(); OutputStream outputStream = Files
      .newOutputStream(destination)) {
      FileUtils.copy(inputStream, outputStream, buffer);
    }

    return true;
  }

  @Override
  public void includeTemplates() {
    while (!this.waitingTemplates.isEmpty()) {
      ServiceTemplate template = this.waitingTemplates.poll();

      if (template != null && template.getName() != null && template.getPrefix() != null
        && template.getStorage() != null) {
        TemplateStorage storage = this.getStorage(template.getStorage());

        if (!storage.has(template)) {
          continue;
        }

        CloudServiceTemplateLoadEvent cloudServiceTemplateLoadEvent = new CloudServiceTemplateLoadEvent(this, storage,
          template);
        CloudNetDriver.getInstance().getEventManager().callEvent(cloudServiceTemplateLoadEvent);

        if (cloudServiceTemplateLoadEvent.isCancelled()) {
          continue;
        }

        try {
          if (!this.getServiceConfiguration().isStaticService() || template.shouldAlwaysCopyToStaticServices()
            || this.firstStartupOnStaticService) {
            CloudNet.getInstance().getLogger()
              .extended(LanguageManager.getMessage("cloud-service-include-template-message")
                .replace("%task%", this.getServiceId().getTaskName())
                .replace("%id%", this.getServiceId().getUniqueId().toString())
                .replace("%serviceId%", String.valueOf(this.getServiceId().getTaskServiceId()))
                .replace("%template%", template.getTemplatePath())
                .replace("%storage%", template.getStorage())
              );

            storage.copy(template, this.getDirectoryPath());
          }

          this.templates.add(template);

        } catch (Exception exception) {
          exception.printStackTrace();
        }
      }
    }

  }

  @Override
  public void deployResources(boolean removeDeployments) {
    for (ServiceDeployment deployment : this.deployments) {
      if (deployment != null) {
        if (deployment.getTemplate() != null && deployment.getTemplate().getStorage() != null
          && deployment.getTemplate().getPrefix() != null &&
          deployment.getTemplate().getName() != null) {
          TemplateStorage storage = this.getStorage(deployment.getTemplate().getStorage());

          CloudServiceDeploymentEvent cloudServiceDeploymentEvent = new CloudServiceDeploymentEvent(this, storage,
            deployment);
          CloudNetDriver.getInstance().getEventManager().callEvent(cloudServiceDeploymentEvent);

          if (cloudServiceDeploymentEvent.isCancelled()) {
            continue;
          }

          System.out.println(LanguageManager.getMessage("cloud-service-deploy-message")
            .replace("%task%", this.getServiceId().getTaskName())
            .replace("%id%", this.getServiceId().getUniqueId().toString())
            .replace("%serviceId%", String.valueOf(this.getServiceId().getTaskServiceId()))
            .replace("%template%", deployment.getTemplate().getTemplatePath())
            .replace("%storage%", deployment.getTemplate().getStorage())
          );

          storage.deploy(this.getDirectoryPath(), deployment.getTemplate(), path -> {
              Path pathFileName = path.getFileName();
              if (pathFileName != null && deployment.getExcludes() != null) {
                String fileName = Files.isDirectory(path) ? pathFileName.toString() + '/' : pathFileName.toString();
                return !deployment.getExcludes().contains(fileName)
                  && !fileName.equals("wrapper.jar") && !fileName.equals(".wrapper");
              } else {
                return true;
              }
            }
          );

=======
    connection.setUseCaches(false);
    connection.connect();

    try (InputStream inputStream = connection.getInputStream(); OutputStream outputStream = Files
      .newOutputStream(destination)) {
      FileUtils.copy(inputStream, outputStream, buffer);
    }

    return true;
  }

  @Override
  public void includeTemplates() {
    while (!this.waitingTemplates.isEmpty()) {
      ServiceTemplate template = this.waitingTemplates.poll();

      if (template != null && template.getName() != null && template.getPrefix() != null
        && template.getStorage() != null) {
        TemplateStorage storage = this.getStorage(template.getStorage());

        if (!storage.has(template)) {
          continue;
        }

        CloudServiceTemplateLoadEvent cloudServiceTemplateLoadEvent = new CloudServiceTemplateLoadEvent(this, storage,
          template);
        CloudNetDriver.getInstance().getEventManager().callEvent(cloudServiceTemplateLoadEvent);

        if (cloudServiceTemplateLoadEvent.isCancelled()) {
          continue;
        }

        try {
          if (!this.getServiceConfiguration().isStaticService() || template.shouldAlwaysCopyToStaticServices()
            || this.firstStartupOnStaticService) {
            CloudNet.getInstance().getLogger()
              .extended(LanguageManager.getMessage("cloud-service-include-template-message")
                .replace("%task%", this.getServiceId().getTaskName())
                .replace("%id%", this.getServiceId().getUniqueId().toString())
                .replace("%serviceId%", String.valueOf(this.getServiceId().getTaskServiceId()))
                .replace("%template%", template.getTemplatePath())
                .replace("%storage%", template.getStorage())
              );

            storage.copy(template, this.getDirectoryPath());
          }

          this.templates.add(template);

        } catch (Exception exception) {
          exception.printStackTrace();
        }
      }
    }

  }

  @Override
  public void deployResources(boolean removeDeployments) {
    for (ServiceDeployment deployment : this.deployments) {
      if (deployment != null) {
        if (deployment.getTemplate() != null && deployment.getTemplate().getStorage() != null
          && deployment.getTemplate().getPrefix() != null &&
          deployment.getTemplate().getName() != null) {
          TemplateStorage storage = this.getStorage(deployment.getTemplate().getStorage());

          CloudServiceDeploymentEvent cloudServiceDeploymentEvent = new CloudServiceDeploymentEvent(this, storage,
            deployment);
          CloudNetDriver.getInstance().getEventManager().callEvent(cloudServiceDeploymentEvent);

          if (cloudServiceDeploymentEvent.isCancelled()) {
            continue;
          }

          System.out.println(LanguageManager.getMessage("cloud-service-deploy-message")
            .replace("%task%", this.getServiceId().getTaskName())
            .replace("%id%", this.getServiceId().getUniqueId().toString())
            .replace("%serviceId%", String.valueOf(this.getServiceId().getTaskServiceId()))
            .replace("%template%", deployment.getTemplate().getTemplatePath())
            .replace("%storage%", deployment.getTemplate().getStorage())
          );

          storage.deploy(this.getDirectoryPath(), deployment.getTemplate(), path -> {
              Path pathFileName = path.getFileName();
              if (pathFileName != null && deployment.getExcludes() != null) {
                String fileName = Files.isDirectory(path) ? pathFileName.toString() + '/' : pathFileName.toString();
                return !deployment.getExcludes().contains(fileName)
                  && !fileName.equals("wrapper.jar") && !fileName.equals(".wrapper");
              } else {
                return true;
              }
            }
          );

>>>>>>> 1d669d60
          if (removeDeployments) {
            this.deployments.remove(deployment);
          }
        }
      }
    }
  }

  @Override
  public void offerTemplate(@NotNull ServiceTemplate template) {
    this.waitingTemplates.offer(template);
    this.updateServiceInfoSnapshot(this.createServiceInfoSnapshot(this.lifeCycle));
  }

  @Override
  public void offerInclusion(@NotNull ServiceRemoteInclusion inclusion) {
    this.waitingIncludes.offer(inclusion);
    this.updateServiceInfoSnapshot(this.createServiceInfoSnapshot(this.lifeCycle));
  }

  @Override
  public void addDeployment(@NotNull ServiceDeployment deployment) {
    this.deployments.add(deployment);
    this.updateServiceInfoSnapshot(this.createServiceInfoSnapshot(this.lifeCycle));
  }

  @Override
  protected ServiceInfoSnapshot createServiceInfoSnapshot(ServiceLifeCycle lifeCycle) {
    this.getServiceConfiguration().setDeployments(this.deployments.toArray(new ServiceDeployment[0]));
    this.getServiceConfiguration().setTemplates(this.templates.toArray(new ServiceTemplate[0]));
    this.getServiceConfiguration().setIncludes(this.includes.toArray(new ServiceRemoteInclusion[0]));
    return super.createServiceInfoSnapshot(lifeCycle);
  }

  private TemplateStorage getStorage(String storageName) {
    TemplateStorage storage = CloudNetDriver.getInstance().getTemplateStorage(storageName);
    return storage != null ? storage : CloudNetDriver.getInstance().getLocalTemplateStorage();
  }

  @Override
  public List<ServiceRemoteInclusion> getIncludes() {
    return Collections.unmodifiableList(this.includes);
  }

  @Override
  public List<ServiceTemplate> getTemplates() {
    return Collections.unmodifiableList(this.templates);
  }

  @Override
  public List<ServiceDeployment> getDeployments() {
    return this.deployments;
  }

  @Override
  public Queue<ServiceRemoteInclusion> getWaitingIncludes() {
    return this.waitingIncludes;
  }

  @Override
  public Queue<ServiceTemplate> getWaitingTemplates() {
    return this.waitingTemplates;
  }
}<|MERGE_RESOLUTION|>--- conflicted
+++ resolved
@@ -123,11 +123,7 @@
 
   private boolean includeInclusions0(ServiceRemoteInclusion inclusion, Path destination, byte[] buffer)
     throws Exception {
-<<<<<<< HEAD
-    URLConnection connection = new URL(inclusion.getUrl()).openConnection();
-=======
     URLConnection connection = HttpConnectionProvider.provideConnection(inclusion.getUrl());
->>>>>>> 1d669d60
 
     if (CloudNetDriver.getInstance().getEventManager()
       .callEvent(new CloudServicePreLoadInclusionEvent(this, inclusion, connection)).isCancelled()) {
@@ -144,12 +140,7 @@
       }
     }
 
-<<<<<<< HEAD
-    connection.setDoOutput(false);
     connection.setUseCaches(false);
-    connection.setRequestProperty("User-Agent",
-      "Mozilla/5.0 (Windows NT 6.1; WOW64) AppleWebKit/537.11 (KHTML, like Gecko) Chrome/23.0.1271.95 Safari/537.11");
-
     connection.connect();
 
     try (InputStream inputStream = connection.getInputStream(); OutputStream outputStream = Files
@@ -243,102 +234,6 @@
             }
           );
 
-=======
-    connection.setUseCaches(false);
-    connection.connect();
-
-    try (InputStream inputStream = connection.getInputStream(); OutputStream outputStream = Files
-      .newOutputStream(destination)) {
-      FileUtils.copy(inputStream, outputStream, buffer);
-    }
-
-    return true;
-  }
-
-  @Override
-  public void includeTemplates() {
-    while (!this.waitingTemplates.isEmpty()) {
-      ServiceTemplate template = this.waitingTemplates.poll();
-
-      if (template != null && template.getName() != null && template.getPrefix() != null
-        && template.getStorage() != null) {
-        TemplateStorage storage = this.getStorage(template.getStorage());
-
-        if (!storage.has(template)) {
-          continue;
-        }
-
-        CloudServiceTemplateLoadEvent cloudServiceTemplateLoadEvent = new CloudServiceTemplateLoadEvent(this, storage,
-          template);
-        CloudNetDriver.getInstance().getEventManager().callEvent(cloudServiceTemplateLoadEvent);
-
-        if (cloudServiceTemplateLoadEvent.isCancelled()) {
-          continue;
-        }
-
-        try {
-          if (!this.getServiceConfiguration().isStaticService() || template.shouldAlwaysCopyToStaticServices()
-            || this.firstStartupOnStaticService) {
-            CloudNet.getInstance().getLogger()
-              .extended(LanguageManager.getMessage("cloud-service-include-template-message")
-                .replace("%task%", this.getServiceId().getTaskName())
-                .replace("%id%", this.getServiceId().getUniqueId().toString())
-                .replace("%serviceId%", String.valueOf(this.getServiceId().getTaskServiceId()))
-                .replace("%template%", template.getTemplatePath())
-                .replace("%storage%", template.getStorage())
-              );
-
-            storage.copy(template, this.getDirectoryPath());
-          }
-
-          this.templates.add(template);
-
-        } catch (Exception exception) {
-          exception.printStackTrace();
-        }
-      }
-    }
-
-  }
-
-  @Override
-  public void deployResources(boolean removeDeployments) {
-    for (ServiceDeployment deployment : this.deployments) {
-      if (deployment != null) {
-        if (deployment.getTemplate() != null && deployment.getTemplate().getStorage() != null
-          && deployment.getTemplate().getPrefix() != null &&
-          deployment.getTemplate().getName() != null) {
-          TemplateStorage storage = this.getStorage(deployment.getTemplate().getStorage());
-
-          CloudServiceDeploymentEvent cloudServiceDeploymentEvent = new CloudServiceDeploymentEvent(this, storage,
-            deployment);
-          CloudNetDriver.getInstance().getEventManager().callEvent(cloudServiceDeploymentEvent);
-
-          if (cloudServiceDeploymentEvent.isCancelled()) {
-            continue;
-          }
-
-          System.out.println(LanguageManager.getMessage("cloud-service-deploy-message")
-            .replace("%task%", this.getServiceId().getTaskName())
-            .replace("%id%", this.getServiceId().getUniqueId().toString())
-            .replace("%serviceId%", String.valueOf(this.getServiceId().getTaskServiceId()))
-            .replace("%template%", deployment.getTemplate().getTemplatePath())
-            .replace("%storage%", deployment.getTemplate().getStorage())
-          );
-
-          storage.deploy(this.getDirectoryPath(), deployment.getTemplate(), path -> {
-              Path pathFileName = path.getFileName();
-              if (pathFileName != null && deployment.getExcludes() != null) {
-                String fileName = Files.isDirectory(path) ? pathFileName.toString() + '/' : pathFileName.toString();
-                return !deployment.getExcludes().contains(fileName)
-                  && !fileName.equals("wrapper.jar") && !fileName.equals(".wrapper");
-              } else {
-                return true;
-              }
-            }
-          );
-
->>>>>>> 1d669d60
           if (removeDeployments) {
             this.deployments.remove(deployment);
           }
