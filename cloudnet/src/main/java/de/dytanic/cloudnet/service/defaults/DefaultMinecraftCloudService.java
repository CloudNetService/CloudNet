--- conflicted
+++ resolved
@@ -98,8 +98,6 @@
         }
         break;
       }
-<<<<<<< HEAD
-=======
       case WATERDOG_PE: {
         if (rewriteIp) {
           Path configLocation = this.getDirectoryPath().resolve("config.yml");
@@ -108,7 +106,6 @@
         }
         break;
       }
->>>>>>> 1d669d60
       case VELOCITY: {
         if (rewriteIp) {
           Path configLocation = this.getDirectoryPath().resolve("velocity.toml");
@@ -137,8 +134,6 @@
         }
 
         properties.clear();
-<<<<<<< HEAD
-
         // eula auto agree
         properties.setProperty("eula", "true");
         try (OutputStream outputStream = Files.newOutputStream(this.getDirectoryPath().resolve("eula.txt"))) {
@@ -179,48 +174,6 @@
               line = "  port: " + this.serviceConfiguration.getPort();
             }
 
-=======
-        // eula auto agree
-        properties.setProperty("eula", "true");
-        try (OutputStream outputStream = Files.newOutputStream(this.getDirectoryPath().resolve("eula.txt"))) {
-          properties.store(outputStream, "Auto Eula agreement by CloudNet");
-        }
-        break;
-      }
-      case NUKKIT: {
-        if (rewriteIp) {
-          Path path = this.getDirectoryPath().resolve("server.properties");
-          this.copyDefaultFile("files/nukkit/server.properties", path);
-
-          Properties properties = new Properties();
-          try (InputStream inputStream = Files.newInputStream(path)) {
-            properties.load(inputStream);
-          }
-
-          properties.setProperty("server-port", String.valueOf(this.getServiceConfiguration().getPort()));
-          properties.setProperty("server-ip", CloudNet.getInstance().getConfig().getHostAddress());
-
-          try (OutputStream outputStream = Files.newOutputStream(path)) {
-            properties.store(outputStream, "Edit by CloudNet");
-          }
-        }
-        break;
-      }
-      case GO_MINT: {
-        if (rewriteIp) {
-          Path path = this.getDirectoryPath().resolve("server.yml");
-          this.copyDefaultFile("files/gomint/server.yml", path);
-
-          this.rewriteServiceConfigurationFile(path, line -> {
-            if (line.startsWith("  ip: ")) {
-              line = "  ip: " + CloudNet.getInstance().getConfig().getHostAddress();
-            }
-
-            if (line.startsWith("  port: ")) {
-              line = "  port: " + this.serviceConfiguration.getPort();
-            }
-
->>>>>>> 1d669d60
             return line;
           });
         }
@@ -266,11 +219,7 @@
   private void rewriteServiceConfigurationFile(Path file, UnaryOperator<String> unaryOperator) throws IOException {
     List<String> lines = Files.readAllLines(file)
       .stream()
-<<<<<<< HEAD
-      .map(unaryOperator::apply)
-=======
       .map(unaryOperator)
->>>>>>> 1d669d60
       .collect(Collectors.toList());
     try (OutputStream outputStream = Files.newOutputStream(file)) {
       for (String replacedLine : lines) {
