--- conflicted
+++ resolved
@@ -22,12 +22,6 @@
 import de.dytanic.cloudnet.driver.service.ServiceTask;
 import de.dytanic.cloudnet.service.ICloudServiceManager;
 import de.dytanic.cloudnet.service.handler.CloudServiceHandler;
-<<<<<<< HEAD
-import org.jetbrains.annotations.NotNull;
-
-import java.io.File;
-=======
->>>>>>> 8110683e
 import java.io.IOException;
 import java.io.InputStream;
 import java.io.OutputStream;
@@ -104,6 +98,14 @@
         }
         break;
       }
+      case WATERDOG_PE: {
+        if (rewriteIp) {
+          Path configLocation = this.getDirectoryPath().resolve("config.yml");
+          this.copyDefaultFile("files/waterdogpe/config.yml", configLocation);
+          this.rewriteBungeeConfig(configLocation);
+        }
+        break;
+      }
       case VELOCITY: {
         if (rewriteIp) {
           Path configLocation = this.getDirectoryPath().resolve("velocity.toml");
@@ -132,141 +134,10 @@
         }
 
         properties.clear();
-
-<<<<<<< HEAD
-    private void configureServiceEnvironment() throws IOException {
-        ServiceTask serviceTask = CloudNet.getInstance().getServiceTaskProvider().getServiceTask(super.serviceConfiguration.getServiceId().getTaskName());
-        boolean rewriteIp = serviceTask == null || !serviceTask.isDisableIpRewrite();
-
-        switch (this.getServiceConfiguration().getProcessConfig().getEnvironment()) {
-            case BUNGEECORD: {
-                if (rewriteIp) {
-                    Path configLocation = this.getDirectoryPath().resolve("config.yml");
-                    this.copyDefaultFile("files/bungee/config.yml", configLocation);
-                    this.rewriteBungeeConfig(configLocation);
-                }
-                break;
-            }
-            case WATERDOG: {
-                if (rewriteIp) {
-                    Path configLocation = this.getDirectoryPath().resolve("config.yml");
-                    this.copyDefaultFile("files/waterdog/config.yml", configLocation);
-                    this.rewriteBungeeConfig(configLocation);
-                }
-                break;
-            }
-            case WATERDOG_PE: {
-                if (!rewriteIp) {
-                    break;
-                }
-
-                Path configLocation = this.getDirectoryPath().resolve("config.yml");
-                this.copyDefaultFile("files/waterdogpe/config.yml", configLocation);
-                this.rewriteBungeeConfig(configLocation);
-            }
-            break;
-            case VELOCITY: {
-                if (rewriteIp) {
-                    Path configLocation = this.getDirectoryPath().resolve("velocity.toml");
-                    this.copyDefaultFile("files/velocity/velocity.toml", configLocation);
-                    this.rewriteVelocityConfig(configLocation);
-                }
-                break;
-            }
-            case MINECRAFT_SERVER: {
-                Path path = this.getDirectoryPath().resolve("server.properties");
-                this.copyDefaultFile("files/nms/server.properties", path);
-
-                Properties properties = new Properties();
-                try (InputStream inputStream = Files.newInputStream(path)) {
-                    properties.load(inputStream);
-                }
-
-                properties.setProperty("server-name", this.getServiceId().getName());
-                if (rewriteIp) {
-                    properties.setProperty("server-port", String.valueOf(this.getServiceConfiguration().getPort()));
-                    properties.setProperty("server-ip", CloudNet.getInstance().getConfig().getHostAddress());
-                }
-
-                try (OutputStream outputStream = Files.newOutputStream(path)) {
-                    properties.store(outputStream, "Edit by CloudNet");
-                }
-
-                properties.clear();
-
-                // eula auto agree
-                properties.setProperty("eula", "true");
-                try (OutputStream outputStream = Files.newOutputStream(this.getDirectoryPath().resolve("eula.txt"))) {
-                    properties.store(outputStream, "Auto Eula agreement by CloudNet");
-                }
-                break;
-            }
-            case NUKKIT: {
-                if (rewriteIp) {
-                    Path path = this.getDirectoryPath().resolve("server.properties");
-                    this.copyDefaultFile("files/nukkit/server.properties", path);
-
-                    Properties properties = new Properties();
-                    try (InputStream inputStream = Files.newInputStream(path)) {
-                        properties.load(inputStream);
-                    }
-
-                    properties.setProperty("server-port", String.valueOf(this.getServiceConfiguration().getPort()));
-                    properties.setProperty("server-ip", CloudNet.getInstance().getConfig().getHostAddress());
-
-                    try (OutputStream outputStream = Files.newOutputStream(path)) {
-                        properties.store(outputStream, "Edit by CloudNet");
-                    }
-                }
-                break;
-            }
-            case GO_MINT: {
-                if (rewriteIp) {
-                    Path path = this.getDirectoryPath().resolve("server.yml");
-                    this.copyDefaultFile("files/gomint/server.yml", path);
-
-                    this.rewriteServiceConfigurationFile(path, line -> {
-                        if (line.startsWith("  ip: ")) {
-                            line = "  ip: " + CloudNet.getInstance().getConfig().getHostAddress();
-                        }
-
-                        if (line.startsWith("  port: ")) {
-                            line = "  port: " + serviceConfiguration.getPort();
-                        }
-
-                        return line;
-                    });
-                }
-                break;
-            }
-            case GLOWSTONE: {
-                if (rewriteIp) {
-                    Path path = this.getDirectoryPath().resolve("config/glowstone.yml");
-                    FileUtils.createDirectoryReported(path.getParent());
-                    this.copyDefaultFile("files/glowstone/glowstone.yml", path);
-
-                    this.rewriteServiceConfigurationFile(path, line -> {
-                        if (line.startsWith("    ip: ")) {
-                            line = "    ip: '" + CloudNet.getInstance().getConfig().getHostAddress() + "'";
-                        }
-
-                        if (line.startsWith("    port: ")) {
-                            line = "    port: " + this.getServiceConfiguration().getPort();
-                        }
-
-                        return line;
-                    });
-                }
-                break;
-            }
-            default:
-                break;
-=======
         // eula auto agree
         properties.setProperty("eula", "true");
         try (OutputStream outputStream = Files.newOutputStream(this.getDirectoryPath().resolve("eula.txt"))) {
           properties.store(outputStream, "Auto Eula agreement by CloudNet");
->>>>>>> 8110683e
         }
         break;
       }
@@ -348,7 +219,7 @@
   private void rewriteServiceConfigurationFile(Path file, UnaryOperator<String> unaryOperator) throws IOException {
     List<String> lines = Files.readAllLines(file)
       .stream()
-      .map(unaryOperator::apply)
+      .map(unaryOperator)
       .collect(Collectors.toList());
     try (OutputStream outputStream = Files.newOutputStream(file)) {
       for (String replacedLine : lines) {
