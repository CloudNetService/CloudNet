--- conflicted
+++ resolved
@@ -8,20 +8,10 @@
 import de.dytanic.cloudnet.service.handler.CloudServiceHandler;
 import org.jetbrains.annotations.NotNull;
 
-<<<<<<< HEAD
 import java.io.File;
-import java.io.FileInputStream;
-import java.io.FileOutputStream;
 import java.io.IOException;
 import java.io.InputStream;
 import java.io.OutputStream;
-import java.io.OutputStreamWriter;
-import java.io.PrintWriter;
-=======
-import java.io.IOException;
-import java.io.InputStream;
-import java.io.OutputStream;
->>>>>>> 46f50661
 import java.nio.charset.StandardCharsets;
 import java.nio.file.Files;
 import java.nio.file.Path;
@@ -89,21 +79,16 @@
                 }
                 break;
             }
-<<<<<<< HEAD
-            break;
             case WATERDOG_PE: {
                 if (!rewriteIp) {
                     break;
                 }
 
-                File file = new File(this.getDirectory(), "config.yml");
-                this.copyDefaultFile("files/waterdogpe/config.yml", file);
-
-                this.rewriteBungeeConfig(file);
+                Path configLocation = this.getDirectoryPath().resolve("config.yml");
+                this.copyDefaultFile("files/waterdogpe/config.yml", configLocation);
+                this.rewriteBungeeConfig(configLocation);
             }
             break;
-=======
->>>>>>> 46f50661
             case VELOCITY: {
                 if (rewriteIp) {
                     Path configLocation = this.getDirectoryPath().resolve("velocity.toml");
