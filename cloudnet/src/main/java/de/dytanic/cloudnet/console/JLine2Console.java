package de.dytanic.cloudnet.console;

import de.dytanic.cloudnet.command.ITabCompleter;
import de.dytanic.cloudnet.common.Validate;
import de.dytanic.cloudnet.common.Value;
import de.dytanic.cloudnet.common.concurrent.ITask;
import de.dytanic.cloudnet.common.concurrent.ListenableTask;
import de.dytanic.cloudnet.console.animation.AbstractConsoleAnimation;
import jline.console.ConsoleReader;
import jline.console.history.History;
import org.fusesource.jansi.Ansi;
import org.fusesource.jansi.AnsiConsole;

import java.io.IOException;
import java.util.*;
import java.util.concurrent.ConcurrentHashMap;
import java.util.concurrent.ExecutorService;
import java.util.concurrent.Executors;
import java.util.function.Consumer;
import java.util.stream.Collectors;

public final class JLine2Console implements IConsole {

    private final ConsoleReader consoleReader;

    private final String
            user = System.getProperty("user.name"),
<<<<<<< HEAD
            version = this.getClass().getPackage().getImplementationVersion(),
            prompt = System.getProperty("cloudnet.console.prompt", "&c%user%&r@&7%screen% &f=> ");
=======
            version = System.getProperty("cloudnet.launcher.select.version");
    private String prompt = System.getProperty("cloudnet.console.prompt", "&c%user%&r@&7%screen% &f=> &r");
>>>>>>> 93265d13

    private String screenName = version;

    private Map<UUID, AbstractConsoleAnimation> runningAnimations = new ConcurrentHashMap<>();

    private boolean printingEnabled = true;

    private Map<UUID, ConsoleHandler<Consumer<String>>> consoleInputHandler = new ConcurrentHashMap<>();
    private Map<UUID, ConsoleHandler<ITabCompleter>> tabCompletionHandler = new ConcurrentHashMap<>();

    private ExecutorService executorService = Executors.newCachedThreadPool();

    public JLine2Console() throws Exception {
        AnsiConsole.systemInstall();

        this.consoleReader = new ConsoleReader();
        this.consoleReader.setExpandEvents(false);

        this.consoleReader.addCompleter(new JLine2Completer(this));

        this.executorService.execute(() -> {
            while (!Thread.interrupted()) {
                try {
                    String input = this.prompt != null ?
                            this.consoleReader.readLine(
                                    ConsoleColor.toColouredString('&', this.prompt)
                                            .replace("%version%", this.version)
                                            .replace("%screen%", this.screenName)
                                            .replace("%user%", this.user)
                            ) : this.consoleReader.readLine();
                    this.resetPrompt();
                    if (input == null) {
                        continue;
                    }

                    if (!this.consoleInputHandler.isEmpty()) {
                        for (ConsoleHandler<Consumer<String>> value : this.consoleInputHandler.values()) {
                            if (value.isEnabled()) {
                                value.getHandler().accept(input);
                            }
                        }
                    }

                } catch (IOException exception) {
                    exception.printStackTrace();
                }

                if (!this.runningAnimations.isEmpty()) {
                    for (AbstractConsoleAnimation animation : this.runningAnimations.values()) {
                        animation.addToCursor(1);
                    }
                }
            }
        });
    }

    @Override
    public Collection<AbstractConsoleAnimation> getRunningAnimations() {
        return this.runningAnimations.values();
    }

    @Override
    public void startAnimation(AbstractConsoleAnimation animation) {
        Validate.checkNotNull(animation);

        animation.setConsole(this);

        UUID uniqueId = UUID.randomUUID();
        this.runningAnimations.put(uniqueId, animation);

        this.executorService.execute(() -> {
            animation.run();
            this.runningAnimations.remove(uniqueId);
        });
    }

    @Override
    public boolean isAnimationRunning() {
        return !this.runningAnimations.isEmpty();
    }

    @Override
    public void togglePrinting(boolean enabled) {
        this.printingEnabled = enabled;
    }

    @Override
    public boolean isPrintingEnabled() {
        return this.printingEnabled;
    }

    @Override
    public List<String> getCommandHistory() {
        ListIterator<History.Entry> iterator = this.consoleReader.getHistory().entries();
        List<String> history = new ArrayList<>();
        while (iterator.hasNext()) {
            history.add(iterator.next().value().toString());
        }
        return history;
    }

    @Override
    public void setCommandHistory(List<String> history) {
        this.consoleReader.getHistory().clear();
        if (history != null) {
            for (String historyEntry : history) {
                this.consoleReader.getHistory().add(historyEntry);
            }
        }
    }

    @Override
    public void setCommandInputValue(String commandInputValue) {
        try {
            this.consoleReader.putString(commandInputValue);
        } catch (IOException exception) {
            exception.printStackTrace();
        }
    }

    @Override
    public ITask<String> readLine() {
        Value<String> value = new Value<>();
        ITask<String> task = new ListenableTask<>(value::getValue);

        UUID uniqueId = UUID.randomUUID();
        this.consoleInputHandler.put(uniqueId, new ConsoleHandler<>(input -> {
            this.consoleInputHandler.remove(uniqueId);
            value.setValue(input);
            try {
                task.call();
            } catch (Exception exception) {
                exception.printStackTrace();
            }
        }));

        return task;
    }

    public Collection<ITabCompleter> getTabCompletionHandler() {
        return this.tabCompletionHandler.values().stream()
                .filter(ConsoleHandler::isEnabled)
                .map(ConsoleHandler::getHandler)
                .collect(Collectors.toList());
    }

    @Override
    public void enableAllHandlers() {
        this.enableAllCommandHandlers();
        this.enableAllTabCompletionHandlers();
    }

    @Override
    public void disableAllHandlers() {
        this.disableAllCommandHandlers();
        this.disableAllTabCompletionHandlers();
    }

    @Override
    public void enableAllTabCompletionHandlers() {
        this.toggleHandlers(true, this.tabCompletionHandler.values());
    }

    @Override
    public void disableAllTabCompletionHandlers() {
        this.toggleHandlers(false, this.tabCompletionHandler.values());
    }

    @Override
    public void enableAllCommandHandlers() {
        this.toggleHandlers(true, this.consoleInputHandler.values());
    }

    @Override
    public void disableAllCommandHandlers() {
        this.toggleHandlers(false, this.consoleInputHandler.values());
    }

    private void toggleHandlers(boolean enabled, Collection handlers) {
        for (Object handler : handlers) {
            ((ConsoleHandler<?>) handler).setEnabled(enabled);
        }
    }

    @Override
    public void addCommandHandler(UUID uniqueId, Consumer<String> inputConsumer) {
        this.consoleInputHandler.put(uniqueId, new ConsoleHandler<>(inputConsumer));
    }

    @Override
    public void removeCommandHandler(UUID uniqueId) {
        this.consoleInputHandler.remove(uniqueId);
    }

    @Override
    public void addTabCompletionHandler(UUID uniqueId, ITabCompleter completer) {
        this.tabCompletionHandler.put(uniqueId, new ConsoleHandler<>(completer));
    }

    @Override
    public void removeTabCompletionHandler(UUID uniqueId) {
        this.tabCompletionHandler.remove(uniqueId);
    }

    @Override
    public IConsole write(String text) {
        if (this.printingEnabled) {
            this.forceWrite(text);
        }
        return this;
    }

    @Override
    public IConsole writeLine(String text) {
        if (this.printingEnabled) {
            this.forceWriteLine(text);
        }
        return this;
    }

    @Override
    public IConsole forceWrite(String text) {
        return this.writeRaw(Ansi.ansi().eraseLine(Ansi.Erase.ALL).toString() + ConsoleReader.RESET_LINE + text + ConsoleColor.DEFAULT);
    }

    @Override
    public IConsole writeRaw(String rawText) {
        if (rawText == null) {
            return this;
        }

        rawText = ConsoleColor.toColouredString('&', rawText);

        try {
            this.consoleReader.print(rawText);
            this.consoleReader.flush();
        } catch (IOException exception) {
            exception.printStackTrace();
        }
        return this;
    }

    @Override
    public IConsole forceWriteLine(String text) {
        if (text == null) {
            return this;
        }

        text = ConsoleColor.toColouredString('&', text);

        if (!text.endsWith(System.lineSeparator())) {
            text = text + System.lineSeparator();
        }

        try {
            this.consoleReader.print(Ansi.ansi().eraseLine(Ansi.Erase.ALL).toString() + ConsoleReader.RESET_LINE + text + ConsoleColor.DEFAULT);
            this.consoleReader.drawLine();
            this.consoleReader.flush();
        } catch (Exception exception) {
            exception.printStackTrace();
        }

        if (!this.runningAnimations.isEmpty()) {
            for (AbstractConsoleAnimation animation : this.runningAnimations.values()) {
                animation.addToCursor(1);
            }
        }

        return this;
    }

    @Override
    public boolean hasColorSupport() {
        return !(this.consoleReader.getTerminal() instanceof jline.UnsupportedTerminal);
    }

    @Override
    public void resetPrompt() {
        this.consoleReader.setPrompt(ConsoleColor.DEFAULT.toString());
    }

    @Override
    public void clearScreen() {
        try {
            this.consoleReader.clearScreen();
        } catch (IOException exception) {
            exception.printStackTrace();
        }
    }

    @Override
    public void close() {
        this.executorService.shutdownNow();
        this.consoleReader.close();
    }

    public ConsoleReader getConsoleReader() {
        return this.consoleReader;
    }

    public String getUser() {
        return this.user;
    }

    public String getVersion() {
        return this.version;
    }

    public String getPrompt() {
        return this.prompt;
    }

    @Override
    public void setPrompt(String prompt) {
        this.prompt = prompt;
    }

    public String getScreenName() {
        return this.screenName;
    }

    public void setScreenName(String screenName) {
        this.screenName = screenName;
    }
}<|MERGE_RESOLUTION|>--- conflicted
+++ resolved
@@ -25,13 +25,8 @@
 
     private final String
             user = System.getProperty("user.name"),
-<<<<<<< HEAD
-            version = this.getClass().getPackage().getImplementationVersion(),
-            prompt = System.getProperty("cloudnet.console.prompt", "&c%user%&r@&7%screen% &f=> ");
-=======
             version = System.getProperty("cloudnet.launcher.select.version");
     private String prompt = System.getProperty("cloudnet.console.prompt", "&c%user%&r@&7%screen% &f=> &r");
->>>>>>> 93265d13
 
     private String screenName = version;
 
