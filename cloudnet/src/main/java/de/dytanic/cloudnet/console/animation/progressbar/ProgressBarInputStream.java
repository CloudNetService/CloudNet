/*
 * Copyright 2019-2021 CloudNetService team & contributors
 *
 * Licensed under the Apache License, Version 2.0 (the "License");
 * you may not use this file except in compliance with the License.
 * You may obtain a copy of the License at
 *
 *     http://www.apache.org/licenses/LICENSE-2.0
 *
 * Unless required by applicable law or agreed to in writing, software
 * distributed under the License is distributed on an "AS IS" BASIS,
 * WITHOUT WARRANTIES OR CONDITIONS OF ANY KIND, either express or implied.
 * See the License for the specific language governing permissions and
 * limitations under the License.
 */

package de.dytanic.cloudnet.console.animation.progressbar;

import de.dytanic.cloudnet.common.io.HttpConnectionProvider;
import de.dytanic.cloudnet.console.IConsole;
import java.io.IOException;
import java.io.InputStream;
import java.net.URL;
import java.net.URLConnection;
import org.jetbrains.annotations.NotNull;

public class ProgressBarInputStream extends InputStream {

  private final ConsoleProgressBarAnimation progressBarAnimation;
  private final InputStream wrapped;

  public ProgressBarInputStream(IConsole console, InputStream wrapped, long length) {
    this(new ConsoleDownloadProgressBarAnimation(length, 0, '|', '|',
      '─', "&e%percent% % ", "| %value%/%length% MB (%byps% KB/s) | %time%"
    ), wrapped);
    console.startAnimation(this.progressBarAnimation);
  }

  public ProgressBarInputStream(ConsoleProgressBarAnimation progressBarAnimation, InputStream wrapped) {
    this.progressBarAnimation = progressBarAnimation;
    this.wrapped = wrapped;
  }

<<<<<<< HEAD
  public static InputStream wrapDownload(IConsole console, URL url) throws IOException {
    URLConnection urlConnection = url.openConnection();
    urlConnection.setRequestProperty("User-Agent",
      "Mozilla/5.0 (Windows NT 6.1; WOW64) AppleWebKit/537.11 (KHTML, like Gecko) Chrome/23.0.1271.95 Safari/537.11");
=======
  public static InputStream wrapDownload(IConsole console, String endpoint) throws IOException {
    URLConnection urlConnection = HttpConnectionProvider.provideConnection(endpoint);
    urlConnection.setUseCaches(false);
    urlConnection.connect();

    InputStream inputStream = urlConnection.getInputStream();

    long contentLength = urlConnection.getHeaderFieldLong("Content-Length", inputStream.available());
    return console.isAnimationRunning() ? inputStream : new ProgressBarInputStream(console, inputStream, contentLength);
  }

  public static InputStream wrapDownload(IConsole console, URL url) throws IOException {
    URLConnection urlConnection = url.openConnection();
>>>>>>> 1d669d60
    urlConnection.connect();

    InputStream inputStream = urlConnection.getInputStream();

    long contentLength = urlConnection.getHeaderFieldLong("Content-Length", inputStream.available());
    return console.isAnimationRunning() ? inputStream : new ProgressBarInputStream(console, inputStream, contentLength);
  }

  @Override
  public int read() throws IOException {
    int read = this.wrapped.read();
    this.progressBarAnimation.setCurrentValue(this.progressBarAnimation.getCurrentValue() + 1);
    return read;
  }

  @Override
  public int read(@NotNull byte[] b) throws IOException {
    int read = this.wrapped.read(b);
    this.progressBarAnimation.setCurrentValue(this.progressBarAnimation.getCurrentValue() + read);
    return read;
  }

  @Override
  public int read(@NotNull byte[] b, int off, int len) throws IOException {
    int read = this.wrapped.read(b, off, len);
    this.progressBarAnimation.setCurrentValue(this.progressBarAnimation.getCurrentValue() + read);
    return read;
  }

  @Override
  public long skip(long n) throws IOException {
    long length = this.wrapped.skip(n);
    this.progressBarAnimation.setCurrentValue(this.progressBarAnimation.getCurrentValue() + length);
    return length;
  }

  public @NotNull InputStream getWrapped() {
    return this.wrapped;
  }

  public @NotNull ConsoleProgressBarAnimation getProgressBarAnimation() {
    return this.progressBarAnimation;
  }

  @Override
  public void close() throws IOException {
    this.progressBarAnimation.finish();
    this.wrapped.close();
  }
}<|MERGE_RESOLUTION|>--- conflicted
+++ resolved
@@ -41,12 +41,6 @@
     this.wrapped = wrapped;
   }
 
-<<<<<<< HEAD
-  public static InputStream wrapDownload(IConsole console, URL url) throws IOException {
-    URLConnection urlConnection = url.openConnection();
-    urlConnection.setRequestProperty("User-Agent",
-      "Mozilla/5.0 (Windows NT 6.1; WOW64) AppleWebKit/537.11 (KHTML, like Gecko) Chrome/23.0.1271.95 Safari/537.11");
-=======
   public static InputStream wrapDownload(IConsole console, String endpoint) throws IOException {
     URLConnection urlConnection = HttpConnectionProvider.provideConnection(endpoint);
     urlConnection.setUseCaches(false);
@@ -60,7 +54,6 @@
 
   public static InputStream wrapDownload(IConsole console, URL url) throws IOException {
     URLConnection urlConnection = url.openConnection();
->>>>>>> 1d669d60
     urlConnection.connect();
 
     InputStream inputStream = urlConnection.getInputStream();
