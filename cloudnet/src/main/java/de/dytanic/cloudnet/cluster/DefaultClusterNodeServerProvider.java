package de.dytanic.cloudnet.cluster;

import com.google.common.base.Preconditions;
import de.dytanic.cloudnet.CloudNet;
import de.dytanic.cloudnet.common.document.gson.JsonDocument;
import de.dytanic.cloudnet.common.language.LanguageManager;
import de.dytanic.cloudnet.driver.network.INetworkChannel;
import de.dytanic.cloudnet.driver.network.cluster.NetworkCluster;
import de.dytanic.cloudnet.driver.network.cluster.NetworkClusterNode;
import de.dytanic.cloudnet.driver.network.cluster.NetworkClusterNodeInfoSnapshot;
import de.dytanic.cloudnet.driver.network.def.PacketConstants;
import de.dytanic.cloudnet.driver.network.protocol.IPacket;
import de.dytanic.cloudnet.driver.network.protocol.chunk.ChunkedPacketBuilder;
import de.dytanic.cloudnet.driver.service.ServiceTemplate;
import org.jetbrains.annotations.ApiStatus;
import org.jetbrains.annotations.NotNull;

import java.io.IOException;
import java.io.InputStream;
import java.text.DecimalFormat;
import java.text.Format;
import java.util.Collection;
import java.util.Map;
import java.util.Objects;
import java.util.concurrent.TimeUnit;
import java.util.function.Function;
import java.util.stream.Collectors;

public final class DefaultClusterNodeServerProvider extends DefaultNodeServerProvider<IClusterNodeServer> implements IClusterNodeServerProvider {

    private static final Format TIME_FORMAT = new DecimalFormat("##.###");
    private static final long MAX_NO_UPDATE_MILLIS = Long.getLong("cloudnet.max.node.idle.millis", 30_000);

<<<<<<< HEAD
    @Override
    public Collection<IClusterNodeServer> getNodeServers() {
        return this.servers.values();
    }

    @Override
    public Collection<INetworkChannel> getConnectedChannels() {
        return this.getNodeServers().stream()
                .map(IClusterNodeServer::getChannel)
                .filter(Objects::nonNull)
                .collect(Collectors.toList());
    }

    @Override
    public boolean hasAnyConnection() {
        return !this.servers.isEmpty() && this.servers.values().stream().anyMatch(IClusterNodeServer::isConnected);
    }

    @Nullable
    @Override
    public IClusterNodeServer getNodeServer(@NotNull String uniqueId) {
        Preconditions.checkNotNull(uniqueId);
=======
    public DefaultClusterNodeServerProvider(CloudNet cloudNet) {
        super(cloudNet);
>>>>>>> 40d710c2

        cloudNet.getTaskExecutor().scheduleAtFixedRate(() -> {
            try {
                cloudNet.publishNetworkClusterNodeInfoSnapshotUpdate();
                this.checkForDeadNodes();
            } catch (Throwable throwable) {
                cloudNet.getLogger().error("Exception while ticking node server provider", throwable);
            }
        }, 1, 1, TimeUnit.SECONDS);
    }

    @Override
    public IClusterNodeServer getNodeServer(@NotNull INetworkChannel channel) {
        Preconditions.checkNotNull(channel);

        for (IClusterNodeServer clusterNodeServer : this.getNodeServers()) {
            if (clusterNodeServer.getChannel() != null && clusterNodeServer.getChannel().getChannelId() == channel.getChannelId()) {
                return clusterNodeServer;
            }
        }

        return null;
    }

    @Override
    public void setClusterServers(@NotNull NetworkCluster networkCluster) {
        for (NetworkClusterNode clusterNode : networkCluster.getNodes()) {
            NodeServer nodeServer = this.getNodeServer(clusterNode.getUniqueId());
            if (nodeServer != null) {
                nodeServer.setNodeInfo(clusterNode);
            } else {
                this.nodeServers.add(new DefaultClusterNodeServer(this, clusterNode));
            }
        }

        for (IClusterNodeServer clusterNodeServer : this.nodeServers) {
            NetworkClusterNode node = networkCluster.getNodes()
                    .stream()
                    .filter(networkClusterNode -> networkClusterNode.getUniqueId().equalsIgnoreCase(clusterNodeServer.getNodeInfo().getUniqueId()))
                    .findFirst()
                    .orElse(null);
            if (node == null) {
                this.nodeServers.removeIf(n -> n.getNodeInfo().getUniqueId().equals(clusterNodeServer.getNodeInfo().getUniqueId()));
            }
        }
    }

    @Override
    public void sendPacket(@NotNull IPacket packet) {
        Preconditions.checkNotNull(packet);

        for (IClusterNodeServer nodeServer : this.nodeServers) {
            nodeServer.saveSendPacket(packet);
        }
    }

    @Override
    public void sendPacketSync(@NotNull IPacket packet) {
        Preconditions.checkNotNull(packet);

        for (IClusterNodeServer nodeServer : this.nodeServers) {
            nodeServer.saveSendPacketSync(packet);
        }
    }

    @Override
    public void deployTemplateInCluster(@NotNull ServiceTemplate serviceTemplate, @NotNull InputStream inputStream) {
        if (!this.nodeServers.isEmpty()) {
            Collection<INetworkChannel> channels = this.nodeServers
                    .stream()
                    .filter(IClusterNodeServer::isConnected)
                    .map(IClusterNodeServer::getChannel)
                    .filter(Objects::nonNull)
                    .collect(Collectors.toList());

            try {
                JsonDocument header = JsonDocument.newDocument()
                        .append("template", serviceTemplate)
                        .append("preClear", true);

                ChunkedPacketBuilder.newBuilder(PacketConstants.CLUSTER_TEMPLATE_DEPLOY_CHANNEL, inputStream)
                        .header(header)
                        .target(channels)
                        .complete();
            } catch (IOException exception) {
                exception.printStackTrace();
            }
        }
    }

    @Override
    public void checkForDeadNodes() {
        for (IClusterNodeServer nodeServer : this.nodeServers) {
            if (nodeServer.isAvailable()) {
                NetworkClusterNodeInfoSnapshot snapshot = nodeServer.getNodeInfoSnapshot();
                if (snapshot != null && snapshot.getCreationTime() + MAX_NO_UPDATE_MILLIS < System.currentTimeMillis()) {
                    try {
                        System.out.println(LanguageManager.getMessage("cluster-server-idling-too-long")
                                .replace("%id%", nodeServer.getNodeInfo().getUniqueId())
                                .replace("%time%", TIME_FORMAT.format((System.currentTimeMillis() - snapshot.getCreationTime()) / 1000))
                        );
                        nodeServer.close();
                    } catch (Exception exception) {
                        exception.printStackTrace();
                    }
                }
            }
        }
    }

    @Override
    public void close() throws Exception {
        for (IClusterNodeServer clusterNodeServer : this.nodeServers) {
            clusterNodeServer.close();
        }

        this.nodeServers.clear();
        this.refreshHeadNode();
    }

    /**
     * Gets all nodes servers as unique-id - server map.
     *
     * @return all nodes servers as unique-id - server map.
     * @deprecated currently mapped, use {@link #getNodeServers()} instead.
     */
    @Deprecated
    @ApiStatus.ScheduledForRemoval
    public Map<String, IClusterNodeServer> getServers() {
        return this.nodeServers.stream().collect(Collectors.toMap(server -> server.getNodeInfo().getUniqueId(), Function.identity()));
    }
}<|MERGE_RESOLUTION|>--- conflicted
+++ resolved
@@ -31,33 +31,8 @@
     private static final Format TIME_FORMAT = new DecimalFormat("##.###");
     private static final long MAX_NO_UPDATE_MILLIS = Long.getLong("cloudnet.max.node.idle.millis", 30_000);
 
-<<<<<<< HEAD
-    @Override
-    public Collection<IClusterNodeServer> getNodeServers() {
-        return this.servers.values();
-    }
-
-    @Override
-    public Collection<INetworkChannel> getConnectedChannels() {
-        return this.getNodeServers().stream()
-                .map(IClusterNodeServer::getChannel)
-                .filter(Objects::nonNull)
-                .collect(Collectors.toList());
-    }
-
-    @Override
-    public boolean hasAnyConnection() {
-        return !this.servers.isEmpty() && this.servers.values().stream().anyMatch(IClusterNodeServer::isConnected);
-    }
-
-    @Nullable
-    @Override
-    public IClusterNodeServer getNodeServer(@NotNull String uniqueId) {
-        Preconditions.checkNotNull(uniqueId);
-=======
     public DefaultClusterNodeServerProvider(CloudNet cloudNet) {
         super(cloudNet);
->>>>>>> 40d710c2
 
         cloudNet.getTaskExecutor().scheduleAtFixedRate(() -> {
             try {
