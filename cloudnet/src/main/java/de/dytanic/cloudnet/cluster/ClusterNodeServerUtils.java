/*
 * Copyright 2019-2021 CloudNetService team & contributors
 *
 * Licensed under the Apache License, Version 2.0 (the "License");
 * you may not use this file except in compliance with the License.
 * You may obtain a copy of the License at
 *
 *     http://www.apache.org/licenses/LICENSE-2.0
 *
 * Unless required by applicable law or agreed to in writing, software
 * distributed under the License is distributed on an "AS IS" BASIS,
 * WITHOUT WARRANTIES OR CONDITIONS OF ANY KIND, either express or implied.
 * See the License for the specific language governing permissions and
 * limitations under the License.
 */

package de.dytanic.cloudnet.cluster;

import de.dytanic.cloudnet.CloudNet;
import de.dytanic.cloudnet.common.language.LanguageManager;
import de.dytanic.cloudnet.driver.network.INetworkChannel;
import de.dytanic.cloudnet.driver.network.def.packet.PacketClientServerServiceInfoPublisher;
import de.dytanic.cloudnet.driver.network.protocol.Packet;
import de.dytanic.cloudnet.driver.service.ServiceInfoSnapshot;
import de.dytanic.cloudnet.service.ICloudService;
import java.util.ArrayList;
import java.util.Collection;

final class ClusterNodeServerUtils {

  private ClusterNodeServerUtils() {
    throw new UnsupportedOperationException();
  }
<<<<<<< HEAD

  public static void handleNodeServerClose(INetworkChannel channel, IClusterNodeServer server) {
    Collection<Packet> removed = new ArrayList<>();

    for (ServiceInfoSnapshot snapshot : CloudNet.getInstance().getCloudServiceProvider().getCloudServices()) {
      if (snapshot.getServiceId().getNodeUniqueId().equalsIgnoreCase(server.getNodeInfo().getUniqueId())) {
        CloudNet.getInstance().getCloudServiceManager()
          .handleServiceUpdate(PacketClientServerServiceInfoPublisher.PublisherType.UNREGISTER, snapshot);
        removed.add(new PacketClientServerServiceInfoPublisher(snapshot,
          PacketClientServerServiceInfoPublisher.PublisherType.UNREGISTER));
        CloudNet.getInstance().getEventManager().callEvent(new CloudServiceUnregisterEvent(snapshot));
      }
    }

=======

  public static void handleNodeServerClose(INetworkChannel channel, IClusterNodeServer server) {
    Collection<Packet> removed = new ArrayList<>();

    for (ServiceInfoSnapshot snapshot : CloudNet.getInstance().getCloudServiceProvider().getCloudServices()) {
      if (snapshot.getServiceId().getNodeUniqueId().equalsIgnoreCase(server.getNodeInfo().getUniqueId())) {
        CloudNet.getInstance().getCloudServiceManager()
          .handleServiceUpdate(PacketClientServerServiceInfoPublisher.PublisherType.UNREGISTER, snapshot);
        removed.add(new PacketClientServerServiceInfoPublisher(snapshot,
          PacketClientServerServiceInfoPublisher.PublisherType.UNREGISTER));
      }
    }

>>>>>>> 1d669d60
    for (ICloudService cloudService : CloudNet.getInstance().getCloudServiceManager().getCloudServices().values()) {
      if (cloudService.getNetworkChannel() != null) {
        for (Packet packet : removed) {
          cloudService.getNetworkChannel().sendPacket(packet);
        }
      }
    }

    System.out.println(LanguageManager.getMessage("cluster-server-networking-disconnected")
      .replace("%id%", server.getNodeInfo().getUniqueId())
      .replace("%serverAddress%", channel.getServerAddress().getHost() + ":" + channel.getServerAddress().getPort())
      .replace("%clientAddress%", channel.getClientAddress().getHost() + ":" + channel.getClientAddress().getPort())
    );
  }
}<|MERGE_RESOLUTION|>--- conflicted
+++ resolved
@@ -31,22 +31,6 @@
   private ClusterNodeServerUtils() {
     throw new UnsupportedOperationException();
   }
-<<<<<<< HEAD
-
-  public static void handleNodeServerClose(INetworkChannel channel, IClusterNodeServer server) {
-    Collection<Packet> removed = new ArrayList<>();
-
-    for (ServiceInfoSnapshot snapshot : CloudNet.getInstance().getCloudServiceProvider().getCloudServices()) {
-      if (snapshot.getServiceId().getNodeUniqueId().equalsIgnoreCase(server.getNodeInfo().getUniqueId())) {
-        CloudNet.getInstance().getCloudServiceManager()
-          .handleServiceUpdate(PacketClientServerServiceInfoPublisher.PublisherType.UNREGISTER, snapshot);
-        removed.add(new PacketClientServerServiceInfoPublisher(snapshot,
-          PacketClientServerServiceInfoPublisher.PublisherType.UNREGISTER));
-        CloudNet.getInstance().getEventManager().callEvent(new CloudServiceUnregisterEvent(snapshot));
-      }
-    }
-
-=======
 
   public static void handleNodeServerClose(INetworkChannel channel, IClusterNodeServer server) {
     Collection<Packet> removed = new ArrayList<>();
@@ -60,7 +44,6 @@
       }
     }
 
->>>>>>> 1d669d60
     for (ICloudService cloudService : CloudNet.getInstance().getCloudServiceManager().getCloudServices().values()) {
       if (cloudService.getNetworkChannel() != null) {
         for (Packet packet : removed) {
