--- conflicted
+++ resolved
@@ -26,16 +26,8 @@
 import de.dytanic.cloudnet.driver.network.NetworkUpdateType;
 import de.dytanic.cloudnet.driver.provider.ServiceTaskProvider;
 import de.dytanic.cloudnet.driver.service.ServiceTask;
-<<<<<<< HEAD
 import de.dytanic.cloudnet.event.service.task.LocalServiceTaskAddEvent;
 import de.dytanic.cloudnet.event.service.task.LocalServiceTaskRemoveEvent;
-import org.jetbrains.annotations.NotNull;
-
-=======
-import de.dytanic.cloudnet.event.service.task.ServiceTaskAddEvent;
-import de.dytanic.cloudnet.event.service.task.ServiceTaskRemoveEvent;
-import de.dytanic.cloudnet.network.NetworkUpdateType;
->>>>>>> 3fb17fcb
 import java.io.IOException;
 import java.lang.reflect.Type;
 import java.nio.file.FileVisitOption;
@@ -194,8 +186,10 @@
   public ServiceTask getServiceTask(@NotNull String name) {
     Preconditions.checkNotNull(name);
 
-    return this.permanentServiceTasks.stream().filter(serviceTask -> serviceTask.getName().equalsIgnoreCase(name))
-      .findFirst().orElse(null);
+    return this.permanentServiceTasks.stream()
+      .filter(serviceTask -> serviceTask.getName().equalsIgnoreCase(name))
+      .findFirst()
+      .orElse(null);
   }
 
   @Override
@@ -217,7 +211,7 @@
   }
 
   public boolean addServiceTaskWithoutClusterSync(ServiceTask serviceTask) {
-    ServiceTaskAddEvent event = new ServiceTaskAddEvent(serviceTask);
+    LocalServiceTaskAddEvent event = new LocalServiceTaskAddEvent(serviceTask);
     CloudNetDriver.getInstance().getEventManager().callEvent(event);
 
     if (!event.isCancelled()) {
@@ -225,23 +219,12 @@
         this.permanentServiceTasks.removeIf(task -> task.getName().equalsIgnoreCase(serviceTask.getName()));
       }
 
-<<<<<<< HEAD
-    public boolean addServiceTaskWithoutClusterSync(ServiceTask serviceTask) {
-        LocalServiceTaskAddEvent event = new LocalServiceTaskAddEvent(serviceTask);
-        CloudNetDriver.getInstance().getEventManager().callEvent(event);
-
-        if (!event.isCancelled()) {
-            if (this.isServiceTaskPresent(serviceTask.getName())) {
-                this.permanentServiceTasks.removeIf(task -> task.getName().equalsIgnoreCase(serviceTask.getName()));
-            }
-=======
       this.permanentServiceTasks.add(serviceTask);
->>>>>>> 3fb17fcb
-
       this.writeTask(serviceTask);
 
       return true;
     }
+
     return false;
   }
 
@@ -253,29 +236,16 @@
     if (serviceTask != null) {
       this.cloudNet.updateServiceTasksInCluster(Collections.singletonList(serviceTask), NetworkUpdateType.REMOVE);
     }
-<<<<<<< HEAD
-
-    public ServiceTask removeServiceTaskWithoutClusterSync(String name) {
-        for (ServiceTask serviceTask : this.permanentServiceTasks) {
-            if (serviceTask.getName().equalsIgnoreCase(name)) {
-                if (!CloudNetDriver.getInstance().getEventManager().callEvent(new LocalServiceTaskRemoveEvent(serviceTask)).isCancelled()) {
-                    this.permanentServiceTasks.remove(serviceTask);
-                    this.deleteTaskFile(name);
-                    return serviceTask;
-                }
-            }
-=======
   }
 
   public ServiceTask removeServiceTaskWithoutClusterSync(String name) {
     for (ServiceTask serviceTask : this.permanentServiceTasks) {
       if (serviceTask.getName().equalsIgnoreCase(name)) {
-        if (!CloudNetDriver.getInstance().getEventManager().callEvent(new ServiceTaskRemoveEvent(serviceTask))
+        if (!CloudNetDriver.getInstance().getEventManager().callEvent(new LocalServiceTaskRemoveEvent(serviceTask))
           .isCancelled()) {
           this.permanentServiceTasks.remove(serviceTask);
           this.deleteTaskFile(name);
           return serviceTask;
->>>>>>> 3fb17fcb
         }
       }
     }
