/*
 * Copyright 2019-2021 CloudNetService team & contributors
 *
 * Licensed under the Apache License, Version 2.0 (the "License");
 * you may not use this file except in compliance with the License.
 * You may obtain a copy of the License at
 *
 *     http://www.apache.org/licenses/LICENSE-2.0
 *
 * Unless required by applicable law or agreed to in writing, software
 * distributed under the License is distributed on an "AS IS" BASIS,
 * WITHOUT WARRANTIES OR CONDITIONS OF ANY KIND, either express or implied.
 * See the License for the specific language governing permissions and
 * limitations under the License.
 */

package de.dytanic.cloudnet.template.install.run.step.executor;

import com.google.common.collect.ImmutableMap;
import com.google.gson.reflect.TypeToken;
import de.dytanic.cloudnet.common.document.gson.JsonDocument;
import de.dytanic.cloudnet.common.io.HttpConnectionProvider;
import de.dytanic.cloudnet.template.install.ServiceVersionType;
import de.dytanic.cloudnet.template.install.run.InstallInformation;
import java.io.IOException;
import java.io.InputStream;
import java.lang.reflect.Type;
import java.net.HttpURLConnection;
import java.nio.file.Path;
import java.util.Collections;
import java.util.Optional;
import java.util.Set;
import org.jetbrains.annotations.NotNull;

public class PaperApiVersionFetchStepExecutor implements InstallStepExecutor {

  private static final String VERSION_LIST_URL = "https://papermc.io/api/v2/projects/%s/versions/%s";
  private static final String DOWNLOAD_URL = "https://papermc.io/api/v2/projects/%s/versions/%s/builds/%d/downloads/%s-%s-%d.jar";
  private static final Type INT_SET_TYPE = TypeToken.getParameterized(Set.class, Integer.class).getType();

  @Override
  public @NotNull Set<Path> execute(@NotNull InstallInformation installInformation, @NotNull Path workingDirectory,
    @NotNull Set<Path> inputPaths) throws IOException {
    boolean enabled = installInformation.getServiceVersion().getProperties().getBoolean("fetchOverPaperApi");
    String versionGroup = installInformation.getServiceVersion().getProperties().getString("versionGroup");
    if (enabled && versionGroup != null) {
      String project = this.decideApiProjectName(installInformation.getServiceVersionType());
      JsonDocument versionInformation = this.makeRequest(String.format(VERSION_LIST_URL, project, versionGroup));
      if (versionInformation.contains("builds")) {
        Set<Integer> builds = versionInformation.get("builds", INT_SET_TYPE);
        Optional<Integer> newestBuild = builds.stream().reduce(Math::max);
        if (newestBuild.isPresent()) {
          int build = newestBuild.get();
          installInformation.getServiceVersion()
            .setUrl(String.format(DOWNLOAD_URL, project, versionGroup, build, project, versionGroup, build));
        } else {
          throw new IllegalStateException(
            "Unable to retrieve latest build for papermc project " + project + " version-group " + versionGroup);
        }
      } else {
        throw new IllegalStateException(
          "Unable to load build information for papermc project " + project + " version-group " + versionGroup);
      }
    }

    return Collections.emptySet();
  }

  private JsonDocument makeRequest(@NotNull String apiUrl) {
    try {
<<<<<<< HEAD
      HttpURLConnection connection = (HttpURLConnection) new URL(apiUrl).openConnection();
      connection.setRequestProperty("User-Agent",
        "Mozilla/5.0 (Windows NT 6.1; WOW64) AppleWebKit/537.11 (KHTML, like Gecko) Chrome/23.0.1271.95 Safari/537.11");
      connection.setRequestProperty("accepts", "application/json");
      connection.connect();
=======
      HttpURLConnection connection = HttpConnectionProvider.provideConnection(
        apiUrl,
        ImmutableMap.<String, String>builder()
          .putAll(HttpConnectionProvider.DEFAULT_REQUEST_PROPERTIES)
          .put("accepts", "application/json")
          .build());
      connection.setUseCaches(false);
      connection.connect();

>>>>>>> 1d669d60
      if (connection.getResponseCode() == 200) {
        try (InputStream stream = connection.getInputStream()) {
          return JsonDocument.newDocument(stream);
        }
      }
    } catch (IOException exception) {
      exception.printStackTrace();
    }
    return JsonDocument.EMPTY;
  }

  @NotNull
  private String decideApiProjectName(@NotNull ServiceVersionType type) {
    switch (type.getName().toLowerCase()) {
      case "paperspigot":
        return "paper";
      case "waterfall":
        return "waterfall";
      case "travertine":
        return "travertine";
      default:
        throw new IllegalStateException("Unsupported paper api project type " + type.getName());
    }
  }
}<|MERGE_RESOLUTION|>--- conflicted
+++ resolved
@@ -68,13 +68,6 @@
 
   private JsonDocument makeRequest(@NotNull String apiUrl) {
     try {
-<<<<<<< HEAD
-      HttpURLConnection connection = (HttpURLConnection) new URL(apiUrl).openConnection();
-      connection.setRequestProperty("User-Agent",
-        "Mozilla/5.0 (Windows NT 6.1; WOW64) AppleWebKit/537.11 (KHTML, like Gecko) Chrome/23.0.1271.95 Safari/537.11");
-      connection.setRequestProperty("accepts", "application/json");
-      connection.connect();
-=======
       HttpURLConnection connection = HttpConnectionProvider.provideConnection(
         apiUrl,
         ImmutableMap.<String, String>builder()
@@ -84,7 +77,6 @@
       connection.setUseCaches(false);
       connection.connect();
 
->>>>>>> 1d669d60
       if (connection.getResponseCode() == 200) {
         try (InputStream stream = connection.getInputStream()) {
           return JsonDocument.newDocument(stream);
