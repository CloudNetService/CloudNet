package de.dytanic.cloudnet.template.install;

import com.google.gson.reflect.TypeToken;
import de.dytanic.cloudnet.CloudNet;
import de.dytanic.cloudnet.common.JavaVersion;
import de.dytanic.cloudnet.common.document.gson.JsonDocument;
import de.dytanic.cloudnet.common.io.FileUtils;
import de.dytanic.cloudnet.common.language.LanguageManager;
import de.dytanic.cloudnet.console.animation.progressbar.ProgressBarInputStream;
import de.dytanic.cloudnet.driver.service.ServiceEnvironment;
import de.dytanic.cloudnet.driver.service.ServiceTemplate;
<<<<<<< HEAD
import de.dytanic.cloudnet.driver.template.FileInfo;
import de.dytanic.cloudnet.driver.template.SpecificTemplateStorage;
import de.dytanic.cloudnet.template.install.installer.DownloadingServiceVersionInstaller;
import de.dytanic.cloudnet.template.install.installer.ServiceVersionInstaller;
import de.dytanic.cloudnet.template.install.installer.processing.ProcessingServiceVersionInstaller;
=======
import de.dytanic.cloudnet.template.ITemplateStorage;
import de.dytanic.cloudnet.template.install.run.InstallInformation;
import de.dytanic.cloudnet.template.install.run.step.InstallStep;
>>>>>>> 5616b69e

import java.io.IOException;
import java.io.InputStream;
import java.io.OutputStream;
import java.net.HttpURLConnection;
import java.net.URL;
import java.nio.file.Files;
import java.nio.file.Path;
import java.nio.file.Paths;
import java.nio.file.StandardCopyOption;
import java.util.*;
import java.util.stream.Collectors;

public class ServiceVersionProvider {

    private static final int VERSIONS_FILE_VERSION = 1;

    private final Map<String, ServiceVersionType> serviceVersionTypes = new HashMap<>();

    public boolean loadServiceVersionTypes(String url) throws IOException {
        this.serviceVersionTypes.clear();

        HttpURLConnection connection = (HttpURLConnection) new URL(url).openConnection();
        connection.setRequestProperty("User-Agent", "Mozilla/5.0 (Windows NT 6.1; WOW64) AppleWebKit/537.11 (KHTML, like Gecko) Chrome/23.0.1271.95 Safari/537.11");

        connection.connect();

        try (InputStream inputStream = connection.getInputStream()) {
            boolean success = this.loadVersionsFromInputStream(inputStream);

            connection.disconnect();

            return success;
        }
    }

    public void loadDefaultVersionTypes() {
        this.loadVersionsFromInputStream(this.getClass().getClassLoader().getResourceAsStream("files/versions.json"));
    }

    private boolean loadVersionsFromInputStream(InputStream inputStream) {
        if (inputStream == null) {
            return false;
        }

        JsonDocument document = new JsonDocument().read(inputStream);

        int fileVersion = document.getInt("fileVersion", -1);

        if (VERSIONS_FILE_VERSION == fileVersion && document.contains("versions")) {
            Collection<ServiceVersionType> versions = document.get("versions", TypeToken.getParameterized(Collection.class, ServiceVersionType.class).getType());

            for (ServiceVersionType serviceVersionType : versions) {
                this.registerServiceVersionType(serviceVersionType);
            }

            return true;
        }
        return false;
    }

    public void interruptInstallSteps() {
        for (InstallStep installStep : InstallStep.values()) {
            installStep.interrupt();
        }
    }

    public void registerServiceVersionType(ServiceVersionType serviceVersionType) {
        this.serviceVersionTypes.put(serviceVersionType.getName().toLowerCase(), serviceVersionType);
    }

    public Optional<ServiceVersionType> getServiceVersionType(String name) {
        return Optional.ofNullable(this.serviceVersionTypes.get(name.toLowerCase()));
    }


    public boolean installServiceVersion(ServiceVersionType serviceVersionType, ServiceVersion serviceVersion, ServiceTemplate serviceTemplate) {
<<<<<<< HEAD
        if (!serviceVersionType.getInstallerType().canInstall(serviceVersion)) {
            throw new IllegalStateException("Cannot run " + serviceVersionType.getName() + "-" + serviceVersion.getName() + "#" + serviceVersionType.getInstallerType() + " on " + JavaVersion.getRuntimeVersion().getName());
        }

        ServiceVersionInstaller installer = this.installers.get(serviceVersionType.getInstallerType());
=======
        ITemplateStorage storage = CloudNet.getInstance().getServicesRegistry().getService(ITemplateStorage.class, serviceTemplate.getStorage());
        if (storage == null) {
            throw new IllegalArgumentException("Storage " + serviceTemplate.getStorage() + " not found");
        }
        return this.installServiceVersion(serviceVersionType, serviceVersion, storage, serviceTemplate);
    }

    public boolean installServiceVersion(ServiceVersionType serviceVersionType, ServiceVersion serviceVersion, ITemplateStorage storage, ServiceTemplate serviceTemplate) {
        return this.installServiceVersion(serviceVersionType, serviceVersion, storage, serviceTemplate, false);
    }
>>>>>>> 5616b69e

    public boolean installServiceVersion(ServiceVersionType serviceVersionType, ServiceVersion serviceVersion, ITemplateStorage storage, ServiceTemplate serviceTemplate, boolean forceInstall) {
        if (!forceInstall && !serviceVersionType.canInstall(serviceVersion)) {
            throw new IllegalStateException("Cannot run " + serviceVersionType.getName() + "-" + serviceVersion.getName() + " on " + JavaVersion.getRuntimeVersion().getName());
        }

        if (serviceVersion.isDeprecated()) {
            CloudNet.getInstance().getLogger().warning(LanguageManager.getMessage("versions-installer-deprecated-version")
                    .replace("%version%", serviceVersionType.getName() + "-" + serviceVersion.getName())
            );
        }

        SpecificTemplateStorage storage = serviceTemplate.storage();

        if (!storage.exists()) {
            storage.create();
        }

        try {
            //delete all old application files if they exist to prevent that they are used to start the server
            for (FileInfo file : storage.listFiles(false)) {
                for (ServiceEnvironment environment : ServiceEnvironment.values()) {
                    if (file.getName().toLowerCase().contains(environment.getName()) && file.getName().endsWith(".jar")) {
                        storage.deleteFile(file.getPath());
                    }
                }
            }
        } catch (IOException exception) {
            exception.printStackTrace();
        }

        Path workingDirectory = Paths.get(System.getProperty("cloudnet.tempDir.build", "temp/build"), UUID.randomUUID().toString());

        Path versionCacheDirectory = Paths.get(System.getProperty("cloudnet.versioncache.path", "local/versioncache"),
                serviceVersionType.getName() + "-" + serviceVersion.getName());

        InstallInformation installInformation = new InstallInformation(serviceVersionType, serviceVersion, storage, serviceTemplate);

        try {
<<<<<<< HEAD
            if (Files.exists(versionCachePath)) {
                try (OutputStream targetStream = storage.newOutputStream(fileName)) {
                    Files.copy(versionCachePath, Objects.requireNonNull(targetStream, "OutputStream is null!"));
                }
=======
            if (serviceVersion.isCacheFiles() && Files.exists(versionCacheDirectory)) {
                InstallStep.DEPLOY.execute(installInformation, versionCacheDirectory, Files.walk(versionCacheDirectory).collect(Collectors.toSet()));
>>>>>>> 5616b69e
            } else {
                Files.createDirectories(workingDirectory);

                List<InstallStep> installSteps = new ArrayList<>(serviceVersionType.getInstallSteps());
                installSteps.add(InstallStep.DEPLOY);

                Set<Path> lastStepResult = new HashSet<>();

                for (InstallStep installStep : installSteps) {
                    lastStepResult = installStep.execute(installInformation, workingDirectory, lastStepResult);
                }

                if (serviceVersion.isCacheFiles()) {
                    for (Path path : lastStepResult) {
                        Path targetPath = versionCacheDirectory.resolve(workingDirectory.relativize(path));
                        Files.createDirectories(targetPath.getParent());

                        Files.copy(path, targetPath, StandardCopyOption.REPLACE_EXISTING);
                    }
                }
            }

            for (Map.Entry<String, String> downloadEntry : serviceVersion.getAdditionalDownloads().entrySet()) {
                String path = downloadEntry.getKey();
                String url = downloadEntry.getValue();

                try (InputStream inputStream = ProgressBarInputStream.wrapDownload(CloudNet.getInstance().getConsole(), new URL(url));
                     OutputStream outputStream = storage.newOutputStream(path)) {
                    FileUtils.copy(inputStream, outputStream);
                }
            }

            return true;
        } catch (Exception exception) {
            exception.printStackTrace();
        } finally {
            FileUtils.delete(workingDirectory);
        }

        return false;
    }

    public Map<String, ServiceVersionType> getServiceVersionTypes() {
        return this.serviceVersionTypes;
    }

}<|MERGE_RESOLUTION|>--- conflicted
+++ resolved
@@ -9,17 +9,10 @@
 import de.dytanic.cloudnet.console.animation.progressbar.ProgressBarInputStream;
 import de.dytanic.cloudnet.driver.service.ServiceEnvironment;
 import de.dytanic.cloudnet.driver.service.ServiceTemplate;
-<<<<<<< HEAD
 import de.dytanic.cloudnet.driver.template.FileInfo;
-import de.dytanic.cloudnet.driver.template.SpecificTemplateStorage;
-import de.dytanic.cloudnet.template.install.installer.DownloadingServiceVersionInstaller;
-import de.dytanic.cloudnet.template.install.installer.ServiceVersionInstaller;
-import de.dytanic.cloudnet.template.install.installer.processing.ProcessingServiceVersionInstaller;
-=======
-import de.dytanic.cloudnet.template.ITemplateStorage;
+import de.dytanic.cloudnet.driver.template.TemplateStorage;
 import de.dytanic.cloudnet.template.install.run.InstallInformation;
 import de.dytanic.cloudnet.template.install.run.step.InstallStep;
->>>>>>> 5616b69e
 
 import java.io.IOException;
 import java.io.InputStream;
@@ -30,7 +23,14 @@
 import java.nio.file.Path;
 import java.nio.file.Paths;
 import java.nio.file.StandardCopyOption;
-import java.util.*;
+import java.util.ArrayList;
+import java.util.Collection;
+import java.util.HashMap;
+import java.util.HashSet;
+import java.util.List;
+import java.util.Map;
+import java.util.Optional;
+import java.util.Set;
 import java.util.stream.Collectors;
 
 public class ServiceVersionProvider {
@@ -95,28 +95,19 @@
         return Optional.ofNullable(this.serviceVersionTypes.get(name.toLowerCase()));
     }
 
-
     public boolean installServiceVersion(ServiceVersionType serviceVersionType, ServiceVersion serviceVersion, ServiceTemplate serviceTemplate) {
-<<<<<<< HEAD
-        if (!serviceVersionType.getInstallerType().canInstall(serviceVersion)) {
-            throw new IllegalStateException("Cannot run " + serviceVersionType.getName() + "-" + serviceVersion.getName() + "#" + serviceVersionType.getInstallerType() + " on " + JavaVersion.getRuntimeVersion().getName());
-        }
-
-        ServiceVersionInstaller installer = this.installers.get(serviceVersionType.getInstallerType());
-=======
-        ITemplateStorage storage = CloudNet.getInstance().getServicesRegistry().getService(ITemplateStorage.class, serviceTemplate.getStorage());
-        if (storage == null) {
-            throw new IllegalArgumentException("Storage " + serviceTemplate.getStorage() + " not found");
-        }
-        return this.installServiceVersion(serviceVersionType, serviceVersion, storage, serviceTemplate);
+        return this.installServiceVersion(serviceVersionType, serviceVersion, serviceTemplate.storage().getWrappedStorage(), serviceTemplate);
     }
 
-    public boolean installServiceVersion(ServiceVersionType serviceVersionType, ServiceVersion serviceVersion, ITemplateStorage storage, ServiceTemplate serviceTemplate) {
+    public boolean installServiceVersion(ServiceVersionType serviceVersionType, ServiceVersion serviceVersion, ServiceTemplate serviceTemplate, boolean force) {
+        return this.installServiceVersion(serviceVersionType, serviceVersion, serviceTemplate.storage().getWrappedStorage(), serviceTemplate, force);
+    }
+
+    public boolean installServiceVersion(ServiceVersionType serviceVersionType, ServiceVersion serviceVersion, TemplateStorage storage, ServiceTemplate serviceTemplate) {
         return this.installServiceVersion(serviceVersionType, serviceVersion, storage, serviceTemplate, false);
     }
->>>>>>> 5616b69e
 
-    public boolean installServiceVersion(ServiceVersionType serviceVersionType, ServiceVersion serviceVersion, ITemplateStorage storage, ServiceTemplate serviceTemplate, boolean forceInstall) {
+    public boolean installServiceVersion(ServiceVersionType serviceVersionType, ServiceVersion serviceVersion, TemplateStorage storage, ServiceTemplate serviceTemplate, boolean forceInstall) {
         if (!forceInstall && !serviceVersionType.canInstall(serviceVersion)) {
             throw new IllegalStateException("Cannot run " + serviceVersionType.getName() + "-" + serviceVersion.getName() + " on " + JavaVersion.getRuntimeVersion().getName());
         }
@@ -127,18 +118,18 @@
             );
         }
 
-        SpecificTemplateStorage storage = serviceTemplate.storage();
-
-        if (!storage.exists()) {
-            storage.create();
+        if (!storage.has(serviceTemplate)) {
+            storage.create(serviceTemplate);
         }
 
         try {
             //delete all old application files if they exist to prevent that they are used to start the server
-            for (FileInfo file : storage.listFiles(false)) {
-                for (ServiceEnvironment environment : ServiceEnvironment.values()) {
-                    if (file.getName().toLowerCase().contains(environment.getName()) && file.getName().endsWith(".jar")) {
-                        storage.deleteFile(file.getPath());
+            for (FileInfo file : storage.listFiles(serviceTemplate, "", false)) {
+                if (file != null) {
+                    for (ServiceEnvironment environment : ServiceEnvironment.values()) {
+                        if (file.getName().toLowerCase().contains(environment.getName()) && file.getName().endsWith(".jar")) {
+                            storage.deleteFile(serviceTemplate, file.getPath());
+                        }
                     }
                 }
             }
@@ -146,7 +137,7 @@
             exception.printStackTrace();
         }
 
-        Path workingDirectory = Paths.get(System.getProperty("cloudnet.tempDir.build", "temp/build"), UUID.randomUUID().toString());
+        Path workingDirectory = FileUtils.createTempFile();
 
         Path versionCacheDirectory = Paths.get(System.getProperty("cloudnet.versioncache.path", "local/versioncache"),
                 serviceVersionType.getName() + "-" + serviceVersion.getName());
@@ -154,15 +145,8 @@
         InstallInformation installInformation = new InstallInformation(serviceVersionType, serviceVersion, storage, serviceTemplate);
 
         try {
-<<<<<<< HEAD
-            if (Files.exists(versionCachePath)) {
-                try (OutputStream targetStream = storage.newOutputStream(fileName)) {
-                    Files.copy(versionCachePath, Objects.requireNonNull(targetStream, "OutputStream is null!"));
-                }
-=======
             if (serviceVersion.isCacheFiles() && Files.exists(versionCacheDirectory)) {
                 InstallStep.DEPLOY.execute(installInformation, versionCacheDirectory, Files.walk(versionCacheDirectory).collect(Collectors.toSet()));
->>>>>>> 5616b69e
             } else {
                 Files.createDirectories(workingDirectory);
 
@@ -190,7 +174,7 @@
                 String url = downloadEntry.getValue();
 
                 try (InputStream inputStream = ProgressBarInputStream.wrapDownload(CloudNet.getInstance().getConsole(), new URL(url));
-                     OutputStream outputStream = storage.newOutputStream(path)) {
+                     OutputStream outputStream = storage.newOutputStream(serviceTemplate, path)) {
                     FileUtils.copy(inputStream, outputStream);
                 }
             }
@@ -208,5 +192,4 @@
     public Map<String, ServiceVersionType> getServiceVersionTypes() {
         return this.serviceVersionTypes;
     }
-
 }