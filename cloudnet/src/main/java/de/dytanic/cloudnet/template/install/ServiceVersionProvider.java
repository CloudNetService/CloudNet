--- conflicted
+++ resolved
@@ -54,26 +54,6 @@
   private static final int VERSIONS_FILE_VERSION = 1;
   private static final Type COLLECTION_SERVICE_VERSION_TYPE = TypeToken
     .getParameterized(Collection.class, ServiceVersionType.class).getType();
-<<<<<<< HEAD
-
-  private final Map<String, ServiceVersionType> serviceVersionTypes = new HashMap<>();
-
-  public boolean loadServiceVersionTypes(String url) throws IOException {
-    this.serviceVersionTypes.clear();
-
-    HttpURLConnection connection = (HttpURLConnection) new URL(url).openConnection();
-    connection.setRequestProperty("User-Agent",
-      "Mozilla/5.0 (Windows NT 6.1; WOW64) AppleWebKit/537.11 (KHTML, like Gecko) Chrome/23.0.1271.95 Safari/537.11");
-
-    connection.connect();
-
-    try (InputStream inputStream = connection.getInputStream()) {
-      boolean success = this.loadVersionsFromInputStream(inputStream);
-
-      connection.disconnect();
-
-      return success;
-=======
 
   private final Map<String, ServiceVersionType> serviceVersionTypes = new HashMap<>();
 
@@ -86,7 +66,6 @@
 
     try (InputStream inputStream = connection.getInputStream()) {
       return this.loadVersionsFromInputStream(inputStream);
->>>>>>> 1d669d60
     }
   }
 
@@ -216,12 +195,7 @@
         String path = downloadEntry.getKey();
         String url = downloadEntry.getValue();
 
-<<<<<<< HEAD
-        try (InputStream inputStream = ProgressBarInputStream
-          .wrapDownload(CloudNet.getInstance().getConsole(), new URL(url));
-=======
         try (InputStream inputStream = ProgressBarInputStream.wrapDownload(CloudNet.getInstance().getConsole(), url);
->>>>>>> 1d669d60
           OutputStream outputStream = storage.newOutputStream(serviceTemplate, path)) {
           FileUtils.copy(inputStream, outputStream);
         }
