package de.dytanic.cloudnet.template;

import de.dytanic.cloudnet.driver.template.TemplateStorage;
import org.jetbrains.annotations.ApiStatus;
<<<<<<< HEAD
=======
import org.jetbrains.annotations.NotNull;
import org.jetbrains.annotations.Nullable;

import java.io.File;
import java.io.IOException;
import java.io.InputStream;
import java.io.OutputStream;
import java.nio.file.DirectoryStream;
import java.nio.file.Path;
import java.util.Arrays;
import java.util.Collection;
import java.util.function.Predicate;
import java.util.zip.ZipInputStream;
>>>>>>> 5616b69e

/**
 * @see TemplateStorage
 * @deprecated Moved to the driver
 */
<<<<<<< HEAD
@Deprecated
@ApiStatus.ScheduledForRemoval(inVersion = "3.5")
public interface ITemplateStorage extends TemplateStorage {
=======
public interface ITemplateStorage extends AutoCloseable, INameable {

    /**
     * Deploys a zip compressed into a target template storage that should decompressed and deploy on the target template
     *
     * @param zipInput the target zip compressed byte array within all files are included for the target template
     * @param target   the target serviceTemplate to that should deploy
     * @return true if the deployment was successful
     * @deprecated Causes very high heap space (over)load. Use {@link #deploy(ZipInputStream, ServiceTemplate)} instead
     */
    @Deprecated
    @ApiStatus.ScheduledForRemoval(inVersion = "3.5")
    boolean deploy(byte[] zipInput, @NotNull ServiceTemplate target);

    /**
     * Deploys the following directory files to the target template storage.
     *
     * @param directory the directory to deploy
     * @param target    the template to deploy to
     * @return if the deployment was successful
     */
    @Deprecated
    default boolean deploy(@NotNull File directory, @NotNull ServiceTemplate target, @Nullable Predicate<File> fileFilter) {
        return this.deploy(directory.toPath(), target, fileFilter == null ? null : path -> fileFilter.test(path.toFile()));
    }

    boolean deploy(@NotNull Path directory, @NotNull ServiceTemplate target, @Nullable DirectoryStream.Filter<Path> filter);

    @Deprecated
    default boolean deploy(@NotNull File directory, @NotNull ServiceTemplate target) {
        return this.deploy(directory, target, null);
    }

    default boolean deploy(@NotNull Path directory, @NotNull ServiceTemplate target) {
        return this.deploy(directory, target, null);
    }

    boolean deploy(@NotNull ZipInputStream inputStream, @NotNull ServiceTemplate serviceTemplate);

    boolean deploy(@NotNull Path[] paths, @NotNull ServiceTemplate target);

    @Deprecated
    default boolean deploy(@NotNull File[] files, @NotNull ServiceTemplate target) {
        return this.deploy(Arrays.stream(files).map(File::toPath).toArray(Path[]::new), target);
    }

    @Deprecated
    default boolean copy(@NotNull ServiceTemplate template, @NotNull File directory) {
        return this.copy(template, directory.toPath());
    }

    boolean copy(@NotNull ServiceTemplate template, @NotNull Path directory);

    @Deprecated
    default boolean copy(@NotNull ServiceTemplate template, @NotNull File[] directories) {
        return this.copy(template, Arrays.stream(directories).map(File::toPath).toArray(Path[]::new));
    }

    boolean copy(@NotNull ServiceTemplate template, @NotNull Path[] directories);

    /**
     * Zips a template in the current template storage and converts it to a byte array
     *
     * @param template the template which should get converted to a byte array
     * @return The byte array of the zipped template
     * @deprecated Causes very high heap space (over)load. Use {@link #asZipInputStream(ServiceTemplate)} instead
     */
    @Deprecated
    byte[] toZipByteArray(@NotNull ServiceTemplate template);

    @Nullable
    default ZipInputStream asZipInputStream(@NotNull ServiceTemplate template) throws IOException {
        InputStream inputStream = this.zipTemplate(template);
        return inputStream == null ? null : new ZipInputStream(inputStream);
    }

    @Nullable
    InputStream zipTemplate(@NotNull ServiceTemplate template) throws IOException;

    boolean delete(@NotNull ServiceTemplate template);

    boolean create(@NotNull ServiceTemplate template);

    boolean has(@NotNull ServiceTemplate template);

    @Nullable
    OutputStream appendOutputStream(@NotNull ServiceTemplate template, @NotNull String path) throws IOException;

    @Nullable
    OutputStream newOutputStream(@NotNull ServiceTemplate template, @NotNull String path) throws IOException;

    boolean createFile(@NotNull ServiceTemplate template, @NotNull String path) throws IOException;

    boolean createDirectory(@NotNull ServiceTemplate template, @NotNull String path) throws IOException;

    boolean hasFile(@NotNull ServiceTemplate template, @NotNull String path) throws IOException;

    boolean deleteFile(@NotNull ServiceTemplate template, @NotNull String path) throws IOException;

    String[] listFiles(@NotNull ServiceTemplate template, @NotNull String dir) throws IOException;

    default String[] listFiles(@NotNull ServiceTemplate template) throws IOException {
        return this.listFiles(template, "");
    }

    Collection<ServiceTemplate> getTemplates();

    default boolean shouldSyncInCluster() {
        return false;
    }

    @Override
    void close() throws IOException;

>>>>>>> 5616b69e
}<|MERGE_RESOLUTION|>--- conflicted
+++ resolved
@@ -2,145 +2,11 @@
 
 import de.dytanic.cloudnet.driver.template.TemplateStorage;
 import org.jetbrains.annotations.ApiStatus;
-<<<<<<< HEAD
-=======
-import org.jetbrains.annotations.NotNull;
-import org.jetbrains.annotations.Nullable;
-
-import java.io.File;
-import java.io.IOException;
-import java.io.InputStream;
-import java.io.OutputStream;
-import java.nio.file.DirectoryStream;
-import java.nio.file.Path;
-import java.util.Arrays;
-import java.util.Collection;
-import java.util.function.Predicate;
-import java.util.zip.ZipInputStream;
->>>>>>> 5616b69e
 
 /**
- * @see TemplateStorage
- * @deprecated Moved to the driver
+ * @deprecated moved to the driver api, use {@link TemplateStorage} instead
  */
-<<<<<<< HEAD
 @Deprecated
 @ApiStatus.ScheduledForRemoval(inVersion = "3.5")
 public interface ITemplateStorage extends TemplateStorage {
-=======
-public interface ITemplateStorage extends AutoCloseable, INameable {
-
-    /**
-     * Deploys a zip compressed into a target template storage that should decompressed and deploy on the target template
-     *
-     * @param zipInput the target zip compressed byte array within all files are included for the target template
-     * @param target   the target serviceTemplate to that should deploy
-     * @return true if the deployment was successful
-     * @deprecated Causes very high heap space (over)load. Use {@link #deploy(ZipInputStream, ServiceTemplate)} instead
-     */
-    @Deprecated
-    @ApiStatus.ScheduledForRemoval(inVersion = "3.5")
-    boolean deploy(byte[] zipInput, @NotNull ServiceTemplate target);
-
-    /**
-     * Deploys the following directory files to the target template storage.
-     *
-     * @param directory the directory to deploy
-     * @param target    the template to deploy to
-     * @return if the deployment was successful
-     */
-    @Deprecated
-    default boolean deploy(@NotNull File directory, @NotNull ServiceTemplate target, @Nullable Predicate<File> fileFilter) {
-        return this.deploy(directory.toPath(), target, fileFilter == null ? null : path -> fileFilter.test(path.toFile()));
-    }
-
-    boolean deploy(@NotNull Path directory, @NotNull ServiceTemplate target, @Nullable DirectoryStream.Filter<Path> filter);
-
-    @Deprecated
-    default boolean deploy(@NotNull File directory, @NotNull ServiceTemplate target) {
-        return this.deploy(directory, target, null);
-    }
-
-    default boolean deploy(@NotNull Path directory, @NotNull ServiceTemplate target) {
-        return this.deploy(directory, target, null);
-    }
-
-    boolean deploy(@NotNull ZipInputStream inputStream, @NotNull ServiceTemplate serviceTemplate);
-
-    boolean deploy(@NotNull Path[] paths, @NotNull ServiceTemplate target);
-
-    @Deprecated
-    default boolean deploy(@NotNull File[] files, @NotNull ServiceTemplate target) {
-        return this.deploy(Arrays.stream(files).map(File::toPath).toArray(Path[]::new), target);
-    }
-
-    @Deprecated
-    default boolean copy(@NotNull ServiceTemplate template, @NotNull File directory) {
-        return this.copy(template, directory.toPath());
-    }
-
-    boolean copy(@NotNull ServiceTemplate template, @NotNull Path directory);
-
-    @Deprecated
-    default boolean copy(@NotNull ServiceTemplate template, @NotNull File[] directories) {
-        return this.copy(template, Arrays.stream(directories).map(File::toPath).toArray(Path[]::new));
-    }
-
-    boolean copy(@NotNull ServiceTemplate template, @NotNull Path[] directories);
-
-    /**
-     * Zips a template in the current template storage and converts it to a byte array
-     *
-     * @param template the template which should get converted to a byte array
-     * @return The byte array of the zipped template
-     * @deprecated Causes very high heap space (over)load. Use {@link #asZipInputStream(ServiceTemplate)} instead
-     */
-    @Deprecated
-    byte[] toZipByteArray(@NotNull ServiceTemplate template);
-
-    @Nullable
-    default ZipInputStream asZipInputStream(@NotNull ServiceTemplate template) throws IOException {
-        InputStream inputStream = this.zipTemplate(template);
-        return inputStream == null ? null : new ZipInputStream(inputStream);
-    }
-
-    @Nullable
-    InputStream zipTemplate(@NotNull ServiceTemplate template) throws IOException;
-
-    boolean delete(@NotNull ServiceTemplate template);
-
-    boolean create(@NotNull ServiceTemplate template);
-
-    boolean has(@NotNull ServiceTemplate template);
-
-    @Nullable
-    OutputStream appendOutputStream(@NotNull ServiceTemplate template, @NotNull String path) throws IOException;
-
-    @Nullable
-    OutputStream newOutputStream(@NotNull ServiceTemplate template, @NotNull String path) throws IOException;
-
-    boolean createFile(@NotNull ServiceTemplate template, @NotNull String path) throws IOException;
-
-    boolean createDirectory(@NotNull ServiceTemplate template, @NotNull String path) throws IOException;
-
-    boolean hasFile(@NotNull ServiceTemplate template, @NotNull String path) throws IOException;
-
-    boolean deleteFile(@NotNull ServiceTemplate template, @NotNull String path) throws IOException;
-
-    String[] listFiles(@NotNull ServiceTemplate template, @NotNull String dir) throws IOException;
-
-    default String[] listFiles(@NotNull ServiceTemplate template) throws IOException {
-        return this.listFiles(template, "");
-    }
-
-    Collection<ServiceTemplate> getTemplates();
-
-    default boolean shouldSyncInCluster() {
-        return false;
-    }
-
-    @Override
-    void close() throws IOException;
-
->>>>>>> 5616b69e
 }