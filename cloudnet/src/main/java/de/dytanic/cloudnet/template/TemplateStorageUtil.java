package de.dytanic.cloudnet.template;

import com.google.common.base.Preconditions;
import de.dytanic.cloudnet.CloudNet;
import de.dytanic.cloudnet.common.io.FileUtils;
import de.dytanic.cloudnet.driver.service.ServiceEnvironmentType;
import de.dytanic.cloudnet.driver.service.ServiceTemplate;
import de.dytanic.cloudnet.driver.template.SpecificTemplateStorage;

import java.io.IOException;
import java.io.InputStream;
import java.io.OutputStream;

public final class TemplateStorageUtil {

    private TemplateStorageUtil() {
        throw new UnsupportedOperationException();
    }

    private static void prepareProxyTemplate(SpecificTemplateStorage storage, byte[] buffer, String configPath, String defaultConfigPath) throws IOException {
        try (OutputStream outputStream = storage.newOutputStream(configPath);
             InputStream inputStream = CloudNet.class.getClassLoader().getResourceAsStream(defaultConfigPath)) {
            if (inputStream != null) {
                FileUtils.copy(inputStream, outputStream, buffer);
            }
        }

        try (OutputStream outputStream = storage.newOutputStream("server-icon.png");
             InputStream inputStream = CloudNet.class.getClassLoader().getResourceAsStream("files/server-icon.png")) {
            if (inputStream != null) {
                FileUtils.copy(inputStream, outputStream, buffer);
            }
        }
    }

    public static boolean createAndPrepareTemplate(ServiceTemplate template, ServiceEnvironmentType environment) throws IOException {
        return createAndPrepareTemplate(template.storage(), environment);
    }

    public static boolean createAndPrepareTemplate(SpecificTemplateStorage storage, ServiceEnvironmentType environment) throws IOException {
        Preconditions.checkNotNull(storage);
        Preconditions.checkNotNull(environment);

        ServiceTemplate serviceTemplate = storage.getTargetTemplate();

        if (!storage.exists()) {
            storage.create();

            storage.createDirectory("plugins");
            byte[] buffer = new byte[3072];

            switch (environment) {
                case BUNGEECORD: {
                    prepareProxyTemplate(storage, buffer, "config.yml", "files/bungee/config.yml");
                }
                break;
                case WATERDOG: {
                    prepareProxyTemplate(storage, buffer, "config.yml", "files/waterdog/config.yml");
                }
                break;
                case VELOCITY: {
                    prepareProxyTemplate(storage, buffer, "velocity.toml", "files/velocity/velocity.toml");
                }
                break;
                case NUKKIT: {
                    try (OutputStream outputStream = storage.newOutputStream("server.properties");
                         InputStream inputStream = CloudNet.class.getClassLoader().getResourceAsStream("files/nukkit/server.properties")) {
                        if (inputStream != null) {
                            FileUtils.copy(inputStream, outputStream, buffer);
                        }
                    }

                    try (OutputStream outputStream = storage.newOutputStream("nukkit.yml");
                         InputStream inputStream = CloudNet.class.getClassLoader().getResourceAsStream("files/nukkit/nukkit.yml")) {
                        if (inputStream != null) {
                            FileUtils.copy(inputStream, outputStream, buffer);
                        }
                    }
                }
                break;
                case MINECRAFT_SERVER: {
                    try (OutputStream outputStream = storage.newOutputStream("server.properties");
                         InputStream inputStream = CloudNet.class.getClassLoader().getResourceAsStream("files/nms/server.properties")) {
                        if (inputStream != null) {
                            FileUtils.copy(inputStream, outputStream, buffer);
                        }
                    }

                    try (OutputStream outputStream = storage.newOutputStream("bukkit.yml");
                         InputStream inputStream = CloudNet.class.getClassLoader().getResourceAsStream("files/nms/bukkit.yml")) {
                        if (inputStream != null) {
                            FileUtils.copy(inputStream, outputStream, buffer);
                        }
                    }

                    try (OutputStream outputStream = storage.newOutputStream("spigot.yml");
                         InputStream inputStream = CloudNet.class.getClassLoader().getResourceAsStream("files/nms/spigot.yml")) {
                        if (inputStream != null) {
                            FileUtils.copy(inputStream, outputStream, buffer);
                        }
                    }

                    try (OutputStream outputStream = storage.newOutputStream("config/sponge/global.conf");
                         InputStream inputStream = CloudNet.class.getClassLoader().getResourceAsStream("files/nms/global.conf")) {
                        if (inputStream != null) {
                            FileUtils.copy(inputStream, outputStream, buffer);
                        }
                    }
                }
                break;
                case GLOWSTONE: {
                    try (OutputStream outputStream = storage.newOutputStream("config/glowstone.yml");
                         InputStream inputStream = CloudNet.class.getClassLoader().getResourceAsStream("files/glowstone/glowstone.yml")) {
                        if (inputStream != null) {
                            FileUtils.copy(inputStream, outputStream, buffer);
                        }
                    }
                }
                break;
            }

<<<<<<< HEAD
            if (storage.getWrappedStorage().shouldSyncInCluster()) {
                CloudNet.getInstance().deployTemplateInCluster(serviceTemplate, storage.toZipByteArray());
=======
            if (storage.shouldSyncInCluster()) {
                CloudNet.getInstance().deployTemplateInCluster(serviceTemplate, storage.zipTemplate(serviceTemplate));
>>>>>>> 4360d2d2
            }
            return true;
        } else {
            return false;
        }
    }
}<|MERGE_RESOLUTION|>--- conflicted
+++ resolved
@@ -119,13 +119,8 @@
                 break;
             }
 
-<<<<<<< HEAD
             if (storage.getWrappedStorage().shouldSyncInCluster()) {
-                CloudNet.getInstance().deployTemplateInCluster(serviceTemplate, storage.toZipByteArray());
-=======
-            if (storage.shouldSyncInCluster()) {
                 CloudNet.getInstance().deployTemplateInCluster(serviceTemplate, storage.zipTemplate(serviceTemplate));
->>>>>>> 4360d2d2
             }
             return true;
         } else {
