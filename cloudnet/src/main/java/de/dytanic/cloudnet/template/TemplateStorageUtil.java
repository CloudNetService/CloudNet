package de.dytanic.cloudnet.template;

import com.google.common.base.Preconditions;
import de.dytanic.cloudnet.CloudNet;
import de.dytanic.cloudnet.common.io.FileUtils;
import de.dytanic.cloudnet.driver.service.ServiceEnvironmentType;
import de.dytanic.cloudnet.driver.service.ServiceTemplate;
import de.dytanic.cloudnet.driver.template.SpecificTemplateStorage;

import java.io.IOException;
import java.io.InputStream;
import java.io.OutputStream;
import java.nio.file.Path;

public final class TemplateStorageUtil {

    private TemplateStorageUtil() {
        throw new UnsupportedOperationException();
    }

<<<<<<< HEAD
    private static void prepareProxyTemplate(SpecificTemplateStorage storage, byte[] buffer, String configPath, String defaultConfigPath) throws IOException {
        try (OutputStream outputStream = storage.newOutputStream(configPath);
=======
    public static LocalTemplateStorage getLocalTemplateStorage() {
        return (LocalTemplateStorage) CloudNet.getInstance().getServicesRegistry()
                .getService(ITemplateStorage.class, LocalTemplateStorage.LOCAL_TEMPLATE_STORAGE);
    }

    @Deprecated
    public static File getFile(ServiceTemplate serviceTemplate, String path) {
        return getPath(serviceTemplate, path).toFile();
    }

    public static Path getPath(ServiceTemplate serviceTemplate, String path) {
        return getLocalTemplateStorage().getStorageDirectory().resolve(serviceTemplate.getTemplatePath()).resolve(path).normalize();
    }

    private static void prepareProxyTemplate(ITemplateStorage storage, ServiceTemplate template, byte[] buffer, String configPath, String defaultConfigPath) throws IOException {
        try (OutputStream outputStream = storage.newOutputStream(template, configPath);
>>>>>>> 5616b69e
             InputStream inputStream = CloudNet.class.getClassLoader().getResourceAsStream(defaultConfigPath)) {
            if (inputStream != null) {
                FileUtils.copy(inputStream, outputStream, buffer);
            }
        }

        try (OutputStream outputStream = storage.newOutputStream("server-icon.png");
             InputStream inputStream = CloudNet.class.getClassLoader().getResourceAsStream("files/server-icon.png")) {
            if (inputStream != null) {
                FileUtils.copy(inputStream, outputStream, buffer);
            }
        }
    }

    public static boolean createAndPrepareTemplate(ServiceTemplate template, ServiceEnvironmentType environment) throws IOException {
        return createAndPrepareTemplate(template.storage(), environment);
    }

    public static boolean createAndPrepareTemplate(SpecificTemplateStorage storage, ServiceEnvironmentType environment) throws IOException {
        Preconditions.checkNotNull(storage);
        Preconditions.checkNotNull(environment);

        if (!storage.exists()) {
            storage.create();

            storage.createDirectory("plugins");
            byte[] buffer = new byte[3072];

            switch (environment) {
                case BUNGEECORD: {
                    prepareProxyTemplate(storage, buffer, "config.yml", "files/bungee/config.yml");
                }
                break;
                case WATERDOG: {
                    prepareProxyTemplate(storage, buffer, "config.yml", "files/waterdog/config.yml");
                }
                break;
                case VELOCITY: {
                    prepareProxyTemplate(storage, buffer, "velocity.toml", "files/velocity/velocity.toml");
                }
                break;
                case NUKKIT: {
                    try (OutputStream outputStream = storage.newOutputStream("server.properties");
                         InputStream inputStream = CloudNet.class.getClassLoader().getResourceAsStream("files/nukkit/server.properties")) {
                        if (inputStream != null) {
                            FileUtils.copy(inputStream, outputStream, buffer);
                        }
                    }

                    try (OutputStream outputStream = storage.newOutputStream("nukkit.yml");
                         InputStream inputStream = CloudNet.class.getClassLoader().getResourceAsStream("files/nukkit/nukkit.yml")) {
                        if (inputStream != null) {
                            FileUtils.copy(inputStream, outputStream, buffer);
                        }
                    }
                }
                break;
                case GO_MINT: {
                    try (OutputStream outputStream = storage.newOutputStream(serviceTemplate, "server.yml");
                         InputStream inputStream = CloudNet.class.getClassLoader().getResourceAsStream("files/gomint/server.yml")) {
                        if (inputStream != null) {
                            FileUtils.copy(inputStream, outputStream, buffer);
                        }
                    }
                }
                break;
                case MINECRAFT_SERVER: {
                    try (OutputStream outputStream = storage.newOutputStream("server.properties");
                         InputStream inputStream = CloudNet.class.getClassLoader().getResourceAsStream("files/nms/server.properties")) {
                        if (inputStream != null) {
                            FileUtils.copy(inputStream, outputStream, buffer);
                        }
                    }

                    try (OutputStream outputStream = storage.newOutputStream("bukkit.yml");
                         InputStream inputStream = CloudNet.class.getClassLoader().getResourceAsStream("files/nms/bukkit.yml")) {
                        if (inputStream != null) {
                            FileUtils.copy(inputStream, outputStream, buffer);
                        }
                    }

                    try (OutputStream outputStream = storage.newOutputStream("spigot.yml");
                         InputStream inputStream = CloudNet.class.getClassLoader().getResourceAsStream("files/nms/spigot.yml")) {
                        if (inputStream != null) {
                            FileUtils.copy(inputStream, outputStream, buffer);
                        }
                    }

                    try (OutputStream outputStream = storage.newOutputStream("config/sponge/global.conf");
                         InputStream inputStream = CloudNet.class.getClassLoader().getResourceAsStream("files/nms/global.conf")) {
                        if (inputStream != null) {
                            FileUtils.copy(inputStream, outputStream, buffer);
                        }
                    }
                }
                break;
                case GLOWSTONE: {
                    try (OutputStream outputStream = storage.newOutputStream("config/glowstone.yml");
                         InputStream inputStream = CloudNet.class.getClassLoader().getResourceAsStream("files/glowstone/glowstone.yml")) {
                        if (inputStream != null) {
                            FileUtils.copy(inputStream, outputStream, buffer);
                        }
                    }
                }
                break;
            }
            return true;
        } else {
            return false;
        }
    }
}<|MERGE_RESOLUTION|>--- conflicted
+++ resolved
@@ -6,7 +6,9 @@
 import de.dytanic.cloudnet.driver.service.ServiceEnvironmentType;
 import de.dytanic.cloudnet.driver.service.ServiceTemplate;
 import de.dytanic.cloudnet.driver.template.SpecificTemplateStorage;
+import de.dytanic.cloudnet.driver.template.TemplateStorage;
 
+import java.io.File;
 import java.io.IOException;
 import java.io.InputStream;
 import java.io.OutputStream;
@@ -18,13 +20,9 @@
         throw new UnsupportedOperationException();
     }
 
-<<<<<<< HEAD
-    private static void prepareProxyTemplate(SpecificTemplateStorage storage, byte[] buffer, String configPath, String defaultConfigPath) throws IOException {
-        try (OutputStream outputStream = storage.newOutputStream(configPath);
-=======
     public static LocalTemplateStorage getLocalTemplateStorage() {
         return (LocalTemplateStorage) CloudNet.getInstance().getServicesRegistry()
-                .getService(ITemplateStorage.class, LocalTemplateStorage.LOCAL_TEMPLATE_STORAGE);
+                .getService(TemplateStorage.class, LocalTemplateStorage.LOCAL_TEMPLATE_STORAGE);
     }
 
     @Deprecated
@@ -36,9 +34,8 @@
         return getLocalTemplateStorage().getStorageDirectory().resolve(serviceTemplate.getTemplatePath()).resolve(path).normalize();
     }
 
-    private static void prepareProxyTemplate(ITemplateStorage storage, ServiceTemplate template, byte[] buffer, String configPath, String defaultConfigPath) throws IOException {
-        try (OutputStream outputStream = storage.newOutputStream(template, configPath);
->>>>>>> 5616b69e
+    private static void prepareProxyTemplate(SpecificTemplateStorage storage, byte[] buffer, String configPath, String defaultConfigPath) throws IOException {
+        try (OutputStream outputStream = storage.newOutputStream(configPath);
              InputStream inputStream = CloudNet.class.getClassLoader().getResourceAsStream(defaultConfigPath)) {
             if (inputStream != null) {
                 FileUtils.copy(inputStream, outputStream, buffer);
@@ -97,7 +94,7 @@
                 }
                 break;
                 case GO_MINT: {
-                    try (OutputStream outputStream = storage.newOutputStream(serviceTemplate, "server.yml");
+                    try (OutputStream outputStream = storage.newOutputStream("server.yml");
                          InputStream inputStream = CloudNet.class.getClassLoader().getResourceAsStream("files/gomint/server.yml")) {
                         if (inputStream != null) {
                             FileUtils.copy(inputStream, outputStream, buffer);
