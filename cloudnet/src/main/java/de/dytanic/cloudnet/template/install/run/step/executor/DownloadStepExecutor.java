--- conflicted
+++ resolved
@@ -39,15 +39,10 @@
       .resolve(Paths.get(installInformation.getServiceVersionType().getTargetEnvironment().getName() + ".jar"));
 
     try (InputStream inputStream = ProgressBarInputStream
-<<<<<<< HEAD
-      .wrapDownload(CloudNet.getInstance().getConsole(), new URL(installInformation.getServiceVersion().getUrl()))) {
-=======
       .wrapDownload(CloudNet.getInstance().getConsole(), installInformation.getServiceVersion().getUrl())) {
->>>>>>> 1d669d60
       Files.copy(inputStream, targetPath, StandardCopyOption.REPLACE_EXISTING);
 
       return new HashSet<>(Collections.singleton(targetPath));
     }
   }
-
 }