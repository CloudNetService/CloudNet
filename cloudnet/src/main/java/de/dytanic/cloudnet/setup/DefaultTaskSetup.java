--- conflicted
+++ resolved
@@ -25,10 +25,6 @@
 import de.dytanic.cloudnet.console.animation.questionlist.answer.QuestionAnswerTypeEnum;
 import de.dytanic.cloudnet.console.animation.questionlist.answer.QuestionAnswerTypeServiceVersion;
 import de.dytanic.cloudnet.driver.service.GroupConfiguration;
-<<<<<<< HEAD
-import de.dytanic.cloudnet.driver.service.ProcessConfiguration;
-=======
->>>>>>> 1d669d60
 import de.dytanic.cloudnet.driver.service.ServiceEnvironmentType;
 import de.dytanic.cloudnet.driver.service.ServiceTask;
 import de.dytanic.cloudnet.driver.service.ServiceTemplate;
@@ -117,29 +113,6 @@
   }
 
   private void createDefaultTask(ServiceEnvironmentType environment, String taskName, int maxHeapMemorySize) {
-<<<<<<< HEAD
-    ServiceTask serviceTask = new ServiceTask(
-      new ArrayList<>(),
-      new ArrayList<>(Collections.singletonList(new ServiceTemplate(taskName, "default", "local"))),
-      new ArrayList<>(),
-      taskName,
-      "jvm",
-      false,
-      true,
-      false,
-      new ArrayList<>(),
-      new ArrayList<>(Collections.singletonList(taskName)),
-      new ArrayList<>(),
-      new ProcessConfiguration(
-        environment,
-        maxHeapMemorySize,
-        new ArrayList<>(),
-        new ArrayList<>()
-      ),
-      environment.getDefaultStartPort(),
-      1
-    );
-=======
     ServiceTask serviceTask = ServiceTask.builder()
       .templates(Collections.singletonList(new ServiceTemplate(taskName, "default", "local")))
       .name(taskName)
@@ -150,7 +123,6 @@
       .startPort(environment.getDefaultStartPort())
       .minServiceCount(1)
       .build();
->>>>>>> 1d669d60
 
     for (ServiceTemplate template : serviceTask.getTemplates()) {
       try {
