package de.dytanic.cloudnet;

import de.dytanic.cloudnet.common.language.LanguageManager;
import de.dytanic.cloudnet.common.logging.AbstractLogHandler;
import de.dytanic.cloudnet.common.logging.AsyncPrintStream;
import de.dytanic.cloudnet.common.logging.DefaultAsyncLogger;
import de.dytanic.cloudnet.common.logging.DefaultFileLogHandler;
import de.dytanic.cloudnet.common.logging.DefaultLogFormatter;
import de.dytanic.cloudnet.common.logging.ILogger;
import de.dytanic.cloudnet.common.logging.LogLevel;
import de.dytanic.cloudnet.common.logging.LogOutputStream;
import de.dytanic.cloudnet.console.ConsoleLogHandler;
import de.dytanic.cloudnet.console.IConsole;
import de.dytanic.cloudnet.console.JLine3Console;
import de.dytanic.cloudnet.console.log.ColouredLogFormatter;

import java.nio.file.Paths;
import java.util.Arrays;

public final class Main {

    private Main() {
        throw new UnsupportedOperationException();
    }

    public static synchronized void main(String... args) throws Throwable {
        LanguageManager.setLanguage(System.getProperty("cloudnet.messages.language", "english"));
        LanguageManager.addLanguageFile("german", Main.class.getClassLoader().getResourceAsStream("lang/german.properties"));
        LanguageManager.addLanguageFile("english", Main.class.getClassLoader().getResourceAsStream("lang/english.properties"));
        LanguageManager.addLanguageFile("french", Main.class.getClassLoader().getResourceAsStream("lang/french.properties"));

        IConsole console = new JLine3Console();
        ILogger logger = new DefaultAsyncLogger();

        logger.setLevel(LogLevel.FATAL);

        initLoggerAndConsole(console, logger);

        CloudNet cloudNet = new CloudNet(Arrays.asList(args), logger, console);
        cloudNet.start();
    }

    private static void initLoggerAndConsole(IConsole console, ILogger logger) throws Throwable {
        for (AbstractLogHandler logHandler : new AbstractLogHandler[]{
<<<<<<< HEAD
                new DefaultFileLogHandler(Paths.get("local", "logs"), "cloudnet.log", DefaultFileLogHandler.SIZE_8MB).setEnableErrorLog(true),
=======
                new DefaultFileLogHandler(new File("local/logs"), "cloudnet.%d.log", DefaultFileLogHandler.SIZE_8MB).setEnableErrorLog(true),
>>>>>>> a1af6e92
                new ConsoleLogHandler(console).setFormatter(console.hasColorSupport() ? new ColouredLogFormatter() : new DefaultLogFormatter())
        }) {
            logger.addLogHandler(logHandler);
        }

        System.setOut(new AsyncPrintStream(new LogOutputStream(logger, LogLevel.INFO)));
        System.setErr(new AsyncPrintStream(new LogOutputStream(logger, LogLevel.ERROR)));
    }
}<|MERGE_RESOLUTION|>--- conflicted
+++ resolved
@@ -42,11 +42,7 @@
 
     private static void initLoggerAndConsole(IConsole console, ILogger logger) throws Throwable {
         for (AbstractLogHandler logHandler : new AbstractLogHandler[]{
-<<<<<<< HEAD
-                new DefaultFileLogHandler(Paths.get("local", "logs"), "cloudnet.log", DefaultFileLogHandler.SIZE_8MB).setEnableErrorLog(true),
-=======
-                new DefaultFileLogHandler(new File("local/logs"), "cloudnet.%d.log", DefaultFileLogHandler.SIZE_8MB).setEnableErrorLog(true),
->>>>>>> a1af6e92
+                new DefaultFileLogHandler(Paths.get("local", "logs"), "cloudnet.%d.log", DefaultFileLogHandler.SIZE_8MB).setEnableErrorLog(true),
                 new ConsoleLogHandler(console).setFormatter(console.hasColorSupport() ? new ColouredLogFormatter() : new DefaultLogFormatter())
         }) {
             logger.addLogHandler(logHandler);
