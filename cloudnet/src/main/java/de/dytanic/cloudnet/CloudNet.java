--- conflicted
+++ resolved
@@ -175,10 +175,7 @@
 
   public static final int TPS = 10;
   private static CloudNet instance;
-<<<<<<< HEAD
-=======
   private static final Logger LOGGER = LogManager.getLogger(CloudNet.class);
->>>>>>> f0bbb8c8
 
   private final CloudNetTick mainLoop = new CloudNetTick(this);
   private final long startupMillis = System.currentTimeMillis();
