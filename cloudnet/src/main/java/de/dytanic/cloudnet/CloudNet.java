package de.dytanic.cloudnet;

import com.google.common.base.Preconditions;
import de.dytanic.cloudnet.cluster.DefaultClusterNodeServerProvider;
import de.dytanic.cloudnet.cluster.IClusterNodeServer;
import de.dytanic.cloudnet.cluster.IClusterNodeServerProvider;
import de.dytanic.cloudnet.command.ConsoleCommandSender;
import de.dytanic.cloudnet.command.DefaultCommandMap;
import de.dytanic.cloudnet.command.ICommandMap;
import de.dytanic.cloudnet.command.commands.*;
import de.dytanic.cloudnet.common.Properties;
import de.dytanic.cloudnet.common.collection.Pair;
import de.dytanic.cloudnet.common.concurrent.DefaultTaskScheduler;
import de.dytanic.cloudnet.common.concurrent.ITask;
import de.dytanic.cloudnet.common.concurrent.ITaskScheduler;
import de.dytanic.cloudnet.common.concurrent.ListenableTask;
import de.dytanic.cloudnet.common.document.gson.JsonDocument;
import de.dytanic.cloudnet.common.io.FileUtils;
import de.dytanic.cloudnet.common.language.LanguageManager;
import de.dytanic.cloudnet.common.logging.ILogger;
import de.dytanic.cloudnet.common.logging.LogLevel;
import de.dytanic.cloudnet.common.unsafe.CPUUsageResolver;
import de.dytanic.cloudnet.conf.IConfiguration;
import de.dytanic.cloudnet.conf.IConfigurationRegistry;
import de.dytanic.cloudnet.conf.JsonConfiguration;
import de.dytanic.cloudnet.conf.JsonConfigurationRegistry;
import de.dytanic.cloudnet.console.IConsole;
import de.dytanic.cloudnet.console.util.HeaderReader;
import de.dytanic.cloudnet.database.AbstractDatabaseProvider;
import de.dytanic.cloudnet.database.DefaultDatabaseHandler;
import de.dytanic.cloudnet.database.h2.H2DatabaseProvider;
import de.dytanic.cloudnet.driver.CloudNetDriver;
import de.dytanic.cloudnet.driver.DriverEnvironment;
import de.dytanic.cloudnet.driver.database.Database;
import de.dytanic.cloudnet.driver.module.DefaultPersistableModuleDependencyLoader;
import de.dytanic.cloudnet.driver.module.IModuleWrapper;
import de.dytanic.cloudnet.driver.network.HostAndPort;
import de.dytanic.cloudnet.driver.network.INetworkChannel;
import de.dytanic.cloudnet.driver.network.INetworkClient;
import de.dytanic.cloudnet.driver.network.INetworkServer;
import de.dytanic.cloudnet.driver.network.cluster.NetworkClusterNode;
import de.dytanic.cloudnet.driver.network.cluster.NetworkClusterNodeInfoSnapshot;
import de.dytanic.cloudnet.driver.network.def.PacketConstants;
import de.dytanic.cloudnet.driver.network.def.packet.PacketServerSetGlobalLogLevel;
import de.dytanic.cloudnet.driver.network.http.IHttpServer;
import de.dytanic.cloudnet.driver.network.netty.NettyHttpServer;
import de.dytanic.cloudnet.driver.network.netty.NettyNetworkClient;
import de.dytanic.cloudnet.driver.network.netty.NettyNetworkServer;
import de.dytanic.cloudnet.driver.network.protocol.IPacket;
import de.dytanic.cloudnet.driver.network.protocol.IPacketListenerRegistry;
import de.dytanic.cloudnet.driver.permission.IPermissionGroup;
import de.dytanic.cloudnet.driver.permission.IPermissionManagement;
import de.dytanic.cloudnet.driver.permission.IPermissionUser;
import de.dytanic.cloudnet.driver.provider.service.SpecificCloudServiceProvider;
import de.dytanic.cloudnet.driver.service.*;
import de.dytanic.cloudnet.event.CloudNetNodePostInitializationEvent;
import de.dytanic.cloudnet.event.cluster.NetworkClusterNodeInfoConfigureEvent;
import de.dytanic.cloudnet.event.command.CommandNotFoundEvent;
import de.dytanic.cloudnet.event.command.CommandPostProcessEvent;
import de.dytanic.cloudnet.event.command.CommandPreProcessEvent;
import de.dytanic.cloudnet.event.permission.PermissionServiceSetEvent;
import de.dytanic.cloudnet.log.QueuedConsoleLogHandler;
import de.dytanic.cloudnet.module.NodeModuleProviderHandler;
import de.dytanic.cloudnet.module.repository.DefaultModuleInstaller;
import de.dytanic.cloudnet.module.repository.ModuleInstaller;
import de.dytanic.cloudnet.module.repository.ModuleRepository;
import de.dytanic.cloudnet.module.repository.RemoteModuleRepository;
import de.dytanic.cloudnet.network.NetworkClientChannelHandlerImpl;
import de.dytanic.cloudnet.network.NetworkServerChannelHandlerImpl;
import de.dytanic.cloudnet.network.NetworkUpdateType;
import de.dytanic.cloudnet.network.listener.PacketServerChannelMessageListener;
import de.dytanic.cloudnet.network.listener.auth.PacketClientAuthorizationListener;
import de.dytanic.cloudnet.network.listener.auth.PacketServerAuthorizationResponseListener;
import de.dytanic.cloudnet.network.listener.cluster.*;
import de.dytanic.cloudnet.network.listener.driver.PacketServerDriverAPIListener;
import de.dytanic.cloudnet.network.packet.*;
import de.dytanic.cloudnet.permission.DefaultDatabasePermissionManagement;
import de.dytanic.cloudnet.permission.DefaultPermissionManagementHandler;
import de.dytanic.cloudnet.permission.NodePermissionManagement;
import de.dytanic.cloudnet.permission.command.DefaultPermissionUserCommandSender;
import de.dytanic.cloudnet.permission.command.IPermissionUserCommandSender;
import de.dytanic.cloudnet.provider.NodeGroupConfigurationProvider;
import de.dytanic.cloudnet.provider.NodeMessenger;
import de.dytanic.cloudnet.provider.NodeNodeInfoProvider;
import de.dytanic.cloudnet.provider.NodeServiceTaskProvider;
import de.dytanic.cloudnet.provider.service.EmptySpecificCloudServiceProvider;
import de.dytanic.cloudnet.provider.service.LocalNodeSpecificCloudServiceProvider;
import de.dytanic.cloudnet.provider.service.NodeCloudServiceFactory;
import de.dytanic.cloudnet.provider.service.NodeGeneralCloudServiceProvider;
import de.dytanic.cloudnet.service.ICloudService;
import de.dytanic.cloudnet.service.ICloudServiceManager;
import de.dytanic.cloudnet.service.defaults.DefaultCloudServiceManager;
import de.dytanic.cloudnet.setup.DefaultInstallation;
import de.dytanic.cloudnet.template.ITemplateStorage;
import de.dytanic.cloudnet.template.LocalTemplateStorage;
import de.dytanic.cloudnet.template.install.ServiceVersionProvider;
import org.jetbrains.annotations.NotNull;
import org.jetbrains.annotations.Nullable;

import java.io.File;
import java.io.IOException;
import java.io.InputStream;
import java.nio.file.Files;
import java.nio.file.Paths;
import java.nio.file.StandardCopyOption;
import java.util.*;
import java.util.concurrent.Callable;
import java.util.concurrent.Executors;
import java.util.stream.Collectors;

public final class CloudNet extends CloudNetDriver {

    public static final int TPS = 10;
    private static CloudNet instance;

    private final CloudNetTick mainLoop = new CloudNetTick(this);

    private final LogLevel defaultLogLevel = LogLevel.getDefaultLogLevel(System.getProperty("cloudnet.logging.defaultlevel")).orElse(LogLevel.FATAL);

    private final File moduleDirectory = new File(System.getProperty("cloudnet.modules.directory", "modules"));

    private final IConfiguration config = new JsonConfiguration();
    private final IConfigurationRegistry configurationRegistry = new JsonConfigurationRegistry(Paths.get(System.getProperty("cloudnet.registry.global.path", "local/registry")));

    private final IClusterNodeServerProvider clusterNodeServerProvider = new DefaultClusterNodeServerProvider();

    private final ITaskScheduler networkTaskScheduler = new DefaultTaskScheduler();

    private final List<String> commandLineArguments;
    private final Properties commandLineProperties;

    private final IConsole console;
    private final ICommandMap commandMap = new DefaultCommandMap();

    private final QueuedConsoleLogHandler queuedConsoleLogHandler;
    private final ConsoleCommandSender consoleCommandSender;

<<<<<<< HEAD
    private ModuleRepository moduleRepository = new RemoteModuleRepository();
    private ModuleInstaller moduleInstaller = new DefaultModuleInstaller(super.moduleProvider);

    private final Queue<ITask<?>> processQueue = Iterables.newConcurrentLinkedQueue();
=======
>>>>>>> 54ee9bb5
    private INetworkClient networkClient;
    private INetworkServer networkServer;
    private IHttpServer httpServer;
    private IPermissionManagement permissionManagement;

    private final ICloudServiceManager cloudServiceManager = new DefaultCloudServiceManager();

    private final DefaultInstallation defaultInstallation = new DefaultInstallation();

    private final ServiceVersionProvider serviceVersionProvider = new ServiceVersionProvider();

    private AbstractDatabaseProvider databaseProvider;
    private volatile NetworkClusterNodeInfoSnapshot lastNetworkClusterNodeInfoSnapshot, currentNetworkClusterNodeInfoSnapshot;

    private volatile boolean running = true;

    CloudNet(List<String> commandLineArguments, ILogger logger, IConsole console) {
        super(logger);
        setInstance(this);

        logger.setLevel(this.defaultLogLevel);

        super.cloudServiceFactory = new NodeCloudServiceFactory(this);
        super.generalCloudServiceProvider = new NodeGeneralCloudServiceProvider(this);
        super.serviceTaskProvider = new NodeServiceTaskProvider(this);
        super.groupConfigurationProvider = new NodeGroupConfigurationProvider(this);
        super.nodeInfoProvider = new NodeNodeInfoProvider(this);
        super.messenger = new NodeMessenger(this);

        this.console = console;
        this.commandLineArguments = commandLineArguments;
        this.commandLineProperties = Properties.parseLine(commandLineArguments.toArray(new String[0]));

        this.consoleCommandSender = new ConsoleCommandSender(logger);

        logger.addLogHandler(this.queuedConsoleLogHandler = new QueuedConsoleLogHandler());

        this.serviceTaskProvider.reload();
        this.groupConfigurationProvider.reload();

        this.moduleProvider.setModuleProviderHandler(new NodeModuleProviderHandler());
        this.moduleProvider.setModuleDependencyLoader(new DefaultPersistableModuleDependencyLoader(Paths.get(System.getProperty("cloudnet.launcher.dir", "launcher"), "libs")));

        this.driverEnvironment = DriverEnvironment.CLOUDNET;
    }

    public static CloudNet getInstance() {
        if (instance == null) {
            instance = (CloudNet) CloudNetDriver.getInstance();
        }

        return instance;
    }

    @Override
    public synchronized void start() throws Exception {
        File tempDirectory = new File(System.getProperty("cloudnet.tempDir", "temp"));
        tempDirectory.mkdirs();

        File cachesDirectory = new File(tempDirectory, "caches");
        cachesDirectory.mkdirs();

        try (InputStream inputStream = CloudNet.class.getClassLoader().getResourceAsStream("wrapper.jar")) {
            Preconditions.checkNotNull(inputStream, "Missing wrapper.jar");
            Files.copy(inputStream, new File(tempDirectory, "caches/wrapper.jar").toPath(), StandardCopyOption.REPLACE_EXISTING);
        }

        this.initServiceVersions();

        boolean configFileAvailable = this.config.isFileExists();
        this.config.load();
        this.defaultInstallation.executeFirstStartSetup(this.console, configFileAvailable);

        HeaderReader.readAndPrintHeader(this.console);

        if (this.config.getMaxMemory() < 2048) {
            CloudNetDriver.getInstance().getLogger().warning(LanguageManager.getMessage("cloudnet-init-config-low-memory-warning"));
        }

        this.networkClient = new NettyNetworkClient(NetworkClientChannelHandlerImpl::new,
                this.config.getClientSslConfig().isEnabled() ? this.config.getClientSslConfig().toSslConfiguration() : null,
                this.networkTaskScheduler
        );

        this.networkServer = new NettyNetworkServer(NetworkServerChannelHandlerImpl::new,
                this.config.getClientSslConfig().isEnabled() ? this.config.getServerSslConfig().toSslConfiguration() : null,
                this.networkTaskScheduler
        );
        this.httpServer = new NettyHttpServer(this.config.getClientSslConfig().isEnabled() ? this.config.getWebSslConfig().toSslConfiguration() : null);

        this.initPacketRegistryListeners();
        this.clusterNodeServerProvider.setClusterServers(this.config.getClusterConfig());

        this.enableCommandCompleter();
        this.setDefaultRegistryEntries();

        this.registerDefaultCommands();
        this.registerDefaultServices();

        this.currentNetworkClusterNodeInfoSnapshot = this.createClusterNodeInfoSnapshot();
        this.lastNetworkClusterNodeInfoSnapshot = this.currentNetworkClusterNodeInfoSnapshot;

        this.loadModules();

        this.databaseProvider = this.servicesRegistry.getService(AbstractDatabaseProvider.class,
                this.configurationRegistry.getString("database_provider", "h2"));

        if (this.databaseProvider == null) {
            this.stop();
        }

        this.databaseProvider.setDatabaseHandler(new DefaultDatabaseHandler());

        if (!this.databaseProvider.init() && !(this.databaseProvider instanceof H2DatabaseProvider)) {
            this.databaseProvider = this.servicesRegistry.getService(AbstractDatabaseProvider.class, "h2");
            this.databaseProvider.init();
        }

        NodePermissionManagement permissionManagement = new DefaultDatabasePermissionManagement(this::getDatabaseProvider);
        permissionManagement.init();
        permissionManagement.setPermissionManagementHandler(new DefaultPermissionManagementHandler());
        this.permissionManagement = permissionManagement;

        this.startModules();
        this.eventManager.callEvent(new PermissionServiceSetEvent(this.permissionManagement));

        this.setNetworkListeners();

        Runtime.getRuntime().addShutdownHook(new Thread(this::stop, "Shutdown Thread"));

        //setup implementations
        this.defaultInstallation.initDefaultPermissionGroups();
        this.defaultInstallation.postExecute();

        this.eventManager.callEvent(new CloudNetNodePostInitializationEvent());

        this.runConsole();
        this.mainLoop.start();
    }

    private void setNetworkListeners() {
        Random random = new Random();
        for (NetworkClusterNode node : this.config.getClusterConfig().getNodes()) {
            if (!this.networkClient.connect(node.getListeners()[random.nextInt(node.getListeners().length)])) {
                this.logger.log(LogLevel.WARNING, LanguageManager.getMessage("cluster-server-networking-connection-refused"));
            }
        }

        for (HostAndPort hostAndPort : this.config.getIdentity().getListeners()) {
            this.logger.info(LanguageManager.getMessage("cloudnet-network-server-bind").replace("%address%",
                    hostAndPort.getHost() + ":" + hostAndPort.getPort()));

            this.networkServer.addListener(hostAndPort);
        }

        for (HostAndPort hostAndPort : this.config.getHttpListeners()) {
            this.logger.info(LanguageManager.getMessage("cloudnet-http-server-bind").replace("%address%",
                    hostAndPort.getHost() + ":" + hostAndPort.getPort()));

            this.httpServer.addListener(hostAndPort);
        }
    }

    public void reload() {
        this.logger.info(LanguageManager.getMessage("reload-start-message"));

        this.config.load();
        this.getConfigurationRegistry().load();
        this.clusterNodeServerProvider.setClusterServers(this.config.getClusterConfig());

        this.serviceTaskProvider.reload();
        this.groupConfigurationProvider.reload();

        this.unloadAll();

        this.initServiceVersions();

        this.enableModules();

        this.logger.info(LanguageManager.getMessage("reload-end-message"));
    }

    @Override
    public void stop() {
        if (this.running) {
            this.running = false;
        } else {
            return;
        }

        this.logger.info(LanguageManager.getMessage("stop-start-message"));

        this.serviceVersionProvider.shutdown();

        this.cloudServiceManager.deleteAllCloudServices();
        this.taskScheduler.shutdown();

        this.unloadAll();
        this.unloadAllModules0();

        try {
            if (this.databaseProvider != null) {
                try {
                    this.databaseProvider.close();
                } catch (Exception exception) {
                    exception.printStackTrace();
                }
            }

            this.logger.info(LanguageManager.getMessage("stop-network-client"));
            this.networkClient.close();

            this.logger.info(LanguageManager.getMessage("stop-network-server"));
            this.networkServer.close();

            this.logger.info(LanguageManager.getMessage("stop-http-server"));
            this.httpServer.close();

            this.networkTaskScheduler.shutdown();

        } catch (Exception exception) {
            exception.printStackTrace();
        }

        FileUtils.delete(new File("temp"));

        if (!Thread.currentThread().getName().equals("Shutdown Thread")) {
            System.exit(0);
        }
    }

<<<<<<< HEAD
    public ModuleInstaller getModuleInstaller() {
        return this.moduleInstaller;
    }

    public ModuleRepository getModuleRepository() {
        return this.moduleRepository;
    }
  
    public LogLevel getDefaultLogLevel() {
        return this.defaultLogLevel;
    }

=======
>>>>>>> 54ee9bb5
    @Override
    public @NotNull String getComponentName() {
        return this.config.getIdentity().getUniqueId();
    }

    public boolean isRunning() {
        return this.running;
    }

    public LogLevel getDefaultLogLevel() {
        return this.defaultLogLevel;
    }

    @Override
    public @NotNull SpecificCloudServiceProvider getCloudServiceProvider(@NotNull String name) {
        ServiceInfoSnapshot snapshot = this.generalCloudServiceProvider.getCloudServiceByName(name);
        return this.selectCloudServiceProvider(snapshot);
    }

    @Override
    public @NotNull SpecificCloudServiceProvider getCloudServiceProvider(@NotNull UUID uniqueId) {
        ServiceInfoSnapshot snapshot = this.generalCloudServiceProvider.getCloudService(uniqueId);
        return this.selectCloudServiceProvider(snapshot);
    }

    @Override
    public @NotNull SpecificCloudServiceProvider getCloudServiceProvider(@NotNull ServiceInfoSnapshot serviceInfoSnapshot) {
        return this.selectCloudServiceProvider(serviceInfoSnapshot);
    }

    @NotNull
    private SpecificCloudServiceProvider selectCloudServiceProvider(@Nullable ServiceInfoSnapshot serviceInfoSnapshot) {
        if (serviceInfoSnapshot == null) {
            return EmptySpecificCloudServiceProvider.INSTANCE;
        }
        if (serviceInfoSnapshot.getServiceId().getNodeUniqueId().equals(this.getComponentName())) {
            ICloudService service = this.cloudServiceManager.getCloudService(serviceInfoSnapshot.getServiceId().getUniqueId());
            if (service != null) {
                return new LocalNodeSpecificCloudServiceProvider(this, service);
            }
            return EmptySpecificCloudServiceProvider.INSTANCE;
        }
        IClusterNodeServer server = this.clusterNodeServerProvider.getNodeServer(serviceInfoSnapshot.getServiceId().getNodeUniqueId());
        if (server == null) {
            return EmptySpecificCloudServiceProvider.INSTANCE;
        }
        return server.getCloudServiceProvider(serviceInfoSnapshot);
    }

    private void initServiceVersions() {
        String url = System.getProperty("cloudnet.versions.url", "https://cloudnetservice.eu/cloudnet/versions.json");
        System.out.println(LanguageManager.getMessage("versions-load").replace("%url%", url));

        try {
            if (this.serviceVersionProvider.loadServiceVersionTypes(url)) {
                System.out.println(LanguageManager.getMessage("versions-load-success")
                        .replace("%url%", url)
                        .replace("%versions%", Integer.toString(this.serviceVersionProvider.getServiceVersionTypes().size()))
                );
            } else {
                this.serviceVersionProvider.loadDefaultVersionTypes();

                System.err.println(LanguageManager.getMessage("versions-load-failed")
                        .replace("%url%", url)
                        .replace("%versions%", Integer.toString(this.serviceVersionProvider.getServiceVersionTypes().size()))
                        .replace("%error%", "invalid json")
                );
            }
        } catch (IOException exception) {
            this.serviceVersionProvider.loadDefaultVersionTypes();

            System.err.println(LanguageManager.getMessage("versions-load-failed")
                    .replace("%url%", url)
                    .replace("%versions%", Integer.toString(this.serviceVersionProvider.getServiceVersionTypes().size()))
                    .replace("%error%", exception.getClass().getName() + ": " + exception.getMessage())
            );
        }
    }

    public ServiceVersionProvider getServiceVersionProvider() {
        return this.serviceVersionProvider;
    }

    public ServiceInfoSnapshot getCloudServiceByNameOrUniqueId(String argument) {
        Preconditions.checkNotNull(argument);

        return this.getCloudServiceProvider().getCloudServices().stream()
                .filter(serviceInfoSnapshot -> serviceInfoSnapshot.getServiceId().getUniqueId().toString().toLowerCase().contains(argument.toLowerCase()))
                .findFirst()
                .orElseGet(() -> this.getCloudServiceProvider().getCloudServices().stream()
                        .filter(serviceInfoSnapshot ->
                                serviceInfoSnapshot.getServiceId().getName().toLowerCase().contains(argument.toLowerCase()))
                        .min(Comparator.comparingInt(serviceInfoSnapshot ->
                                serviceInfoSnapshot.getServiceId().getName().toLowerCase().replace(argument.toLowerCase(), "").length()))
                        .orElse(null)
                );
    }

    @Override
    public Collection<ServiceTemplate> getLocalTemplateStorageTemplates() {
        return this.getServicesRegistry().getService(ITemplateStorage.class, LocalTemplateStorage.LOCAL_TEMPLATE_STORAGE).getTemplates();
    }

    @Override
    public Collection<ServiceTemplate> getTemplateStorageTemplates(@NotNull String serviceName) {
        Preconditions.checkNotNull(serviceName);

        Collection<ServiceTemplate> collection = new ArrayList<>();

        if (this.servicesRegistry.containsService(ITemplateStorage.class, serviceName)) {
            collection.addAll(this.servicesRegistry.getService(ITemplateStorage.class, serviceName).getTemplates());
        }

        return collection;
    }

    @Override
    public void setGlobalLogLevel(@NotNull LogLevel logLevel) {
        this.setGlobalLogLevel(logLevel.getLevel());
    }

    @Override
    public void setGlobalLogLevel(int logLevel) {
        this.logger.setLevel(logLevel);
        this.sendAll(new PacketServerSetGlobalLogLevel(logLevel));
    }

    @Override
    public Pair<Boolean, String[]> sendCommandLineAsPermissionUser(@NotNull UUID uniqueId, @NotNull String commandLine) {
        Preconditions.checkNotNull(uniqueId);
        Preconditions.checkNotNull(commandLine);

        IPermissionUser permissionUser = this.permissionManagement.getUser(uniqueId);
        if (permissionUser != null) {
            IPermissionUserCommandSender commandSender = new DefaultPermissionUserCommandSender(permissionUser, this.permissionManagement);
            boolean value = this.commandMap.dispatchCommand(commandSender, commandLine);

            return new Pair<>(value, commandSender.getWrittenMessages().toArray(new String[0]));
        } else {
            return new Pair<>(false, new String[0]);
        }
    }

    @Override
    @NotNull
    public ITask<Collection<ServiceTemplate>> getLocalTemplateStorageTemplatesAsync() {
        return this.scheduleTask(CloudNet.this::getLocalTemplateStorageTemplates);
    }

    @Override
    @NotNull
    public ITask<Collection<ServiceTemplate>> getTemplateStorageTemplatesAsync(@NotNull String serviceName) {
        Preconditions.checkNotNull(serviceName);

        return this.scheduleTask(() -> CloudNet.this.getTemplateStorageTemplates(serviceName));
    }

    @Override
    @NotNull
    public ITask<Pair<Boolean, String[]>> sendCommandLineAsPermissionUserAsync(@NotNull UUID uniqueId, @NotNull String commandLine) {
        Preconditions.checkNotNull(uniqueId);
        Preconditions.checkNotNull(commandLine);

        return this.scheduleTask(() -> CloudNet.this.sendCommandLineAsPermissionUser(uniqueId, commandLine));
    }

    @NotNull
    public <T> ITask<T> runTask(Callable<T> runnable) {
        return this.mainLoop.runTask(runnable);
    }

    @NotNull
    public ITask<?> runTask(Runnable runnable) {
        return this.runTask(Executors.callable(runnable));
    }

    public boolean isMainThread() {
        return Thread.currentThread().getName().equals("Application-Thread");
    }

    public void deployTemplateInCluster(ServiceTemplate serviceTemplate, byte[] resource) {
        Preconditions.checkNotNull(serviceTemplate);
        Preconditions.checkNotNull(resource);

        this.getClusterNodeServerProvider().deployTemplateInCluster(serviceTemplate, resource);
    }

    public void updateServiceTasksInCluster(Collection<ServiceTask> serviceTasks, NetworkUpdateType updateType) {
        this.getClusterNodeServerProvider().sendPacket(new PacketServerSetServiceTaskList(serviceTasks, updateType));
    }

    public void updateGroupConfigurationsInCluster(Collection<GroupConfiguration> groupConfigurations, NetworkUpdateType updateType) {
        this.getClusterNodeServerProvider().sendPacket(new PacketServerSetGroupConfigurationList(groupConfigurations, updateType));
    }

    @NotNull
    public ITask<Void> sendAllAsync(IPacket packet) {
        return this.scheduleTask(() -> {
            this.sendAll(packet);
            return null;
        });
    }

    public void sendAll(IPacket packet) {
        Preconditions.checkNotNull(packet);

        for (IClusterNodeServer clusterNodeServer : this.getClusterNodeServerProvider().getNodeServers()) {
            clusterNodeServer.saveSendPacket(packet);
        }

        for (ICloudService cloudService : this.getCloudServiceManager().getCloudServices().values()) {
            if (cloudService.getNetworkChannel() != null) {
                cloudService.getNetworkChannel().sendPacket(packet);
            }
        }
    }

    @NotNull
    public ITask<Void> sendAllAsync(IPacket... packets) {
        return this.scheduleTask(() -> {
            this.sendAll(packets);
            return null;
        });
    }

    public void sendAll(IPacket... packets) {
        Preconditions.checkNotNull(packets);

        for (IClusterNodeServer clusterNodeServer : this.getClusterNodeServerProvider().getNodeServers()) {
            for (IPacket packet : packets) {
                if (packet != null) {
                    clusterNodeServer.saveSendPacket(packet);
                }
            }
        }

        for (ICloudService cloudService : this.getCloudServiceManager().getCloudServices().values()) {
            if (cloudService.getNetworkChannel() != null) {
                cloudService.getNetworkChannel().sendPacket(packets);
            }
        }
    }

    public NetworkClusterNodeInfoSnapshot createClusterNodeInfoSnapshot() {
        return new NetworkClusterNodeInfoSnapshot(
                System.currentTimeMillis(),
                this.config.getIdentity(),
                CloudNet.class.getPackage().getImplementationVersion(),
                this.cloudServiceManager.getCloudServices().size(),
                this.cloudServiceManager.getCurrentUsedHeapMemory(),
                this.cloudServiceManager.getCurrentReservedMemory(),
                this.config.getMaxMemory(),
                ProcessSnapshot.self(),
                this.moduleProvider.getModules().stream().map(IModuleWrapper::getModuleConfiguration).collect(Collectors.toList()),
                CPUUsageResolver.getSystemCPUUsage()
        );
    }

    public boolean canStartServices(ServiceTask serviceTask, String nodeUniqueId) {
        return this.canStartServices(serviceTask.getAssociatedNodes(), nodeUniqueId);
    }

    public boolean canStartServices(ServiceTask serviceTask) {
        return this.canStartServices(serviceTask.getAssociatedNodes());
    }

    public Collection<IClusterNodeServer> getValidClusterNodeServers(ServiceTask serviceTask) {
        return this.getValidClusterNodeServers(serviceTask.getAssociatedNodes());
    }

    @Nullable
    public NetworkClusterNodeInfoSnapshot searchLogicNode(ServiceTask serviceTask) {
        Preconditions.checkNotNull(serviceTask);

        return this.searchLogicNode(serviceTask.getAssociatedNodes());
    }

    public boolean canStartServices(Collection<String> allowedNodes, String nodeUniqueId) {
        return allowedNodes != null && (allowedNodes.isEmpty() || allowedNodes.contains(nodeUniqueId));
    }

    public boolean canStartServices(Collection<String> allowedNodes) {
        return this.canStartServices(allowedNodes, this.getConfig().getIdentity().getUniqueId());
    }

    public Collection<IClusterNodeServer> getValidClusterNodeServers(Collection<String> allowedNodes) {
        return this.clusterNodeServerProvider.getNodeServers().stream()
                .filter(clusterNodeServer ->
                        clusterNodeServer.isConnected() && this.canStartServices(allowedNodes, clusterNodeServer.getNodeInfo().getUniqueId()))
                .collect(Collectors.toList());
    }

    @Nullable
    public NetworkClusterNodeInfoSnapshot searchLogicNode(Collection<String> allowedNodes) {
        Collection<NetworkClusterNodeInfoSnapshot> nodes = this.getValidClusterNodeServers(allowedNodes).stream()
                .map(IClusterNodeServer::getNodeInfoSnapshot)
                .collect(Collectors.toList());

        if (this.canStartServices(allowedNodes)) {
            nodes.add(this.currentNetworkClusterNodeInfoSnapshot);
        }

        return nodes.stream()
                .filter(Objects::nonNull)
                .min(Comparator.comparingDouble(node ->
                        node.getSystemCpuUsage() + ((double) node.getReservedMemory() / node.getMaxMemory() * 100D)
                )).orElse(null);
    }

    public boolean competeWithCluster(ServiceTask serviceTask) {
        NetworkClusterNodeInfoSnapshot bestNode = this.searchLogicNode(serviceTask);
        return bestNode != null && bestNode.getNode().getUniqueId().equals(this.currentNetworkClusterNodeInfoSnapshot.getNode().getUniqueId());
    }

    public void unregisterPacketListenersByClassLoader(ClassLoader classLoader) {
        Preconditions.checkNotNull(classLoader);

        this.networkClient.getPacketRegistry().removeListeners(classLoader);
        this.networkServer.getPacketRegistry().removeListeners(classLoader);

        for (INetworkChannel channel : this.networkServer.getChannels()) {
            channel.getPacketRegistry().removeListeners(classLoader);
        }

        for (INetworkChannel channel : this.networkClient.getChannels()) {
            channel.getPacketRegistry().removeListeners(classLoader);
        }
    }

    public void publishNetworkClusterNodeInfoSnapshotUpdate() {
        this.lastNetworkClusterNodeInfoSnapshot = this.currentNetworkClusterNodeInfoSnapshot;
        this.currentNetworkClusterNodeInfoSnapshot = this.createClusterNodeInfoSnapshot();

        this.getEventManager().callEvent(new NetworkClusterNodeInfoConfigureEvent(this.currentNetworkClusterNodeInfoSnapshot));

        this.clusterNodeServerProvider.sendPacket(new PacketServerClusterNodeInfoUpdate(this.currentNetworkClusterNodeInfoSnapshot));
    }

    public void publishPermissionGroupUpdates(Collection<IPermissionGroup> permissionGroups, NetworkUpdateType updateType) {
        this.clusterNodeServerProvider.sendPacket(new PacketServerSetPermissionData(permissionGroups, updateType));
    }

    public void publishH2DatabaseDataToCluster(INetworkChannel channel) {
        if (channel != null) {
            if (this.databaseProvider instanceof H2DatabaseProvider) {
                Map<String, Map<String, JsonDocument>> map = this.allocateDatabaseData();

                channel.sendPacket(new PacketServerSetH2DatabaseData(map, NetworkUpdateType.ADD));

                for (Map.Entry<String, Map<String, JsonDocument>> entry : map.entrySet()) {
                    entry.getValue().clear();
                }

                map.clear();
            }
        }
    }

    private Map<String, Map<String, JsonDocument>> allocateDatabaseData() {
        Map<String, Map<String, JsonDocument>> map = new HashMap<>();

        for (String name : this.databaseProvider.getDatabaseNames()) {
            if (!map.containsKey(name)) {
                map.put(name, new HashMap<>());
            }
            Database database = this.databaseProvider.getDatabase(name);
            map.get(name).putAll(database.entries());
        }

        return map;
    }


    private void initPacketRegistryListeners() {
        IPacketListenerRegistry registry = this.getNetworkClient().getPacketRegistry();

        // Packet client registry
        registry.addListener(PacketConstants.INTERNAL_AUTHORIZATION_CHANNEL, new PacketServerAuthorizationResponseListener());
        registry.addListener(PacketConstants.SERVICE_INFO_PUBLISH_CHANNEL, new PacketServerServiceInfoPublisherListener());
        registry.addListener(PacketConstants.PERMISSIONS_PUBLISH_CHANNEL, new PacketServerUpdatePermissionsListener());
        registry.addListener(PacketConstants.CHANNEL_MESSAGING_CHANNEL, new PacketServerChannelMessageListener(false));

        registry.addListener(PacketConstants.CLUSTER_SERVICE_INFO_LIST_CHANNEL, new PacketServerSetGlobalServiceInfoListListener());
        registry.addListener(PacketConstants.CLUSTER_GROUP_CONFIG_LIST_CHANNEL, new PacketServerSetGroupConfigurationListListener());
        registry.addListener(PacketConstants.CLUSTER_TASK_LIST_CHANNEL, new PacketServerSetServiceTaskListListener());
        registry.addListener(PacketConstants.CLUSTER_PERMISSION_DATA_CHANNEL, new PacketServerSetPermissionDataListener());
        registry.addListener(PacketConstants.CLUSTER_TEMPLATE_DEPLOY_CHANNEL, new PacketServerDeployLocalTemplateListener());
        registry.addListener(PacketConstants.CLUSTER_NODE_INFO_CHANNEL, new PacketServerClusterNodeInfoUpdateListener());

        registry.addListener(PacketConstants.INTERNAL_H2_DATABASE_UPDATE_MODULE, new PacketServerH2DatabaseListener());
        registry.addListener(PacketConstants.INTERNAL_H2_DATABASE_UPDATE_MODULE, new PacketServerSetH2DatabaseDataListener());

        // Node server API
        registry.addListener(PacketConstants.INTERNAL_DRIVER_API_CHANNEL, new PacketServerDriverAPIListener());

        // Packet server registry
        this.getNetworkServer().getPacketRegistry().addListener(PacketConstants.INTERNAL_AUTHORIZATION_CHANNEL, new PacketClientAuthorizationListener());
    }

    private void unloadAll() {
        this.unloadModules();
    }

    private void unloadModules() {
        for (IModuleWrapper moduleWrapper : this.moduleProvider.getModules()) {
            if (!moduleWrapper.getModuleConfiguration().isRuntimeModule()) {
                this.unloadModule(moduleWrapper);
            }
        }
    }

    private void unloadAllModules0() {
        for (IModuleWrapper moduleWrapper : this.moduleProvider.getModules()) {
            this.unloadModule(moduleWrapper);
        }
    }

    private void unloadModule(IModuleWrapper moduleWrapper) {
        this.unregisterPacketListenersByClassLoader(moduleWrapper.getClassLoader());
        this.eventManager.unregisterListeners(moduleWrapper.getClassLoader());
        this.commandMap.unregisterCommands(moduleWrapper.getClassLoader());
        this.servicesRegistry.unregisterAll(moduleWrapper.getClassLoader());
        this.httpServer.removeHandler(moduleWrapper.getClassLoader());
        this.getNetworkClient().getPacketRegistry().removeListeners(moduleWrapper.getClassLoader());
        this.getNetworkServer().getPacketRegistry().removeListeners(moduleWrapper.getClassLoader());

        moduleWrapper.unloadModule();
        this.logger.info(LanguageManager.getMessage("cloudnet-unload-module")
                .replace("%module_group%", moduleWrapper.getModuleConfiguration().getGroup())
                .replace("%module_name%", moduleWrapper.getModuleConfiguration().getName())
                .replace("%module_version%", moduleWrapper.getModuleConfiguration().getVersion())
                .replace("%module_author%", moduleWrapper.getModuleConfiguration().getAuthor()));
    }

    private void registerDefaultCommands() {
        this.logger.info(LanguageManager.getMessage("reload-register-defaultCommands"));

        this.commandMap.registerCommand(
                //Runtime commands
                new CommandHelp(),
                new CommandExit(),
                new CommandReload(),
                //Default commands
                new CommandClear(),
                new CommandTasks(),
                new CommandGroups(),
                new CommandService(),
                new CommandCreate(),
                new CommandCluster(),
                new CommandModules(),
                new CommandTemplate(),
                new CommandMe(),
                new CommandScreen(),
                new CommandPermissions(),
                new CommandCopy(),
                new CommandDebug()
        );
    }

    @NotNull
    public <T> ITask<T> scheduleTask(Callable<T> callable) {
        ITask<T> task = new ListenableTask<>(callable);

        this.taskScheduler.schedule(task);
        return task;
    }

    private void enableModules() {
        this.loadModules();
        this.startModules();
    }

    private void loadModules() {
        this.logger.info(LanguageManager.getMessage("cloudnet-load-modules-createDirectory"));
        this.moduleDirectory.mkdirs();

        this.logger.info(LanguageManager.getMessage("cloudnet-load-modules"));
        for (File file : Objects.requireNonNull(this.moduleDirectory.listFiles(pathname -> {
            String lowerName = pathname.getName().toLowerCase();
            return !pathname.isDirectory() && lowerName.endsWith(".jar") ||
                    lowerName.endsWith(".war") ||
                    lowerName.endsWith(".zip");
        }))) {
            this.logger.info(LanguageManager.getMessage("cloudnet-load-modules-found").replace("%file_name%", file.getName()));
            this.moduleProvider.loadModule(file);
        }
    }

    private void startModules() {
        for (IModuleWrapper moduleWrapper : this.moduleProvider.getModules()) {
            moduleWrapper.startModule();
        }
    }

    private void enableCommandCompleter() {
        this.console.addTabCompletionHandler(UUID.randomUUID(), (commandLine, args, properties) -> this.commandMap.tabCompleteCommand(commandLine));
    }

    private void setDefaultRegistryEntries() {
        this.configurationRegistry.getString("database_provider", "h2");

        this.configurationRegistry.save();
    }

    private void registerDefaultServices() {
        this.servicesRegistry.registerService(ITemplateStorage.class, LocalTemplateStorage.LOCAL_TEMPLATE_STORAGE,
                new LocalTemplateStorage(new File(System.getProperty("cloudnet.storage.local", "local/templates"))));

        this.servicesRegistry.registerService(AbstractDatabaseProvider.class, "h2",
                new H2DatabaseProvider(System.getProperty("cloudnet.database.h2.path", "local/database/h2"),
                        !CloudNet.getInstance().getConfig().getClusterConfig().getNodes().isEmpty()));
    }

    private void runConsole() {
        this.logger.info(LanguageManager.getMessage("console-ready"));

        this.getConsole().addCommandHandler(UUID.randomUUID(), input -> {
            try {
                if (input.trim().isEmpty()) {
                    return;
                }

                CommandPreProcessEvent commandPreProcessEvent = new CommandPreProcessEvent(input, this.getConsoleCommandSender());
                this.getEventManager().callEvent(commandPreProcessEvent);

                if (commandPreProcessEvent.isCancelled()) {
                    return;
                }

                if (!this.getCommandMap().dispatchCommand(this.getConsoleCommandSender(), input)) {
                    this.getEventManager().callEvent(new CommandNotFoundEvent(input));
                    this.logger.warning(LanguageManager.getMessage("command-not-found"));

                    return;
                }

                this.getEventManager().callEvent(new CommandPostProcessEvent(input, this.getConsoleCommandSender()));

            } catch (Throwable ex) {
                ex.printStackTrace();
            }
        });
    }

    public ICommandMap getCommandMap() {
        return this.commandMap;
    }

    public File getModuleDirectory() {
        return this.moduleDirectory;
    }

    public IConfiguration getConfig() {
        return this.config;
    }

    public IConfigurationRegistry getConfigurationRegistry() {
        return this.configurationRegistry;
    }

    public ICloudServiceManager getCloudServiceManager() {
        return this.cloudServiceManager;
    }

    public IClusterNodeServerProvider getClusterNodeServerProvider() {
        return this.clusterNodeServerProvider;
    }

    public ITaskScheduler getNetworkTaskScheduler() {
        return this.networkTaskScheduler;
    }

    public List<String> getCommandLineArguments() {
        return this.commandLineArguments;
    }

    public Properties getCommandLineProperties() {
        return this.commandLineProperties;
    }

    public IConsole getConsole() {
        return this.console;
    }

    public QueuedConsoleLogHandler getQueuedConsoleLogHandler() {
        return this.queuedConsoleLogHandler;
    }

    public ConsoleCommandSender getConsoleCommandSender() {
        return this.consoleCommandSender;
    }

    @NotNull
    public INetworkClient getNetworkClient() {
        return this.networkClient;
    }

    public INetworkServer getNetworkServer() {
        return this.networkServer;
    }

    public IHttpServer getHttpServer() {
        return this.httpServer;
    }

    @NotNull
    public IPermissionManagement getPermissionManagement() {
        return this.permissionManagement;
    }

    public @NotNull AbstractDatabaseProvider getDatabaseProvider() {
        return this.databaseProvider;
    }

    public NetworkClusterNodeInfoSnapshot getLastNetworkClusterNodeInfoSnapshot() {
        return this.lastNetworkClusterNodeInfoSnapshot;
    }

    public NetworkClusterNodeInfoSnapshot getCurrentNetworkClusterNodeInfoSnapshot() {
        return this.currentNetworkClusterNodeInfoSnapshot;
    }
}<|MERGE_RESOLUTION|>--- conflicted
+++ resolved
@@ -135,13 +135,9 @@
     private final QueuedConsoleLogHandler queuedConsoleLogHandler;
     private final ConsoleCommandSender consoleCommandSender;
 
-<<<<<<< HEAD
-    private ModuleRepository moduleRepository = new RemoteModuleRepository();
-    private ModuleInstaller moduleInstaller = new DefaultModuleInstaller(super.moduleProvider);
-
-    private final Queue<ITask<?>> processQueue = Iterables.newConcurrentLinkedQueue();
-=======
->>>>>>> 54ee9bb5
+    private final ModuleRepository moduleRepository = new RemoteModuleRepository();
+    private final ModuleInstaller moduleInstaller = new DefaultModuleInstaller(super.moduleProvider);
+
     private INetworkClient networkClient;
     private INetworkServer networkServer;
     private IHttpServer httpServer;
@@ -373,7 +369,6 @@
         }
     }
 
-<<<<<<< HEAD
     public ModuleInstaller getModuleInstaller() {
         return this.moduleInstaller;
     }
@@ -382,12 +377,6 @@
         return this.moduleRepository;
     }
   
-    public LogLevel getDefaultLogLevel() {
-        return this.defaultLogLevel;
-    }
-
-=======
->>>>>>> 54ee9bb5
     @Override
     public @NotNull String getComponentName() {
         return this.config.getIdentity().getUniqueId();
