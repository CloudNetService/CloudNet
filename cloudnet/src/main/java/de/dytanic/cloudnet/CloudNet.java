/*
 * Copyright 2019-2021 CloudNetService team & contributors
 *
 * Licensed under the Apache License, Version 2.0 (the "License");
 * you may not use this file except in compliance with the License.
 * You may obtain a copy of the License at
 *
 *     http://www.apache.org/licenses/LICENSE-2.0
 *
 * Unless required by applicable law or agreed to in writing, software
 * distributed under the License is distributed on an "AS IS" BASIS,
 * WITHOUT WARRANTIES OR CONDITIONS OF ANY KIND, either express or implied.
 * See the License for the specific language governing permissions and
 * limitations under the License.
 */

package de.dytanic.cloudnet;

import com.google.common.base.Preconditions;
import de.dytanic.cloudnet.cluster.DefaultClusterNodeServerProvider;
import de.dytanic.cloudnet.cluster.IClusterNodeServer;
import de.dytanic.cloudnet.cluster.IClusterNodeServerProvider;
import de.dytanic.cloudnet.cluster.NodeServer;
import de.dytanic.cloudnet.command.ConsoleCommandSender;
import de.dytanic.cloudnet.command.DefaultCommandMap;
import de.dytanic.cloudnet.command.ICommandMap;
import de.dytanic.cloudnet.command.commands.CommandClear;
import de.dytanic.cloudnet.command.commands.CommandCluster;
import de.dytanic.cloudnet.command.commands.CommandCopy;
import de.dytanic.cloudnet.command.commands.CommandCreate;
import de.dytanic.cloudnet.command.commands.CommandDebug;
import de.dytanic.cloudnet.command.commands.CommandExit;
import de.dytanic.cloudnet.command.commands.CommandGroups;
import de.dytanic.cloudnet.command.commands.CommandHelp;
import de.dytanic.cloudnet.command.commands.CommandMe;
import de.dytanic.cloudnet.command.commands.CommandModules;
import de.dytanic.cloudnet.command.commands.CommandPermissions;
import de.dytanic.cloudnet.command.commands.CommandReload;
import de.dytanic.cloudnet.command.commands.CommandScreen;
import de.dytanic.cloudnet.command.commands.CommandService;
import de.dytanic.cloudnet.command.commands.CommandTasks;
import de.dytanic.cloudnet.command.commands.CommandTemplate;
import de.dytanic.cloudnet.common.Properties;
import de.dytanic.cloudnet.common.collection.Pair;
import de.dytanic.cloudnet.common.concurrent.CompletedTask;
import de.dytanic.cloudnet.common.concurrent.DefaultTaskScheduler;
import de.dytanic.cloudnet.common.concurrent.ITask;
import de.dytanic.cloudnet.common.concurrent.ITaskScheduler;
import de.dytanic.cloudnet.common.concurrent.ListenableTask;
import de.dytanic.cloudnet.common.document.gson.JsonDocument;
import de.dytanic.cloudnet.common.io.FileUtils;
import de.dytanic.cloudnet.common.language.LanguageManager;
import de.dytanic.cloudnet.common.logging.ILogger;
import de.dytanic.cloudnet.common.logging.LogLevel;
import de.dytanic.cloudnet.common.unsafe.CPUUsageResolver;
import de.dytanic.cloudnet.conf.IConfiguration;
import de.dytanic.cloudnet.conf.IConfigurationRegistry;
import de.dytanic.cloudnet.conf.JsonConfiguration;
import de.dytanic.cloudnet.conf.JsonConfigurationRegistry;
import de.dytanic.cloudnet.console.IConsole;
import de.dytanic.cloudnet.console.util.HeaderReader;
import de.dytanic.cloudnet.database.AbstractDatabaseProvider;
import de.dytanic.cloudnet.database.DefaultDatabaseHandler;
import de.dytanic.cloudnet.database.h2.H2DatabaseProvider;
import de.dytanic.cloudnet.driver.CloudNetDriver;
import de.dytanic.cloudnet.driver.DriverEnvironment;
import de.dytanic.cloudnet.driver.database.Database;
import de.dytanic.cloudnet.driver.module.DefaultPersistableModuleDependencyLoader;
import de.dytanic.cloudnet.driver.module.IModuleWrapper;
import de.dytanic.cloudnet.driver.network.*;
import de.dytanic.cloudnet.driver.network.cluster.NetworkClusterNode;
import de.dytanic.cloudnet.driver.network.cluster.NetworkClusterNodeInfoSnapshot;
import de.dytanic.cloudnet.driver.network.def.PacketConstants;
import de.dytanic.cloudnet.driver.network.def.packet.PacketServerSetGlobalLogLevel;
import de.dytanic.cloudnet.driver.network.def.packet.PacketServerSetServiceTaskList;
import de.dytanic.cloudnet.driver.network.http.IHttpServer;
import de.dytanic.cloudnet.driver.network.netty.client.NettyNetworkClient;
import de.dytanic.cloudnet.driver.network.netty.http.NettyHttpServer;
import de.dytanic.cloudnet.driver.network.netty.server.NettyNetworkServer;
import de.dytanic.cloudnet.driver.network.protocol.IPacket;
import de.dytanic.cloudnet.driver.network.protocol.IPacketListenerRegistry;
import de.dytanic.cloudnet.driver.permission.IPermissionGroup;
import de.dytanic.cloudnet.driver.permission.IPermissionManagement;
import de.dytanic.cloudnet.driver.permission.IPermissionUser;
import de.dytanic.cloudnet.driver.provider.service.SpecificCloudServiceProvider;
import de.dytanic.cloudnet.driver.service.GroupConfiguration;
import de.dytanic.cloudnet.driver.service.ProcessSnapshot;
import de.dytanic.cloudnet.driver.service.ServiceInfoSnapshot;
import de.dytanic.cloudnet.driver.service.ServiceTask;
import de.dytanic.cloudnet.driver.service.ServiceTemplate;
import de.dytanic.cloudnet.driver.template.TemplateStorage;
import de.dytanic.cloudnet.event.CloudNetNodePostInitializationEvent;
import de.dytanic.cloudnet.event.cluster.NetworkClusterNodeInfoConfigureEvent;
import de.dytanic.cloudnet.event.command.CommandNotFoundEvent;
import de.dytanic.cloudnet.event.command.CommandPostProcessEvent;
import de.dytanic.cloudnet.event.command.CommandPreProcessEvent;
import de.dytanic.cloudnet.event.permission.PermissionServiceSetEvent;
import de.dytanic.cloudnet.log.QueuedConsoleLogHandler;
import de.dytanic.cloudnet.module.NodeModuleProviderHandler;
import de.dytanic.cloudnet.network.NetworkClientChannelHandlerImpl;
import de.dytanic.cloudnet.network.NetworkServerChannelHandlerImpl;
import de.dytanic.cloudnet.network.listener.PacketServerChannelMessageListener;
import de.dytanic.cloudnet.network.listener.PacketServerSetGlobalLogLevelListener;
import de.dytanic.cloudnet.network.listener.auth.PacketClientAuthorizationListener;
import de.dytanic.cloudnet.network.listener.auth.PacketServerAuthorizationResponseListener;
import de.dytanic.cloudnet.network.listener.cluster.PacketServerClusterNodeInfoUpdateListener;
import de.dytanic.cloudnet.network.listener.cluster.PacketServerDeployLocalTemplateListener;
import de.dytanic.cloudnet.network.listener.cluster.PacketServerH2DatabaseListener;
import de.dytanic.cloudnet.network.listener.cluster.PacketServerServiceInfoPublisherListener;
import de.dytanic.cloudnet.network.listener.cluster.PacketServerSetGlobalServiceInfoListListener;
import de.dytanic.cloudnet.network.listener.cluster.PacketServerSetGroupConfigurationListListener;
import de.dytanic.cloudnet.network.listener.cluster.PacketServerSetH2DatabaseDataListener;
import de.dytanic.cloudnet.network.listener.cluster.PacketServerSetPermissionDataListener;
import de.dytanic.cloudnet.network.listener.cluster.PacketServerSetServiceTaskListListener;
import de.dytanic.cloudnet.network.listener.cluster.PacketServerSyncTemplateStorageChunkListener;
import de.dytanic.cloudnet.network.listener.cluster.PacketServerSyncTemplateStorageListener;
import de.dytanic.cloudnet.network.listener.cluster.PacketServerUpdatePermissionsListener;
import de.dytanic.cloudnet.network.listener.driver.PacketServerDriverAPIListener;
import de.dytanic.cloudnet.network.packet.PacketServerClusterNodeInfoUpdate;
import de.dytanic.cloudnet.network.packet.PacketServerSetGroupConfigurationList;
import de.dytanic.cloudnet.network.packet.PacketServerSetH2DatabaseData;
import de.dytanic.cloudnet.network.packet.PacketServerSetPermissionData;
<<<<<<< HEAD
=======
import de.dytanic.cloudnet.network.packet.PacketServerSetServiceTaskList;
>>>>>>> 3fb17fcb
import de.dytanic.cloudnet.permission.DefaultDatabasePermissionManagement;
import de.dytanic.cloudnet.permission.DefaultPermissionManagementHandler;
import de.dytanic.cloudnet.permission.NodePermissionManagement;
import de.dytanic.cloudnet.permission.command.DefaultPermissionUserCommandSender;
import de.dytanic.cloudnet.permission.command.IPermissionUserCommandSender;
import de.dytanic.cloudnet.provider.NodeGroupConfigurationProvider;
import de.dytanic.cloudnet.provider.NodeMessenger;
import de.dytanic.cloudnet.provider.NodeNodeInfoProvider;
import de.dytanic.cloudnet.provider.NodeServiceTaskProvider;
import de.dytanic.cloudnet.provider.service.EmptySpecificCloudServiceProvider;
import de.dytanic.cloudnet.provider.service.NodeCloudServiceFactory;
import de.dytanic.cloudnet.provider.service.NodeGeneralCloudServiceProvider;
import de.dytanic.cloudnet.service.ICloudService;
import de.dytanic.cloudnet.service.defaults.DefaultCloudServiceManager;
import de.dytanic.cloudnet.setup.DefaultInstallation;
import de.dytanic.cloudnet.template.LocalTemplateStorage;
import de.dytanic.cloudnet.template.install.ServiceVersionProvider;
import java.io.File;
import java.io.IOException;
import java.io.InputStream;
import java.nio.file.Files;
import java.nio.file.Path;
import java.nio.file.Paths;
import java.nio.file.StandardCopyOption;
import java.util.ArrayList;
import java.util.Collection;
import java.util.Comparator;
import java.util.HashMap;
import java.util.List;
import java.util.Map;
import java.util.Objects;
import java.util.Random;
import java.util.Set;
import java.util.UUID;
import java.util.concurrent.Callable;
import java.util.concurrent.Executors;
import java.util.stream.Collectors;
import org.jetbrains.annotations.ApiStatus;
import org.jetbrains.annotations.NotNull;
import org.jetbrains.annotations.Nullable;

public final class CloudNet extends CloudNetDriver {

  public static final int TPS = 10;
  private static CloudNet instance;

  private final long startupMillis = System.currentTimeMillis();

  private final CloudNetTick mainLoop = new CloudNetTick(this);

  private final LogLevel defaultLogLevel = LogLevel
    .getDefaultLogLevel(System.getProperty("cloudnet.logging.defaultlevel")).orElse(LogLevel.FATAL);

  private final Path moduleDirectory = Paths.get(System.getProperty("cloudnet.modules.directory", "modules"));

  private final IConfiguration config = new JsonConfiguration();
  private final IConfigurationRegistry configurationRegistry = new JsonConfigurationRegistry(
    Paths.get(System.getProperty("cloudnet.registry.global.path", "local/registry")));

  private final ITaskScheduler networkTaskScheduler = new DefaultTaskScheduler();

  private final List<String> commandLineArguments;
  private final Properties commandLineProperties;

  private final IConsole console;
  private final ICommandMap commandMap = new DefaultCommandMap();
  private final DefaultCloudServiceManager cloudServiceManager;

  private final QueuedConsoleLogHandler queuedConsoleLogHandler;
  private final ConsoleCommandSender consoleCommandSender;

  private final DefaultInstallation defaultInstallation = new DefaultInstallation();
  private final ServiceVersionProvider serviceVersionProvider = new ServiceVersionProvider();

  private INetworkClient networkClient;
  private INetworkServer networkServer;
  private IHttpServer httpServer;

  private AbstractDatabaseProvider databaseProvider;
  private IClusterNodeServerProvider clusterNodeServerProvider;

  private volatile boolean running = true;

  CloudNet(List<String> commandLineArguments, ILogger logger, IConsole console) {
    super(logger);
    setInstance(this);

    logger.setLevel(this.defaultLogLevel);

    this.cloudServiceManager = new DefaultCloudServiceManager();

    super.cloudServiceFactory = new NodeCloudServiceFactory(this, this.cloudServiceManager);
    super.generalCloudServiceProvider = new NodeGeneralCloudServiceProvider(this);
    super.serviceTaskProvider = new NodeServiceTaskProvider(this);
    super.groupConfigurationProvider = new NodeGroupConfigurationProvider(this);
    super.nodeInfoProvider = new NodeNodeInfoProvider(this);
    super.messenger = new NodeMessenger(this);

    this.console = console;
    this.commandLineArguments = commandLineArguments;
    this.commandLineProperties = Properties.parseLine(commandLineArguments.toArray(new String[0]));

    this.consoleCommandSender = new ConsoleCommandSender(logger);

    logger.addLogHandler(this.queuedConsoleLogHandler = new QueuedConsoleLogHandler());

    this.serviceTaskProvider.reload();
    this.groupConfigurationProvider.reload();

    this.moduleProvider.setModuleProviderHandler(new NodeModuleProviderHandler());
    this.moduleProvider.setModuleDependencyLoader(new DefaultPersistableModuleDependencyLoader(
      Paths.get(System.getProperty("cloudnet.launcher.dir", "launcher"), "libs")));

    this.driverEnvironment = DriverEnvironment.CLOUDNET;
  }

  public static CloudNet getInstance() {
    if (instance == null) {
      instance = (CloudNet) CloudNetDriver.getInstance();
    }

    return instance;
  }

  @Override
  public synchronized void start() throws Exception {
    Path tempDirectory = Paths.get(System.getProperty("cloudnet.tempDir", "temp"));
    FileUtils.createDirectoryReported(tempDirectory);

    Path cachesDirectory = tempDirectory.resolve("caches");
    FileUtils.createDirectoryReported(cachesDirectory);

    try (InputStream inputStream = CloudNet.class.getClassLoader().getResourceAsStream("wrapper.jar")) {
      Preconditions.checkNotNull(inputStream, "Missing wrapper.jar");
      Files.copy(inputStream, cachesDirectory.resolve("wrapper.jar"), StandardCopyOption.REPLACE_EXISTING);
    }

    this.initServiceVersions();

    boolean configFileAvailable = this.config.isFileExists();
    this.config.load();

    this.defaultInstallation.executeFirstStartSetup(this.console, configFileAvailable);
    this.clusterNodeServerProvider = new DefaultClusterNodeServerProvider(this);

    HeaderReader.readAndPrintHeader(this.console);

    if (this.config.getMaxMemory() < 2048) {
      CloudNetDriver.getInstance().getLogger()
        .warning(LanguageManager.getMessage("cloudnet-init-config-low-memory-warning"));
    }

    this.networkClient = new NettyNetworkClient(
      NetworkClientChannelHandlerImpl::new,
      this.config.getClientSslConfig().isEnabled() ? this.config.getClientSslConfig().toSslConfiguration() : null
    );
    this.networkServer = new NettyNetworkServer(
      this.config.getClientSslConfig().isEnabled() ? this.config.getServerSslConfig().toSslConfiguration() : null,
      NetworkServerChannelHandlerImpl::new
    );
    this.httpServer = new NettyHttpServer(
      this.config.getClientSslConfig().isEnabled() ? this.config.getWebSslConfig().toSslConfiguration() : null);

    this.initPacketRegistryListeners();
    this.clusterNodeServerProvider.setClusterServers(this.config.getClusterConfig());

    this.enableCommandCompleter();
    this.setDefaultRegistryEntries();

    this.registerDefaultCommands();
    this.registerDefaultServices();

    this.loadModules();

    this.databaseProvider = this.servicesRegistry.getService(AbstractDatabaseProvider.class,
      this.configurationRegistry.getString("database_provider", "h2"));

    if (this.databaseProvider == null) {
      this.stop();
    }

    this.databaseProvider.setDatabaseHandler(new DefaultDatabaseHandler());

    if (!this.databaseProvider.init() && !(this.databaseProvider instanceof H2DatabaseProvider)) {
      this.databaseProvider = this.servicesRegistry.getService(AbstractDatabaseProvider.class, "h2");
      this.databaseProvider.init();
    }

    this.setPermissionManagement(new DefaultDatabasePermissionManagement(this::getDatabaseProvider));

    this.startModules();
    this.eventManager.callEvent(new PermissionServiceSetEvent(this.permissionManagement));

    this.setNetworkListeners();

    Runtime.getRuntime().addShutdownHook(new Thread(this::stop, "Shutdown Thread"));

    //setup implementations
    this.defaultInstallation.initDefaultPermissionGroups();
    this.defaultInstallation.postExecute();

    this.eventManager.callEvent(new CloudNetNodePostInitializationEvent());

    this.runConsole();
    this.mainLoop.start();
  }

  private void setNetworkListeners() {
    for (HostAndPort hostAndPort : this.config.getIdentity().getListeners()) {
      this.logger.info(LanguageManager.getMessage("cloudnet-network-server-bind")
        .replace("%address%", hostAndPort.getHost() + ":" + hostAndPort.getPort()));

      this.networkServer.addListener(hostAndPort);
    }

    for (HostAndPort hostAndPort : this.config.getHttpListeners()) {
      this.logger.info(LanguageManager.getMessage("cloudnet-http-server-bind")
        .replace("%address%", hostAndPort.getHost() + ":" + hostAndPort.getPort()));

      this.httpServer.addListener(hostAndPort);
    }

    Random random = new Random();
    for (NetworkClusterNode node : this.config.getClusterConfig().getNodes()) {
      if (!this.networkClient.connect(node.getListeners()[random.nextInt(node.getListeners().length)])) {
        this.logger.log(LogLevel.WARNING, LanguageManager.getMessage("cluster-server-networking-connection-refused"));
      }
    }
  }

  public void reload() {
    this.logger.info(LanguageManager.getMessage("reload-start-message"));

    this.config.load();
    this.getConfigurationRegistry().load();
    this.clusterNodeServerProvider.setClusterServers(this.config.getClusterConfig());

    this.serviceTaskProvider.reload();
    this.groupConfigurationProvider.reload();

    this.unloadAll();

    this.initServiceVersions();

    this.enableModules();

    this.logger.info(LanguageManager.getMessage("reload-end-message"));
  }

  @Override
  public void stop() {
    if (this.running) {
      this.running = false;
    } else {
      return;
    }

    this.logger.info(LanguageManager.getMessage("stop-start-message"));

    this.serviceVersionProvider.interruptInstallSteps();

    this.cloudServiceManager.deleteAllCloudServices();
    this.scheduler.shutdownNow();
    this.taskScheduler.shutdown();

    this.unloadAll();
    this.unloadAllModules0();

<<<<<<< HEAD
    public void updateServiceTasksInCluster(Collection<ServiceTask> serviceTasks, NetworkUpdateType updateType) {
        this.sendAll(new PacketServerSetServiceTaskList(serviceTasks, updateType));
    }

    public void updateGroupConfigurationsInCluster(Collection<GroupConfiguration> groupConfigurations, NetworkUpdateType updateType) {
        this.getClusterNodeServerProvider().sendPacket(new PacketServerSetGroupConfigurationList(groupConfigurations, updateType));
    }

    public ITask<Void> sendAllServicesAsync(IPacket... packets) {
        return this.scheduleTask(() -> {
            this.sendAlLServices(packets);
            return null;
        });
    }

    public void sendAlLServices(IPacket... packets) {
        for (ICloudService cloudService : this.getCloudServiceManager().getCloudServices().values()) {
            if (cloudService.getNetworkChannel() != null) {
                cloudService.getNetworkChannel().sendPacket(packets);
            }
        }
    }
=======
    try {
      if (this.databaseProvider != null) {
        try {
          this.databaseProvider.close();
        } catch (Exception exception) {
          exception.printStackTrace();
        }
      }

      this.logger.info(LanguageManager.getMessage("stop-network-client"));
      this.networkClient.close();
>>>>>>> 3fb17fcb

      this.logger.info(LanguageManager.getMessage("stop-network-server"));
      this.networkServer.close();

      this.logger.info(LanguageManager.getMessage("stop-http-server"));
      this.httpServer.close();

      this.networkTaskScheduler.shutdown();

<<<<<<< HEAD
        this.sendAlLServices(packets);
    }
=======
      FileUtils.delete(Paths.get(System.getProperty("cloudnet.tempDir", "temp")));
>>>>>>> 3fb17fcb

      this.logger.close();
      this.console.close();

    } catch (Exception exception) {
      exception.printStackTrace();
    }

    if (!Thread.currentThread().getName().equals("Shutdown Thread")) {
      System.exit(0);
    }
  }

  @Override
  public @NotNull String getComponentName() {
    return this.config.getIdentity().getUniqueId();
  }

  @Override
  public @NotNull String getNodeUniqueId() {
    return this.getComponentName();
  }

  public boolean isRunning() {
    return this.running;
  }

  public LogLevel getDefaultLogLevel() {
    return this.defaultLogLevel;
  }

  @Override
  public void setPermissionManagement(@NotNull IPermissionManagement permissionManagement) {
    super.setPermissionManagement(permissionManagement);
    permissionManagement.init();
    if (permissionManagement instanceof NodePermissionManagement) {
      ((NodePermissionManagement) permissionManagement)
        .setPermissionManagementHandler(new DefaultPermissionManagementHandler());
    }
  }

  @Override
  public @NotNull TemplateStorage getLocalTemplateStorage() {
    TemplateStorage storage = this.getTemplateStorage(ServiceTemplate.LOCAL_STORAGE);
    if (storage == null) {
      throw new IllegalStateException("No local TemplateStorage registered");
    }
    return storage;
  }

  @Override
  public @Nullable TemplateStorage getTemplateStorage(String storage) {
    return this.servicesRegistry.getService(TemplateStorage.class, storage);
  }

  @Override
  public @NotNull Collection<TemplateStorage> getAvailableTemplateStorages() {
    return this.servicesRegistry.getServices(TemplateStorage.class);
  }

  @Override
  public @NotNull ITask<Collection<TemplateStorage>> getAvailableTemplateStoragesAsync() {
    return CompletedTask.create(this.getAvailableTemplateStorages());
  }

  @Override
  public @NotNull SpecificCloudServiceProvider getCloudServiceProvider(@NotNull String name) {
    ServiceInfoSnapshot snapshot = this.generalCloudServiceProvider.getCloudServiceByName(name);
    return this.selectCloudServiceProvider(snapshot);
  }

  @Override
  public @NotNull SpecificCloudServiceProvider getCloudServiceProvider(@NotNull UUID uniqueId) {
    ServiceInfoSnapshot snapshot = this.generalCloudServiceProvider.getCloudService(uniqueId);
    return this.selectCloudServiceProvider(snapshot);
  }

  @Override
  public @NotNull SpecificCloudServiceProvider getCloudServiceProvider(
    @NotNull ServiceInfoSnapshot serviceInfoSnapshot) {
    return this.selectCloudServiceProvider(serviceInfoSnapshot);
  }

  @NotNull
  private SpecificCloudServiceProvider selectCloudServiceProvider(@Nullable ServiceInfoSnapshot serviceInfoSnapshot) {
    if (serviceInfoSnapshot == null) {
      return EmptySpecificCloudServiceProvider.INSTANCE;
    }

    if (serviceInfoSnapshot.getServiceId().getNodeUniqueId().equals(this.getComponentName())) {
      // can never be null
      return Objects
        .requireNonNull(this.clusterNodeServerProvider.getSelfNode().getCloudServiceProvider(serviceInfoSnapshot));
    }

    IClusterNodeServer server = this.clusterNodeServerProvider
      .getNodeServer(serviceInfoSnapshot.getServiceId().getNodeUniqueId());
    if (server == null) {
      return EmptySpecificCloudServiceProvider.INSTANCE;
    }

    SpecificCloudServiceProvider provider = server.getCloudServiceProvider(serviceInfoSnapshot);
    return provider == null ? EmptySpecificCloudServiceProvider.INSTANCE : provider;
  }

  private void initServiceVersions() {
    String url = System.getProperty("cloudnet.versions.url", "https://cloudnetservice.eu/cloudnet/versions.json");
    System.out.println(LanguageManager.getMessage("versions-load").replace("%url%", url));

    try {
      if (this.serviceVersionProvider.loadServiceVersionTypes(url)) {
        System.out.println(LanguageManager.getMessage("versions-load-success")
          .replace("%url%", url)
          .replace("%versions%", Integer.toString(this.serviceVersionProvider.getServiceVersionTypes().size()))
        );
      } else {
        this.serviceVersionProvider.loadDefaultVersionTypes();

        System.err.println(LanguageManager.getMessage("versions-load-failed")
          .replace("%url%", url)
          .replace("%versions%", Integer.toString(this.serviceVersionProvider.getServiceVersionTypes().size()))
          .replace("%error%", "invalid json or incompatible file version")
        );
      }
    } catch (IOException exception) {
      this.serviceVersionProvider.loadDefaultVersionTypes();

      System.err.println(LanguageManager.getMessage("versions-load-failed")
        .replace("%url%", url)
        .replace("%versions%", Integer.toString(this.serviceVersionProvider.getServiceVersionTypes().size()))
        .replace("%error%", exception.getClass().getName() + ": " + exception.getMessage())
      );
    }
  }

  public ServiceVersionProvider getServiceVersionProvider() {
    return this.serviceVersionProvider;
  }

  public ServiceInfoSnapshot getCloudServiceByNameOrUniqueId(String argument) {
    Preconditions.checkNotNull(argument);

    return this.getCloudServiceProvider().getCloudServices().stream()
      .filter(serviceInfoSnapshot -> serviceInfoSnapshot.getServiceId().getUniqueId().toString().toLowerCase()
        .contains(argument.toLowerCase()))
      .findFirst()
      .orElseGet(() -> this.getCloudServiceProvider().getCloudServices().stream()
        .filter(serviceInfoSnapshot ->
          serviceInfoSnapshot.getServiceId().getName().toLowerCase().contains(argument.toLowerCase()))
        .min(Comparator.comparingInt(serviceInfoSnapshot ->
          serviceInfoSnapshot.getServiceId().getName().toLowerCase().replace(argument.toLowerCase(), "").length()))
        .orElse(null)
      );
  }

  @Override
  public void setGlobalLogLevel(@NotNull LogLevel logLevel) {
    this.setGlobalLogLevel(logLevel.getLevel());
  }

  @Override
  public void setGlobalLogLevel(int logLevel) {
    this.logger.setLevel(logLevel);
    this.sendAll(new PacketServerSetGlobalLogLevel(logLevel));
  }

  @Override
  public Pair<Boolean, String[]> sendCommandLineAsPermissionUser(@NotNull UUID uniqueId, @NotNull String commandLine) {
    Preconditions.checkNotNull(uniqueId);
    Preconditions.checkNotNull(commandLine);

    IPermissionUser permissionUser = this.permissionManagement.getUser(uniqueId);
    if (permissionUser != null) {
      IPermissionUserCommandSender commandSender = new DefaultPermissionUserCommandSender(permissionUser,
        this.permissionManagement);
      boolean value = this.commandMap.dispatchCommand(commandSender, commandLine);

      return new Pair<>(value, commandSender.getWrittenMessages().toArray(new String[0]));
    } else {
      return new Pair<>(false, new String[0]);
    }
  }

  @Override
  @NotNull
  public ITask<Pair<Boolean, String[]>> sendCommandLineAsPermissionUserAsync(@NotNull UUID uniqueId,
    @NotNull String commandLine) {
    Preconditions.checkNotNull(uniqueId);
    Preconditions.checkNotNull(commandLine);

    return this.scheduleTask(() -> CloudNet.this.sendCommandLineAsPermissionUser(uniqueId, commandLine));
  }

  @NotNull
  public <T> ITask<T> runTask(Callable<T> runnable) {
    return this.mainLoop.runTask(runnable);
  }

  @NotNull
  public ITask<?> runTask(Runnable runnable) {
    return this.runTask(Executors.callable(runnable));
  }

  public boolean isMainThread() {
    return Thread.currentThread().getName().equals("Application-Thread");
  }

  public void deployTemplateInCluster(@NotNull ServiceTemplate serviceTemplate, @NotNull InputStream inputStream) {
    Preconditions.checkNotNull(serviceTemplate);
    Preconditions.checkNotNull(inputStream);

    this.getClusterNodeServerProvider().deployTemplateInCluster(serviceTemplate, inputStream);
  }

  public void updateServiceTasksInCluster(Collection<ServiceTask> serviceTasks, NetworkUpdateType updateType) {
    this.getClusterNodeServerProvider().sendPacket(new PacketServerSetServiceTaskList(serviceTasks, updateType));
  }

  public void updateGroupConfigurationsInCluster(Collection<GroupConfiguration> groupConfigurations,
    NetworkUpdateType updateType) {
    this.getClusterNodeServerProvider()
      .sendPacket(new PacketServerSetGroupConfigurationList(groupConfigurations, updateType));
  }

  public void sendAllSync(@NotNull IPacket... packets) {
    Preconditions.checkNotNull(packets);

    this.getClusterNodeServerProvider().sendPacketSync(packets);

    for (ICloudService cloudService : this.getCloudServiceManager().getCloudServices().values()) {
      if (cloudService.getNetworkChannel() != null) {
        cloudService.getNetworkChannel().sendPacketSync(packets);
      }
    }
  }

  public void sendAll(@NotNull IPacket... packets) {
    Preconditions.checkNotNull(packets);

    this.getClusterNodeServerProvider().sendPacket(packets);

    for (ICloudService cloudService : this.getCloudServiceManager().getCloudServices().values()) {
      if (cloudService.getNetworkChannel() != null) {
        cloudService.getNetworkChannel().sendPacket(packets);
      }
    }
  }

  public NetworkClusterNodeInfoSnapshot createClusterNodeInfoSnapshot() {
    return new NetworkClusterNodeInfoSnapshot(
      System.currentTimeMillis(),
      this.startupMillis,
      this.config.getIdentity(),
      CloudNet.class.getPackage().getImplementationVersion(),
      this.cloudServiceManager.getCloudServices().size(),
      this.cloudServiceManager.getCurrentUsedHeapMemory(),
      this.cloudServiceManager.getCurrentReservedMemory(),
      this.config.getMaxMemory(),
      this.config.getMaxCPUUsageToStartServices(),
      ProcessSnapshot.self(),
      this.moduleProvider.getModules().stream().map(IModuleWrapper::getModuleConfiguration)
        .collect(Collectors.toList()),
      CPUUsageResolver.getSystemCPUUsage()
    );
  }

  public boolean canStartServices(ServiceTask serviceTask, String nodeUniqueId) {
    return this.canStartServices(serviceTask.getAssociatedNodes(), nodeUniqueId);
  }

  public boolean canStartServices(ServiceTask serviceTask) {
    return this.canStartServices(serviceTask.getAssociatedNodes());
  }

  public Collection<IClusterNodeServer> getValidClusterNodeServers(ServiceTask serviceTask) {
    return this.getValidClusterNodeServers(serviceTask.getAssociatedNodes());
  }

  @Nullable
  public NetworkClusterNodeInfoSnapshot searchLogicNode(ServiceTask serviceTask) {
    Preconditions.checkNotNull(serviceTask);

    return this.searchLogicNode(serviceTask.getAssociatedNodes());
  }

  @Nullable
  public NodeServer searchLogicNodeServer(ServiceTask serviceTask) {
    Preconditions.checkNotNull(serviceTask);

    return this.searchLogicNodeServer(serviceTask.getAssociatedNodes(),
      serviceTask.getProcessConfiguration().getMaxHeapMemorySize());
  }

  @Nullable
  public NodeServer searchLogicNodeServer(Collection<String> allowedNodes, int maxHeapMemory) {
    Preconditions.checkNotNull(allowedNodes);

    Collection<NodeServer> nodes = new ArrayList<>(this.getValidClusterNodeServers(allowedNodes));
    if (this.canStartServices(allowedNodes)) {
      nodes.add(this.clusterNodeServerProvider.getSelfNode());
    }

    boolean includeSystemCpuUsage = nodes.stream()
      .noneMatch(server -> server.getNodeInfoSnapshot().getSystemCpuUsage() < 0);
    return nodes.stream()
      .filter(node -> {
        NetworkClusterNodeInfoSnapshot info = node.getNodeInfoSnapshot();
        return info.getUsedMemory() + maxHeapMemory <= info.getMaxMemory()
          && info.getMaxCPUUsageToStartServices() >= info.getSystemCpuUsage();
      })
      .min(Comparator.comparingDouble(node -> {
        NetworkClusterNodeInfoSnapshot info = node.getNodeInfoSnapshot();
        return (includeSystemCpuUsage ? info.getSystemCpuUsage() : 0) +
          ((double) info.getReservedMemory() / info.getMaxMemory() * 100);
      }))
      .orElse(null);
  }

  public boolean canStartServices(Collection<String> allowedNodes, String nodeUniqueId) {
    return allowedNodes != null && (allowedNodes.isEmpty() || allowedNodes.contains(nodeUniqueId));
  }

  public boolean canStartServices(Collection<String> allowedNodes) {
    return this.canStartServices(allowedNodes, this.getConfig().getIdentity().getUniqueId());
  }

  public Collection<IClusterNodeServer> getValidClusterNodeServers(Collection<String> allowedNodes) {
    return this.clusterNodeServerProvider.getNodeServers()
      .stream()
      .filter(IClusterNodeServer::isConnected)
      .filter(server -> server.getNodeInfoSnapshot() != null)
      .filter(clusterNodeServer -> this.canStartServices(allowedNodes, clusterNodeServer.getNodeInfo().getUniqueId()))
      .collect(Collectors.toList());
  }

  @Nullable
  public NetworkClusterNodeInfoSnapshot searchLogicNode(Collection<String> allowedNodes) {
    Collection<NetworkClusterNodeInfoSnapshot> nodes = this.getValidClusterNodeServers(allowedNodes).stream()
      .map(IClusterNodeServer::getNodeInfoSnapshot)
      .collect(Collectors.toList());

    if (this.canStartServices(allowedNodes)) {
      nodes.add(this.clusterNodeServerProvider.getSelfNode().getNodeInfoSnapshot());
    }

    return nodes.stream()
      .filter(Objects::nonNull)
      .sorted(Comparator.comparingLong(NetworkClusterNodeInfoSnapshot::getStartupMillis))
      .min(Comparator.comparingDouble(node ->
        node.getSystemCpuUsage() + ((double) node.getReservedMemory() / node.getMaxMemory() * 100D)
      )).orElse(null);
  }

  @Nullable
  public Pair<NodeServer, Set<ServiceInfoSnapshot>> searchLogicNodeServer(
    Map<String, Set<ServiceInfoSnapshot>> services) {
    Collection<NodeServer> nodes = new ArrayList<>(this.getValidClusterNodeServers(services.keySet()));
    if (this.canStartServices(services.keySet())) {
      nodes.add(this.clusterNodeServerProvider.getSelfNode());
    }

    boolean includeSystemCpuUsage = nodes.stream()
      .noneMatch(server -> server.getNodeInfoSnapshot().getSystemCpuUsage() < 0);
    return nodes.stream()
      .filter(Objects::nonNull)
      .map(server -> new Pair<>(server, services.get(server.getNodeInfo().getUniqueId())))
      .peek(pair -> pair.setSecond(pair.getSecond().stream()
        .filter(info -> {
          NetworkClusterNodeInfoSnapshot snapshot = pair.getFirst().getNodeInfoSnapshot();
          int usedAfterStart =
            snapshot.getUsedMemory() + info.getConfiguration().getProcessConfig().getMaxHeapMemorySize();

          return snapshot.getMaxMemory() >= usedAfterStart
            && snapshot.getMaxCPUUsageToStartServices() >= snapshot.getSystemCpuUsage();
        })
        .collect(Collectors.toSet()))
      )
      .filter(pair -> !pair.getSecond().isEmpty())
      .min(Comparator.comparingDouble(pair -> {
        NetworkClusterNodeInfoSnapshot snapshot = pair.getFirst().getNodeInfoSnapshot();
        return (includeSystemCpuUsage ? snapshot.getSystemCpuUsage() : 0) +
          ((double) snapshot.getReservedMemory() / snapshot.getMaxMemory() * 100);
      }))
      .orElse(null);
  }

  @Deprecated
  public boolean competeWithCluster(ServiceTask serviceTask) {
    return this.competeWithCluster(serviceTask.getAssociatedNodes());
  }

  @Deprecated
  public boolean competeWithCluster(Collection<String> allowedNodes) {
    NetworkClusterNodeInfoSnapshot bestNode = this.searchLogicNode(allowedNodes);
    return bestNode != null && bestNode.getNode().getUniqueId().equals(this.config.getIdentity().getUniqueId());
  }

  public void unregisterPacketListenersByClassLoader(ClassLoader classLoader) {
    Preconditions.checkNotNull(classLoader);

    this.networkClient.getPacketRegistry().removeListeners(classLoader);
    this.networkServer.getPacketRegistry().removeListeners(classLoader);

    for (INetworkChannel channel : this.networkServer.getChannels()) {
      channel.getPacketRegistry().removeListeners(classLoader);
    }

    for (INetworkChannel channel : this.networkClient.getChannels()) {
      channel.getPacketRegistry().removeListeners(classLoader);
    }
  }

  public void publishNetworkClusterNodeInfoSnapshotUpdate() {
    NetworkClusterNodeInfoSnapshot snapshot = this.createClusterNodeInfoSnapshot();

    this.getEventManager().callEvent(new NetworkClusterNodeInfoConfigureEvent(snapshot));
    this.clusterNodeServerProvider.getSelfNode().setNodeInfoSnapshot(snapshot);
    this.clusterNodeServerProvider.sendPacket(new PacketServerClusterNodeInfoUpdate(snapshot));
  }

  public void publishPermissionGroupUpdates(Collection<IPermissionGroup> permissionGroups,
    NetworkUpdateType updateType) {
    this.clusterNodeServerProvider.sendPacket(new PacketServerSetPermissionData(permissionGroups, updateType));
  }

  public void publishH2DatabaseDataToCluster(INetworkChannel channel) {
    if (channel != null) {
      if (this.databaseProvider instanceof H2DatabaseProvider) {
        Map<String, Map<String, JsonDocument>> map = this.allocateDatabaseData();

        channel.sendPacket(new PacketServerSetH2DatabaseData(map, NetworkUpdateType.ADD));

        for (Map.Entry<String, Map<String, JsonDocument>> entry : map.entrySet()) {
          entry.getValue().clear();
        }

        map.clear();
      }
    }
  }

  private Map<String, Map<String, JsonDocument>> allocateDatabaseData() {
    Map<String, Map<String, JsonDocument>> map = new HashMap<>();

    for (String name : this.databaseProvider.getDatabaseNames()) {
      if (!map.containsKey(name)) {
        map.put(name, new HashMap<>());
      }
      Database database = this.databaseProvider.getDatabase(name);
      map.get(name).putAll(database.entries());
    }

    return map;
  }

  public void registerClusterPacketRegistryListeners(IPacketListenerRegistry registry, boolean client) {
    if (client) {
      registry
        .addListener(PacketConstants.INTERNAL_AUTHORIZATION_CHANNEL, new PacketServerAuthorizationResponseListener());
    }

    registry.addListener(PacketConstants.SERVICE_INFO_PUBLISH_CHANNEL, new PacketServerServiceInfoPublisherListener());
    registry.addListener(PacketConstants.PERMISSIONS_PUBLISH_CHANNEL, new PacketServerUpdatePermissionsListener());
    registry.addListener(PacketConstants.CHANNEL_MESSAGING_CHANNEL, new PacketServerChannelMessageListener(false));

    registry.addListener(PacketConstants.CLUSTER_SERVICE_INFO_LIST_CHANNEL,
      new PacketServerSetGlobalServiceInfoListListener());
    registry.addListener(PacketConstants.CLUSTER_GROUP_CONFIG_LIST_CHANNEL,
      new PacketServerSetGroupConfigurationListListener());
    registry.addListener(PacketConstants.CLUSTER_TASK_LIST_CHANNEL, new PacketServerSetServiceTaskListListener());
    registry.addListener(PacketConstants.CLUSTER_TEMPLATE_STORAGE_SYNC_CHANNEL,
      new PacketServerSyncTemplateStorageListener());
    registry.addListener(PacketConstants.CLUSTER_TEMPLATE_STORAGE_CHUNK_SYNC_CHANNEL,
      new PacketServerSyncTemplateStorageChunkListener(false));
    registry.addListener(PacketConstants.CLUSTER_PERMISSION_DATA_CHANNEL, new PacketServerSetPermissionDataListener());
    registry
      .addListener(PacketConstants.CLUSTER_TEMPLATE_DEPLOY_CHANNEL, new PacketServerDeployLocalTemplateListener());
    registry.addListener(PacketConstants.CLUSTER_NODE_INFO_CHANNEL, new PacketServerClusterNodeInfoUpdateListener());

    registry.addListener(PacketConstants.INTERNAL_H2_DATABASE_UPDATE_MODULE, new PacketServerH2DatabaseListener());
    registry
      .addListener(PacketConstants.INTERNAL_H2_DATABASE_UPDATE_MODULE, new PacketServerSetH2DatabaseDataListener());

    registry.addListener(PacketConstants.INTERNAL_DEBUGGING_CHANNEL, new PacketServerSetGlobalLogLevelListener(false));

    // Node server API
    registry.addListener(PacketConstants.INTERNAL_DRIVER_API_CHANNEL, new PacketServerDriverAPIListener());
  }

  private void initPacketRegistryListeners() {
    IPacketListenerRegistry registry = this.getNetworkClient().getPacketRegistry();

    this.registerClusterPacketRegistryListeners(registry, true);

    this.getNetworkServer().getPacketRegistry()
      .addListener(PacketConstants.INTERNAL_AUTHORIZATION_CHANNEL, new PacketClientAuthorizationListener());
  }

  private void unloadAll() {
    this.unloadModules();
  }

  private void unloadModules() {
    for (IModuleWrapper moduleWrapper : this.moduleProvider.getModules()) {
      if (!moduleWrapper.getModuleConfiguration().isRuntimeModule()) {
        this.unloadModule(moduleWrapper);
      }
    }
  }

  private void unloadAllModules0() {
    for (IModuleWrapper moduleWrapper : this.moduleProvider.getModules()) {
      this.unloadModule(moduleWrapper);
    }
  }

  private void unloadModule(IModuleWrapper moduleWrapper) {
    this.unregisterPacketListenersByClassLoader(moduleWrapper.getClassLoader());
    this.eventManager.unregisterListeners(moduleWrapper.getClassLoader());
    this.commandMap.unregisterCommands(moduleWrapper.getClassLoader());
    this.servicesRegistry.unregisterAll(moduleWrapper.getClassLoader());
    this.httpServer.removeHandler(moduleWrapper.getClassLoader());
    this.getNetworkClient().getPacketRegistry().removeListeners(moduleWrapper.getClassLoader());
    this.getNetworkServer().getPacketRegistry().removeListeners(moduleWrapper.getClassLoader());

    moduleWrapper.unloadModule();
    this.logger.info(LanguageManager.getMessage("cloudnet-unload-module")
      .replace("%module_group%", moduleWrapper.getModuleConfiguration().getGroup())
      .replace("%module_name%", moduleWrapper.getModuleConfiguration().getName())
      .replace("%module_version%", moduleWrapper.getModuleConfiguration().getVersion())
      .replace("%module_author%", moduleWrapper.getModuleConfiguration().getAuthor()));
  }

  private void registerDefaultCommands() {
    this.logger.info(LanguageManager.getMessage("reload-register-defaultCommands"));

    this.commandMap.registerCommand(
      //Runtime commands
      new CommandHelp(),
      new CommandExit(),
      new CommandReload(),
      //Default commands
      new CommandClear(),
      new CommandTasks(),
      new CommandGroups(),
      new CommandService(),
      new CommandCreate(),
      new CommandCluster(),
      new CommandModules(),
      new CommandTemplate(),
      new CommandMe(),
      new CommandScreen(),
      new CommandPermissions(),
      new CommandCopy(),
      new CommandDebug()
    );
  }

  @NotNull
  public <T> ITask<T> scheduleTask(Callable<T> callable) {
    ITask<T> task = new ListenableTask<>(callable);
    this.scheduler.submit(task);
    return task;
  }

  private void enableModules() {
    this.loadModules();
    this.startModules();
  }

  private void loadModules() {
    this.logger.info(LanguageManager.getMessage("cloudnet-load-modules-createDirectory"));
    FileUtils.createDirectoryReported(this.moduleDirectory);

    this.logger.info(LanguageManager.getMessage("cloudnet-load-modules"));
    FileUtils.walkFileTree(this.moduleDirectory, (root, current) -> {
      this.logger.info(LanguageManager.getMessage("cloudnet-load-modules-found")
        .replace("%file_name%", current.getFileName().toString()));
      this.moduleProvider.loadModule(current);
    }, false, "*.{jar,war,zip}");
  }

  private void startModules() {
    for (IModuleWrapper moduleWrapper : this.moduleProvider.getModules()) {
      moduleWrapper.startModule();
    }
  }

  private void enableCommandCompleter() {
    this.console.addTabCompletionHandler(UUID.randomUUID(),
      (commandLine, args, properties) -> this.commandMap.tabCompleteCommand(commandLine));
  }

  private void setDefaultRegistryEntries() {
    this.configurationRegistry.getString("database_provider", "h2");

    this.configurationRegistry.save();
  }

  private void registerDefaultServices() {
    this.servicesRegistry.registerService(
      TemplateStorage.class,
      LocalTemplateStorage.LOCAL_TEMPLATE_STORAGE,
      new LocalTemplateStorage(Paths.get(System.getProperty("cloudnet.storage.local", "local/templates")))
    );

    this.servicesRegistry.registerService(
      AbstractDatabaseProvider.class,
      "h2",
      new H2DatabaseProvider(System.getProperty("cloudnet.database.h2.path", "local/database/h2"),
        !this.config.getClusterConfig().getNodes().isEmpty())
    );
  }

  private void runConsole() {
    this.logger.info(LanguageManager.getMessage("console-ready"));

    this.getConsole().addCommandHandler(UUID.randomUUID(), input -> {
      try {
        if (input.trim().isEmpty()) {
          return;
        }

        CommandPreProcessEvent commandPreProcessEvent = new CommandPreProcessEvent(input,
          this.getConsoleCommandSender());
        this.getEventManager().callEvent(commandPreProcessEvent);

        if (commandPreProcessEvent.isCancelled()) {
          return;
        }

        if (!this.getCommandMap().dispatchCommand(this.getConsoleCommandSender(), input)) {
          this.getEventManager().callEvent(new CommandNotFoundEvent(input));
          this.logger.warning(LanguageManager.getMessage("command-not-found"));

          return;
        }

        this.getEventManager().callEvent(new CommandPostProcessEvent(input, this.getConsoleCommandSender()));

      } catch (Throwable ex) {
        ex.printStackTrace();
      }
    });
  }

  public ICommandMap getCommandMap() {
    return this.commandMap;
  }

  @Deprecated
  public File getModuleDirectory() {
    return this.moduleDirectory.toFile();
  }

  public Path getModuleDirectoryPath() {
    return this.moduleDirectory;
  }

  public IConfiguration getConfig() {
    return this.config;
  }

  public IConfigurationRegistry getConfigurationRegistry() {
    return this.configurationRegistry;
  }

  public DefaultCloudServiceManager getCloudServiceManager() {
    return this.cloudServiceManager;
  }

  public IClusterNodeServerProvider getClusterNodeServerProvider() {
    return this.clusterNodeServerProvider;
  }

  @Deprecated
  @ApiStatus.ScheduledForRemoval(inVersion = "3.6")
  public ITaskScheduler getNetworkTaskScheduler() {
    return this.networkTaskScheduler;
  }

  public List<String> getCommandLineArguments() {
    return this.commandLineArguments;
  }

  public Properties getCommandLineProperties() {
    return this.commandLineProperties;
  }

  public IConsole getConsole() {
    return this.console;
  }

  public QueuedConsoleLogHandler getQueuedConsoleLogHandler() {
    return this.queuedConsoleLogHandler;
  }

  public ConsoleCommandSender getConsoleCommandSender() {
    return this.consoleCommandSender;
  }

  @NotNull
  public INetworkClient getNetworkClient() {
    return this.networkClient;
  }

  public INetworkServer getNetworkServer() {
    return this.networkServer;
  }

  public IHttpServer getHttpServer() {
    return this.httpServer;
  }

  public @NotNull AbstractDatabaseProvider getDatabaseProvider() {
    return this.databaseProvider;
  }

  public NetworkClusterNodeInfoSnapshot getLastNetworkClusterNodeInfoSnapshot() {
    return this.clusterNodeServerProvider.getSelfNode().getLastNodeInfoSnapshot();
  }

  public NetworkClusterNodeInfoSnapshot getCurrentNetworkClusterNodeInfoSnapshot() {
    return this.clusterNodeServerProvider.getSelfNode().getNodeInfoSnapshot();
  }
}<|MERGE_RESOLUTION|>--- conflicted
+++ resolved
@@ -67,7 +67,11 @@
 import de.dytanic.cloudnet.driver.database.Database;
 import de.dytanic.cloudnet.driver.module.DefaultPersistableModuleDependencyLoader;
 import de.dytanic.cloudnet.driver.module.IModuleWrapper;
-import de.dytanic.cloudnet.driver.network.*;
+import de.dytanic.cloudnet.driver.network.HostAndPort;
+import de.dytanic.cloudnet.driver.network.INetworkChannel;
+import de.dytanic.cloudnet.driver.network.INetworkClient;
+import de.dytanic.cloudnet.driver.network.INetworkServer;
+import de.dytanic.cloudnet.driver.network.NetworkUpdateType;
 import de.dytanic.cloudnet.driver.network.cluster.NetworkClusterNode;
 import de.dytanic.cloudnet.driver.network.cluster.NetworkClusterNodeInfoSnapshot;
 import de.dytanic.cloudnet.driver.network.def.PacketConstants;
@@ -120,10 +124,6 @@
 import de.dytanic.cloudnet.network.packet.PacketServerSetGroupConfigurationList;
 import de.dytanic.cloudnet.network.packet.PacketServerSetH2DatabaseData;
 import de.dytanic.cloudnet.network.packet.PacketServerSetPermissionData;
-<<<<<<< HEAD
-=======
-import de.dytanic.cloudnet.network.packet.PacketServerSetServiceTaskList;
->>>>>>> 3fb17fcb
 import de.dytanic.cloudnet.permission.DefaultDatabasePermissionManagement;
 import de.dytanic.cloudnet.permission.DefaultPermissionManagementHandler;
 import de.dytanic.cloudnet.permission.NodePermissionManagement;
@@ -392,30 +392,6 @@
     this.unloadAll();
     this.unloadAllModules0();
 
-<<<<<<< HEAD
-    public void updateServiceTasksInCluster(Collection<ServiceTask> serviceTasks, NetworkUpdateType updateType) {
-        this.sendAll(new PacketServerSetServiceTaskList(serviceTasks, updateType));
-    }
-
-    public void updateGroupConfigurationsInCluster(Collection<GroupConfiguration> groupConfigurations, NetworkUpdateType updateType) {
-        this.getClusterNodeServerProvider().sendPacket(new PacketServerSetGroupConfigurationList(groupConfigurations, updateType));
-    }
-
-    public ITask<Void> sendAllServicesAsync(IPacket... packets) {
-        return this.scheduleTask(() -> {
-            this.sendAlLServices(packets);
-            return null;
-        });
-    }
-
-    public void sendAlLServices(IPacket... packets) {
-        for (ICloudService cloudService : this.getCloudServiceManager().getCloudServices().values()) {
-            if (cloudService.getNetworkChannel() != null) {
-                cloudService.getNetworkChannel().sendPacket(packets);
-            }
-        }
-    }
-=======
     try {
       if (this.databaseProvider != null) {
         try {
@@ -427,7 +403,6 @@
 
       this.logger.info(LanguageManager.getMessage("stop-network-client"));
       this.networkClient.close();
->>>>>>> 3fb17fcb
 
       this.logger.info(LanguageManager.getMessage("stop-network-server"));
       this.networkServer.close();
@@ -436,13 +411,7 @@
       this.httpServer.close();
 
       this.networkTaskScheduler.shutdown();
-
-<<<<<<< HEAD
-        this.sendAlLServices(packets);
-    }
-=======
       FileUtils.delete(Paths.get(System.getProperty("cloudnet.tempDir", "temp")));
->>>>>>> 3fb17fcb
 
       this.logger.close();
       this.console.close();
@@ -658,7 +627,7 @@
   }
 
   public void updateServiceTasksInCluster(Collection<ServiceTask> serviceTasks, NetworkUpdateType updateType) {
-    this.getClusterNodeServerProvider().sendPacket(new PacketServerSetServiceTaskList(serviceTasks, updateType));
+    this.sendAll(new PacketServerSetServiceTaskList(serviceTasks, updateType));
   }
 
   public void updateGroupConfigurationsInCluster(Collection<GroupConfiguration> groupConfigurations,
@@ -667,6 +636,21 @@
       .sendPacket(new PacketServerSetGroupConfigurationList(groupConfigurations, updateType));
   }
 
+  public ITask<Void> sendAllServicesAsync(IPacket... packets) {
+    return this.scheduleTask(() -> {
+      this.sendAllServices(packets);
+      return null;
+    });
+  }
+
+  public void sendAllServices(IPacket... packets) {
+    for (ICloudService cloudService : this.getCloudServiceManager().getCloudServices().values()) {
+      if (cloudService.getNetworkChannel() != null) {
+        cloudService.getNetworkChannel().sendPacket(packets);
+      }
+    }
+  }
+
   public void sendAllSync(@NotNull IPacket... packets) {
     Preconditions.checkNotNull(packets);
 
@@ -683,12 +667,7 @@
     Preconditions.checkNotNull(packets);
 
     this.getClusterNodeServerProvider().sendPacket(packets);
-
-    for (ICloudService cloudService : this.getCloudServiceManager().getCloudServices().values()) {
-      if (cloudService.getNetworkChannel() != null) {
-        cloudService.getNetworkChannel().sendPacket(packets);
-      }
-    }
+    this.sendAllServices(packets);
   }
 
   public NetworkClusterNodeInfoSnapshot createClusterNodeInfoSnapshot() {
