--- conflicted
+++ resolved
@@ -18,8 +18,6 @@
 
 import de.dytanic.cloudnet.cluster.DefaultClusterNodeServerProvider;
 import de.dytanic.cloudnet.cluster.IClusterNodeServerProvider;
-import de.dytanic.cloudnet.command.CommandProvider;
-import de.dytanic.cloudnet.command.source.ConsoleCommandSource;
 import de.dytanic.cloudnet.common.collection.Pair;
 import de.dytanic.cloudnet.conf.IConfiguration;
 import de.dytanic.cloudnet.conf.JsonConfiguration;
@@ -71,7 +69,6 @@
 
   private static final Path LAUNCHER_DIR = Paths.get(System.getProperty("cloudnet.launcher.dir", "launcher"));
 
-  private final CommandProvider commandProvider;
   private final IConsole console;
   private final IConfiguration configuration;
 
@@ -85,16 +82,11 @@
   private final AtomicBoolean running = new AtomicBoolean();
   private final CloudNetTick mainThread = new CloudNetTick(this);
 
-<<<<<<< HEAD
-  public CloudNet(@NotNull String[] args, @NotNull IConsole console, @NotNull CommandProvider commandProvider) {
-=======
   private volatile AbstractDatabaseProvider databaseProvider;
 
   public CloudNet(@NotNull String[] args, @NotNull IConsole console) {
->>>>>>> a8b25fe2
     setInstance(this);
 
-    this.commandProvider = commandProvider;
     this.console = console;
     this.serviceVersionProvider = new ServiceVersionProvider(console);
     this.cloudNetVersion = CloudNetVersion.fromClassInformation(CloudNet.class.getPackage());
@@ -128,15 +120,6 @@
     this.httpServer = new NettyHttpServer(this.configuration.getWebSslConfig());
 
     this.driverEnvironment = DriverEnvironment.CLOUDNET;
-
-    this.servicesRegistry.registerService(TemplateStorage.class, "local",
-      new LocalTemplateStorage(Paths.get("local/templates")));
-    this.console.addCommandHandler(UUID.randomUUID(), input -> {
-      if (input.trim().isEmpty()) {
-        return;
-      }
-      this.commandProvider.execute(ConsoleCommandSource.INSTANCE, input);
-    });
   }
 
   public static @NotNull CloudNet getInstance() {
@@ -274,10 +257,6 @@
     return this.mainThread;
   }
 
-  public @NotNull CommandProvider getCommandProvider() {
-    return this.commandProvider;
-  }
-
   public @NotNull IConsole getConsole() {
     return this.console;
   }
