--- conflicted
+++ resolved
@@ -24,11 +24,7 @@
 import java.io.InputStreamReader;
 import java.io.OutputStream;
 import java.net.HttpURLConnection;
-<<<<<<< HEAD
-import java.net.URL;
 import java.util.Locale;
-=======
->>>>>>> 1d669d60
 import org.junit.Assert;
 import org.junit.Test;
 
@@ -71,15 +67,8 @@
     Assert.assertEquals(1, httpServer.getHttpHandlers().size());
     Assert.assertTrue(httpServer.addListener(port));
 
-<<<<<<< HEAD
-    HttpURLConnection httpURLConnection = (HttpURLConnection) new URL(
-      "http://localhost:" + port + "/person/64/Albert/info").openConnection();
-    httpURLConnection.setRequestMethod("GET");
-    httpURLConnection.setDoOutput(false);
-=======
     HttpURLConnection httpURLConnection = HttpConnectionProvider
       .provideConnection(String.format("http://localhost:%d/person/64/Albert/info", port));
->>>>>>> 1d669d60
     httpURLConnection.setUseCaches(false);
     httpURLConnection.connect();
 
@@ -111,11 +100,7 @@
           .response()
           .header("Content-Type", "text/plain")
           .header("Request-Text-Example", path.split("/")[2])
-<<<<<<< HEAD
           .body(context.request().bodyStream())
-=======
-          .body(context.request().body())
->>>>>>> 1d669d60
           .statusCode(200)
           .context()
           .cancelNext()
@@ -126,13 +111,8 @@
     Assert.assertEquals(1, httpServer.getHttpHandlers().size());
     Assert.assertTrue(httpServer.addListener(port));
 
-<<<<<<< HEAD
-    HttpURLConnection httpURLConnection = (HttpURLConnection) new URL(
-      "http://localhost:" + port + "/person/" + TEST_STRING_2 + "/test").openConnection();
-=======
     HttpURLConnection httpURLConnection = HttpConnectionProvider
       .provideConnection(String.format("http://localhost:%d/person/%s/test", port, TEST_STRING_2));
->>>>>>> 1d669d60
     httpURLConnection.setRequestMethod("POST");
     httpURLConnection.setDoOutput(true);
     httpURLConnection.setUseCaches(false);
@@ -144,12 +124,8 @@
     }
 
     Assert.assertEquals(200, httpURLConnection.getResponseCode());
-<<<<<<< HEAD
     Assert
       .assertEquals(TEST_STRING_2.toLowerCase(Locale.ROOT), httpURLConnection.getHeaderField("Request-Text-Example"));
-=======
-    Assert.assertEquals(TEST_STRING_2, httpURLConnection.getHeaderField("Request-Text-Example"));
->>>>>>> 1d669d60
 
     try (InputStream inputStream = httpURLConnection
       .getInputStream(); BufferedReader bufferedReader = new BufferedReader(new InputStreamReader(
