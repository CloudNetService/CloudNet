/*
 * Copyright 2019-2021 CloudNetService team & contributors
 *
 * Licensed under the Apache License, Version 2.0 (the "License");
 * you may not use this file except in compliance with the License.
 * You may obtain a copy of the License at
 *
 *     http://www.apache.org/licenses/LICENSE-2.0
 *
 * Unless required by applicable law or agreed to in writing, software
 * distributed under the License is distributed on an "AS IS" BASIS,
 * WITHOUT WARRANTIES OR CONDITIONS OF ANY KIND, either express or implied.
 * See the License for the specific language governing permissions and
 * limitations under the License.
 */

package de.dytanic.cloudnet.driver.network.netty;

import de.dytanic.cloudnet.driver.network.http.IHttpServer;
import de.dytanic.cloudnet.driver.network.netty.http.NettyHttpServer;
import java.io.BufferedReader;
import java.io.InputStream;
import java.io.InputStreamReader;
import java.io.OutputStream;
import java.net.HttpURLConnection;
import java.net.URL;
<<<<<<< HEAD
import java.util.Locale;

public class NettyHttpServerTest {

    private static final String TEST_STRING = "Response Text";
    private static final String TEST_STRING_2 = "Bernd";
    private static final String TEST_STRING_2_MESSAGE = "Eine Test Nachricht";

    @Test
    public void testHttpServerWithParameters() throws Exception {
        int port = NettyTestUtil.generateRandomPort();

        IHttpServer httpServer = new NettyHttpServer();

        Assert.assertNotNull(httpServer.registerHandler("/person/{id}/{name}/info", (path, context) -> {
            if (context.request().pathParameters().containsKey("id") && context.request().pathParameters().containsKey("name") &&
                    context.request().pathParameters().get("id").equals("64") && context.request().pathParameters().get("name").equals("Albert") &&
                    context.request().method().equalsIgnoreCase("GET")) {
                context
                        .response()
                        .header("Content-Type", "text/plain")
                        .header("Custom-Header", "true")
                        .body(TEST_STRING)
                        .statusCode(200)
                        .context()
                        .cancelNext()
                ;
            } else {
                context.response()
                        .statusCode(404)
                        .context()
                        .cancelNext()
                ;
            }
        }));

        Assert.assertEquals(1, httpServer.getHttpHandlers().size());
        Assert.assertTrue(httpServer.addListener(port));

        HttpURLConnection httpURLConnection = (HttpURLConnection) new URL("http://localhost:" + port + "/person/64/Albert/info").openConnection();
        httpURLConnection.setRequestMethod("GET");
        httpURLConnection.setDoOutput(false);
        httpURLConnection.setUseCaches(false);
        httpURLConnection.connect();

        Assert.assertEquals(200, httpURLConnection.getResponseCode());
        Assert.assertEquals("true", httpURLConnection.getHeaderField("Custom-Header"));

        try (InputStream inputStream = httpURLConnection.getInputStream(); BufferedReader bufferedReader = new BufferedReader(new InputStreamReader(
                inputStream
        ))) {
            Assert.assertEquals(TEST_STRING, bufferedReader.readLine());
        }

        Assert.assertEquals(0, httpServer.clearHandlers().getHttpHandlers().size());

        httpURLConnection.disconnect();
        httpServer.close();
    }

    @Test
    public void testHttpServerWithWildCard() throws Exception {
        int port = NettyTestUtil.generateRandomPort();

        IHttpServer httpServer = new NettyHttpServer();

        Assert.assertNotNull(httpServer.registerHandler("/person/*/test", (path, context) -> {
            if (context.request().method().equalsIgnoreCase("POST")) {
                context
                        .response()
                        .header("Content-Type", "text/plain")
                        .header("Request-Text-Example", path.split("/")[2])
                        .body(context.request().bodyStream())
                        .statusCode(200)
                        .context()
                        .cancelNext()
                ;
            }
        }));

        Assert.assertEquals(1, httpServer.getHttpHandlers().size());
        Assert.assertTrue(httpServer.addListener(port));

        HttpURLConnection httpURLConnection = (HttpURLConnection) new URL("http://localhost:" + port + "/person/" + TEST_STRING_2 + "/test").openConnection();
        httpURLConnection.setRequestMethod("POST");
        httpURLConnection.setDoOutput(true);
        httpURLConnection.setUseCaches(false);
        httpURLConnection.connect();

        try (OutputStream outputStream = httpURLConnection.getOutputStream()) {
            outputStream.write(TEST_STRING_2_MESSAGE.getBytes());
            outputStream.flush();
        }

        Assert.assertEquals(200, httpURLConnection.getResponseCode());
        Assert.assertEquals(TEST_STRING_2.toLowerCase(Locale.ROOT), httpURLConnection.getHeaderField("Request-Text-Example"));

        try (InputStream inputStream = httpURLConnection.getInputStream(); BufferedReader bufferedReader = new BufferedReader(new InputStreamReader(
                inputStream
        ))) {
            Assert.assertEquals(TEST_STRING_2_MESSAGE, bufferedReader.readLine());
        }

        Assert.assertEquals(0, httpServer.clearHandlers().getHttpHandlers().size());

        httpURLConnection.disconnect();
        httpServer.close();
=======
import org.junit.Assert;
import org.junit.Test;

public class NettyHttpServerTest {

  private static final String TEST_STRING = "Response Text";
  private static final String TEST_STRING_2 = "Bernd";
  private static final String TEST_STRING_2_MESSAGE = "Eine Test Nachricht";

  @Test
  public void testHttpServerWithParameters() throws Exception {
    int port = NettyTestUtil.generateRandomPort();

    IHttpServer httpServer = new NettyHttpServer();

    Assert.assertNotNull(httpServer.registerHandler("/person/{id}/{name}/info", (path, context) -> {
      if (context.request().pathParameters().containsKey("id") && context.request().pathParameters().containsKey("name")
        &&
        context.request().pathParameters().get("id").equals("64") && context.request().pathParameters().get("name")
        .equals("Albert") &&
        context.request().method().equalsIgnoreCase("GET")) {
        context
          .response()
          .header("Content-Type", "text/plain")
          .header("Custom-Header", "true")
          .body(TEST_STRING)
          .statusCode(200)
          .context()
          .cancelNext()
        ;
      } else {
        context.response()
          .statusCode(404)
          .context()
          .cancelNext()
        ;
      }
    }));

    Assert.assertEquals(1, httpServer.getHttpHandlers().size());
    Assert.assertTrue(httpServer.addListener(port));

    HttpURLConnection httpURLConnection = (HttpURLConnection) new URL(
      "http://localhost:" + port + "/person/64/Albert/info").openConnection();
    httpURLConnection.setRequestMethod("GET");
    httpURLConnection.setDoOutput(false);
    httpURLConnection.setUseCaches(false);
    httpURLConnection.connect();

    Assert.assertEquals(200, httpURLConnection.getResponseCode());
    Assert.assertEquals("true", httpURLConnection.getHeaderField("Custom-Header"));

    try (InputStream inputStream = httpURLConnection
      .getInputStream(); BufferedReader bufferedReader = new BufferedReader(new InputStreamReader(
      inputStream
    ))) {
      Assert.assertEquals(TEST_STRING, bufferedReader.readLine());
    }

    Assert.assertEquals(0, httpServer.clearHandlers().getHttpHandlers().size());

    httpURLConnection.disconnect();
    httpServer.close();
  }

  @Test
  public void testHttpServerWithWildCard() throws Exception {
    int port = NettyTestUtil.generateRandomPort();

    IHttpServer httpServer = new NettyHttpServer();

    Assert.assertNotNull(httpServer.registerHandler("/person/*/test", (path, context) -> {
      if (context.request().method().equalsIgnoreCase("POST")) {
        context
          .response()
          .header("Content-Type", "text/plain")
          .header("Request-Text-Example", path.split("/")[2])
          .body(context.request().body())
          .statusCode(200)
          .context()
          .cancelNext()
        ;
      }
    }));

    Assert.assertEquals(1, httpServer.getHttpHandlers().size());
    Assert.assertTrue(httpServer.addListener(port));

    HttpURLConnection httpURLConnection = (HttpURLConnection) new URL(
      "http://localhost:" + port + "/person/" + TEST_STRING_2 + "/test").openConnection();
    httpURLConnection.setRequestMethod("POST");
    httpURLConnection.setDoOutput(true);
    httpURLConnection.setUseCaches(false);
    httpURLConnection.connect();

    try (OutputStream outputStream = httpURLConnection.getOutputStream()) {
      outputStream.write(TEST_STRING_2_MESSAGE.getBytes());
      outputStream.flush();
>>>>>>> 7e0f3b3d
    }

    Assert.assertEquals(200, httpURLConnection.getResponseCode());
    Assert.assertEquals(TEST_STRING_2, httpURLConnection.getHeaderField("Request-Text-Example"));

    try (InputStream inputStream = httpURLConnection
      .getInputStream(); BufferedReader bufferedReader = new BufferedReader(new InputStreamReader(
      inputStream
    ))) {
      Assert.assertEquals(TEST_STRING_2_MESSAGE, bufferedReader.readLine());
    }

    Assert.assertEquals(0, httpServer.clearHandlers().getHttpHandlers().size());

    httpURLConnection.disconnect();
    httpServer.close();
  }
}<|MERGE_RESOLUTION|>--- conflicted
+++ resolved
@@ -24,7 +24,8 @@
 import java.io.OutputStream;
 import java.net.HttpURLConnection;
 import java.net.URL;
-<<<<<<< HEAD
+import org.junit.Assert;
+import org.junit.Test;
 import java.util.Locale;
 
 public class NettyHttpServerTest {
@@ -33,11 +34,11 @@
     private static final String TEST_STRING_2 = "Bernd";
     private static final String TEST_STRING_2_MESSAGE = "Eine Test Nachricht";
 
-    @Test
-    public void testHttpServerWithParameters() throws Exception {
-        int port = NettyTestUtil.generateRandomPort();
+  @Test
+  public void testHttpServerWithParameters() throws Exception {
+    int port = NettyTestUtil.generateRandomPort();
 
-        IHttpServer httpServer = new NettyHttpServer();
+    IHttpServer httpServer = new NettyHttpServer();
 
         Assert.assertNotNull(httpServer.registerHandler("/person/{id}/{name}/info", (path, context) -> {
             if (context.request().pathParameters().containsKey("id") && context.request().pathParameters().containsKey("name") &&
@@ -60,117 +61,6 @@
                 ;
             }
         }));
-
-        Assert.assertEquals(1, httpServer.getHttpHandlers().size());
-        Assert.assertTrue(httpServer.addListener(port));
-
-        HttpURLConnection httpURLConnection = (HttpURLConnection) new URL("http://localhost:" + port + "/person/64/Albert/info").openConnection();
-        httpURLConnection.setRequestMethod("GET");
-        httpURLConnection.setDoOutput(false);
-        httpURLConnection.setUseCaches(false);
-        httpURLConnection.connect();
-
-        Assert.assertEquals(200, httpURLConnection.getResponseCode());
-        Assert.assertEquals("true", httpURLConnection.getHeaderField("Custom-Header"));
-
-        try (InputStream inputStream = httpURLConnection.getInputStream(); BufferedReader bufferedReader = new BufferedReader(new InputStreamReader(
-                inputStream
-        ))) {
-            Assert.assertEquals(TEST_STRING, bufferedReader.readLine());
-        }
-
-        Assert.assertEquals(0, httpServer.clearHandlers().getHttpHandlers().size());
-
-        httpURLConnection.disconnect();
-        httpServer.close();
-    }
-
-    @Test
-    public void testHttpServerWithWildCard() throws Exception {
-        int port = NettyTestUtil.generateRandomPort();
-
-        IHttpServer httpServer = new NettyHttpServer();
-
-        Assert.assertNotNull(httpServer.registerHandler("/person/*/test", (path, context) -> {
-            if (context.request().method().equalsIgnoreCase("POST")) {
-                context
-                        .response()
-                        .header("Content-Type", "text/plain")
-                        .header("Request-Text-Example", path.split("/")[2])
-                        .body(context.request().bodyStream())
-                        .statusCode(200)
-                        .context()
-                        .cancelNext()
-                ;
-            }
-        }));
-
-        Assert.assertEquals(1, httpServer.getHttpHandlers().size());
-        Assert.assertTrue(httpServer.addListener(port));
-
-        HttpURLConnection httpURLConnection = (HttpURLConnection) new URL("http://localhost:" + port + "/person/" + TEST_STRING_2 + "/test").openConnection();
-        httpURLConnection.setRequestMethod("POST");
-        httpURLConnection.setDoOutput(true);
-        httpURLConnection.setUseCaches(false);
-        httpURLConnection.connect();
-
-        try (OutputStream outputStream = httpURLConnection.getOutputStream()) {
-            outputStream.write(TEST_STRING_2_MESSAGE.getBytes());
-            outputStream.flush();
-        }
-
-        Assert.assertEquals(200, httpURLConnection.getResponseCode());
-        Assert.assertEquals(TEST_STRING_2.toLowerCase(Locale.ROOT), httpURLConnection.getHeaderField("Request-Text-Example"));
-
-        try (InputStream inputStream = httpURLConnection.getInputStream(); BufferedReader bufferedReader = new BufferedReader(new InputStreamReader(
-                inputStream
-        ))) {
-            Assert.assertEquals(TEST_STRING_2_MESSAGE, bufferedReader.readLine());
-        }
-
-        Assert.assertEquals(0, httpServer.clearHandlers().getHttpHandlers().size());
-
-        httpURLConnection.disconnect();
-        httpServer.close();
-=======
-import org.junit.Assert;
-import org.junit.Test;
-
-public class NettyHttpServerTest {
-
-  private static final String TEST_STRING = "Response Text";
-  private static final String TEST_STRING_2 = "Bernd";
-  private static final String TEST_STRING_2_MESSAGE = "Eine Test Nachricht";
-
-  @Test
-  public void testHttpServerWithParameters() throws Exception {
-    int port = NettyTestUtil.generateRandomPort();
-
-    IHttpServer httpServer = new NettyHttpServer();
-
-    Assert.assertNotNull(httpServer.registerHandler("/person/{id}/{name}/info", (path, context) -> {
-      if (context.request().pathParameters().containsKey("id") && context.request().pathParameters().containsKey("name")
-        &&
-        context.request().pathParameters().get("id").equals("64") && context.request().pathParameters().get("name")
-        .equals("Albert") &&
-        context.request().method().equalsIgnoreCase("GET")) {
-        context
-          .response()
-          .header("Content-Type", "text/plain")
-          .header("Custom-Header", "true")
-          .body(TEST_STRING)
-          .statusCode(200)
-          .context()
-          .cancelNext()
-        ;
-      } else {
-        context.response()
-          .statusCode(404)
-          .context()
-          .cancelNext()
-        ;
-      }
-    }));
 
     Assert.assertEquals(1, httpServer.getHttpHandlers().size());
     Assert.assertTrue(httpServer.addListener(port));
@@ -204,19 +94,19 @@
 
     IHttpServer httpServer = new NettyHttpServer();
 
-    Assert.assertNotNull(httpServer.registerHandler("/person/*/test", (path, context) -> {
-      if (context.request().method().equalsIgnoreCase("POST")) {
-        context
-          .response()
-          .header("Content-Type", "text/plain")
-          .header("Request-Text-Example", path.split("/")[2])
-          .body(context.request().body())
-          .statusCode(200)
-          .context()
-          .cancelNext()
-        ;
-      }
-    }));
+        Assert.assertNotNull(httpServer.registerHandler("/person/*/test", (path, context) -> {
+            if (context.request().method().equalsIgnoreCase("POST")) {
+                context
+                        .response()
+                        .header("Content-Type", "text/plain")
+                        .header("Request-Text-Example", path.split("/")[2])
+                        .body(context.request().bodyStream())
+                        .statusCode(200)
+                        .context()
+                        .cancelNext()
+                ;
+            }
+        }));
 
     Assert.assertEquals(1, httpServer.getHttpHandlers().size());
     Assert.assertTrue(httpServer.addListener(port));
@@ -231,11 +121,10 @@
     try (OutputStream outputStream = httpURLConnection.getOutputStream()) {
       outputStream.write(TEST_STRING_2_MESSAGE.getBytes());
       outputStream.flush();
->>>>>>> 7e0f3b3d
     }
 
-    Assert.assertEquals(200, httpURLConnection.getResponseCode());
-    Assert.assertEquals(TEST_STRING_2, httpURLConnection.getHeaderField("Request-Text-Example"));
+        Assert.assertEquals(200, httpURLConnection.getResponseCode());
+        Assert.assertEquals(TEST_STRING_2.toLowerCase(Locale.ROOT), httpURLConnection.getHeaderField("Request-Text-Example"));
 
     try (InputStream inputStream = httpURLConnection
       .getInputStream(); BufferedReader bufferedReader = new BufferedReader(new InputStreamReader(
