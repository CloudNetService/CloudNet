--- conflicted
+++ resolved
@@ -38,28 +38,6 @@
 
 public class NettySSLHttpServerTest {
 
-<<<<<<< HEAD
-    @Test
-    public void testSslConfiguration() throws Exception {
-        int port = NettyTestUtil.generateRandomPort();
-
-        SelfSignedCertificate selfSignedCertificate = new SelfSignedCertificate();
-
-        try (IHttpServer httpServer = new NettyHttpServer(new SSLConfiguration(
-                false,
-                null,
-                selfSignedCertificate.certificate().toPath(),
-                selfSignedCertificate.privateKey().toPath()
-        ))) {
-            Assert.assertTrue(httpServer.isSslEnabled());
-            Assert.assertTrue(httpServer.registerHandler("/test/power", (path, context) -> context.response()
-                    .header("Content-Type", "text/plain")
-                    .body("Data-Set")
-                    .statusCode(200)).addListener(port));
-
-            HttpsURLConnection.setDefaultHostnameVerifier((s, sslSession) -> true);
-            TrustManager[] trustManagers = new TrustManager[]{new UnsafeSingleCertTrustManager(selfSignedCertificate.cert())};
-=======
   @Test
   public void testSslConfiguration() throws Exception {
     int port = NettyTestUtil.generateRandomPort();
@@ -78,26 +56,8 @@
         .body("Data-Set")
         .statusCode(200)).addListener(port));
 
-      HttpsURLConnection.setDefaultHostnameVerifier((s, sslSession) -> true);
-
-      TrustManager[] trustManagers = new TrustManager[]{
-        new X509TrustManager() {
-          @Override
-          public void checkClientTrusted(X509Certificate[] x509Certificates, String s) throws CertificateException {
-
-          }
-
-          @Override
-          public void checkServerTrusted(X509Certificate[] x509Certificates, String s) throws CertificateException {
-          }
-
-          @Override
-          public X509Certificate[] getAcceptedIssuers() {
-            return new X509Certificate[]{selfSignedCertificate.cert()};
-          }
-        }
-      };
->>>>>>> 7e0f3b3d
+            HttpsURLConnection.setDefaultHostnameVerifier((s, sslSession) -> true);
+            TrustManager[] trustManagers = new TrustManager[]{new UnsafeSingleCertTrustManager(selfSignedCertificate.cert())};
 
       SSLContext sslContext = SSLContext.getInstance("SSL");
       sslContext.init(null, trustManagers, new SecureRandom());
@@ -116,9 +76,9 @@
         Assert.assertEquals("Data-Set", bufferedReader.readLine());
       }
 
-      httpURLConnection.disconnect();
+            httpURLConnection.disconnect();
+        }
     }
-<<<<<<< HEAD
 
     private static final class UnsafeSingleCertTrustManager implements X509TrustManager {
 
@@ -141,7 +101,4 @@
             return this.trusted;
         }
     }
-=======
-  }
->>>>>>> 7e0f3b3d
 }