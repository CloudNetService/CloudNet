package de.dytanic.cloudnet.driver.provider;

import de.dytanic.cloudnet.common.concurrent.ITask;
import de.dytanic.cloudnet.driver.permission.IPermissionGroup;
import de.dytanic.cloudnet.driver.permission.IPermissionUser;
import org.jetbrains.annotations.NotNull;
import org.jetbrains.annotations.Nullable;

import java.util.Collection;
import java.util.List;
import java.util.UUID;

/**
 * This class provides methods to get and modify the permission users and groups in CloudNet's database.
 */
public interface PermissionProvider {

    /**
     * Adds a new user to the database.
     *
     * @param permissionUser the user to be added
     */
    void addUser(@NotNull IPermissionUser permissionUser);

    /**
     * Updates an already existing user in the database.
     *
     * @param permissionUser the user to be updated
     */
    void updateUser(@NotNull IPermissionUser permissionUser);

    /**
     * Deletes all users in the database matching the given name.
     * This method is case-sensitive.
     *
     * @param name the name of the users to be deleted
     */
    void deleteUser(@NotNull String name);

    /**
     * Deletes one user with the uniqueId of the given user.
     *
     * @param permissionUser the user to be deleted
     */
    void deleteUser(@NotNull IPermissionUser permissionUser);

    /**
     * Checks if a user with the given uniqueId is stored in the database.
     *
     * @param uniqueId the uniqueId of the user
     * @return {@code true} if there is a user with that uniqueId, {@code false} otherwise
     */
    boolean containsUser(@NotNull UUID uniqueId);

    /**
     * Checks if at least one user with the given name is stored in the database.
     * This method is case-sensitive.
     *
     * @param name the name of the user
     * @return {@code true} if there is a user with that name, {@code false} otherwise
     */
    boolean containsUser(@NotNull String name);

    /**
     * Gets a user with the given uniqueId out of the database.
     *
     * @param uniqueId the uniqueId of the user
     * @return the {@link IPermissionUser} from the database or {@code null} if there is no user with that uniqueId stored
     */
    @Nullable
    IPermissionUser getUser(@NotNull UUID uniqueId);

    /**
     * Gets a list of all users with the given name out of the database.
     * This can only return null when the connection to the database (or when it is executed in a
     * Wrapper instance the connection to the cloud) times out.
     *
     * @param name the name of the users
     * @return a list of all {@link IPermissionUser}s stored in the database or an empty list if there is no user with that name stored.
     */
    List<IPermissionUser> getUsers(@NotNull String name);

    /**
     * Gets a list of all users stored in the database.
     * This can only return null when the connection to the database (or when it is executed in a
     * Wrapper instance the connection to the cloud) times out.
     * <p>
     * This method shouldn't be used when there are many users stored in the database, because that takes a lot of memory.
     *
     * @return a list of all {@link IPermissionUser}s stored in the database or an empty list if there is no user with that name stored.
     */
    Collection<IPermissionUser> getUsers();

    /**
     * Clears all users stored in the database and inserts the given list.
     *
     * @param users the new {@link IPermissionUser}s to be stored in the database
     */
    void setUsers(@NotNull Collection<? extends IPermissionUser> users);

    /**
     * Gets a list of all users stored in the database with the given group.
     * This can only return null when the connection to the database (or when it is executed in a
     * Wrapper instance the connection to the cloud) times out.
     * <p>
     * This method shouldn't be used when there are many users with that group stored in the database, because that takes a lot of memory.
     *
     * @return a list of all {@link IPermissionUser}s stored in the database or an empty list if there is no user with that name stored.
     */
    Collection<IPermissionUser> getUsersByGroup(@NotNull String group);

    /**
     * Adds a new permission group to the list of groups. If a group with that name already exists,
     * it will be deleted and created again.
     *
     * @param permissionGroup the {@link IPermissionGroup} to be added
     */
    void addGroup(@NotNull IPermissionGroup permissionGroup);

    /**
     * Updates a permission group in the list of groups. If a group with that name doesn't exist,
     * it will be created.
     *
     * @param permissionGroup the {@link IPermissionGroup} to be updated
     */
    void updateGroup(@NotNull IPermissionGroup permissionGroup);

    /**
     * Deletes a group by its name out of the list of groups. If a group with that name doesn't exist, nothing happens.
     *
     * @param name the case-sensitive name of the group
     */
    void deleteGroup(@NotNull String name);

    /**
     * Deletes a group by its name out of the list of groups. If a group with that name doesn't exist, nothing happens.
     *
     * @param permissionGroup the {@link IPermissionGroup} to be deleted
     */
    void deleteGroup(@NotNull IPermissionGroup permissionGroup);

    /**
     * Checks if a specific group exists.
     *
     * @param group the case-sensitive name of the group
     * @return {@code true} if the group exists, {@code false} otherwise
     */
    boolean containsGroup(@NotNull String group);

    /**
     * Gets a specific group by its name.
     *
     * @param name the case-sensitive name of the group
     * @return the {@link IPermissionUser} if it exists, {@code null} otherwise
     */
    @Nullable
    IPermissionGroup getGroup(@NotNull String name);

    /**
     * Gets the list of all groups in the Cloud.
     *
     * @return a list of {@link IPermissionGroup}s registered in the cloud or an empty list if there is no group registered
     */
    Collection<IPermissionGroup> getGroups();

    /**
     * Clears all groups in the Cloud and sets given groups.
     *
     * @param groups the new groups
     */
    void setGroups(@NotNull Collection<? extends IPermissionGroup> groups);

<<<<<<< HEAD
    /**
     * Adds a new user to the database.
     *
     * @param permissionUser the user to be added
     */
    ITask<Void> addUserAsync(@NotNull IPermissionUser permissionUser);

    /**
     * Updates an already existing user in the database.
     *
     * @param permissionUser the user to be updated
     */
    ITask<Void> updateUserAsync(@NotNull IPermissionUser permissionUser);

    /**
     * Deletes all users in the database matching the given name.
     * This method is case-sensitive.
     *
     * @param name the name of the users to be deleted
     */
    ITask<Void> deleteUserAsync(@NotNull String name);

    /**
     * Deletes one user with the uniqueId of the given user.
     *
     * @param permissionUser the user to be deleted
     */
    ITask<Void> deleteUserAsync(@NotNull IPermissionUser permissionUser);

    /**
     * Checks if a user with the given uniqueId is stored in the database.
     *
     * @param uniqueId the uniqueId of the user
     * @return {@code true} if there is a user with that uniqueId, {@code false} otherwise
     */
    ITask<Boolean> containsUserAsync(@NotNull UUID uniqueId);

    /**
     * Checks if at least one user with the given name is stored in the database.
     * This method is case-sensitive.
     *
     * @param name the name of the user
     * @return {@code true} if there is a user with that name, {@code false} otherwise
     */
    ITask<Boolean> containsUserAsync(@NotNull String name);

    /**
     * Gets a user with the given uniqueId out of the database.
     *
     * @param uniqueId the uniqueId of the user
     * @return the {@link IPermissionUser} from the database or {@code null} if there is no user with that uniqueId stored
     */
    ITask<IPermissionUser> getUserAsync(@NotNull UUID uniqueId);

    /**
     * Gets a list of all users with the given name out of the database.
     * This can only return null when the connection to the database (or when it is executed in a
     * Wrapper instance the connection to the cloud) times out.
     *
     * @param name the name of the users
     * @return a list of all {@link IPermissionUser}s stored in the database or an empty list if there is no user with that name stored.
     */
    ITask<List<IPermissionUser>> getUsersAsync(@NotNull String name);

    /**
     * Gets a list of all users stored in the database.
     * This can only return null when the connection to the database (or when it is executed in a
     * Wrapper instance the connection to the cloud) times out.
     * <p>
     * This method shouldn't be used when there are many users stored in the database, because that takes a lot of memory.
     *
     * @return a list of all {@link IPermissionUser}s stored in the database or an empty list if there is no user with that name stored.
     */
    ITask<Collection<IPermissionUser>> getUsersAsync();

    /**
     * Clears all users stored in the database and inserts the given list.
     *
     * @param users the new {@link IPermissionUser}s to be stored in the database
     */
    ITask<Void> setUsersAsync(@NotNull Collection<? extends IPermissionUser> users);

    /**
     * Gets a list of all users stored in the database with the given group.
     * This can only return null when the connection to the database (or when it is executed in a
     * Wrapper instance the connection to the cloud) times out.
     * <p>
     * This method shouldn't be used when there are many users with that group stored in the database, because that takes a lot of memory.
     *
     * @return a list of all {@link IPermissionUser}s stored in the database or an empty list if there is no user with that name stored.
     */
    ITask<Collection<IPermissionUser>> getUsersByGroupAsync(@NotNull String group);

    /**
     * Adds a new permission group to the list of groups. If a group with that name already exists,
     * it will be deleted and created again.
     *
     * @param permissionGroup the {@link IPermissionGroup} to be added
     */
    ITask<Void> addGroupAsync(@NotNull IPermissionGroup permissionGroup);

    /**
     * Updates a permission group in the list of groups. If a group with that name doesn't exist,
     * it will be created.
     *
     * @param permissionGroup the {@link IPermissionGroup} to be updated
     */
    ITask<Void> updateGroupAsync(@NotNull IPermissionGroup permissionGroup);

    /**
     * Deletes a group by its name out of the list of groups. If a group with that name doesn't exist, nothing happens.
     *
     * @param name the case-sensitive name of the group
     */
    ITask<Void> deleteGroupAsync(@NotNull String name);

    /**
     * Deletes a group by its name out of the list of groups. If a group with that name doesn't exist, nothing happens.
     *
     * @param permissionGroup the {@link IPermissionGroup} to be deleted
     */
    ITask<Void> deleteGroupAsync(@NotNull IPermissionGroup permissionGroup);

    /**
     * Checks if a specific group exists.
     *
     * @param group the case-sensitive name of the group
     * @return {@code true} if the group exists, {@code false} otherwise
     */
    ITask<Boolean> containsGroupAsync(@NotNull String group);

    /**
     * Gets a specific group by its name.
     *
     * @param name the case-sensitive name of the group
     * @return the {@link IPermissionUser} if it exists, {@code null} otherwise
     */
    ITask<IPermissionGroup> getGroupAsync(@NotNull String name);

    /**
     * Gets the list of all groups in the Cloud.
     *
     * @return a list of {@link IPermissionGroup}s registered in the cloud or an empty list if there is no group registered
     */
    ITask<Collection<IPermissionGroup>> getGroupsAsync();

    /**
     * Clears all groups in the Cloud and sets given groups.
     *
     * @param groups the new groups
     */
=======
    @NotNull
    ITask<Void> addUserAsync(@NotNull IPermissionUser permissionUser);

    @NotNull
    ITask<Void> updateUserAsync(@NotNull IPermissionUser permissionUser);

    @NotNull
    ITask<Void> deleteUserAsync(@NotNull String name);

    @NotNull
    ITask<Void> deleteUserAsync(@NotNull IPermissionUser permissionUser);

    @NotNull
    ITask<Boolean> containsUserAsync(@NotNull UUID uniqueId);

    @NotNull
    ITask<Boolean> containsUserAsync(@NotNull String name);

    @NotNull
    ITask<IPermissionUser> getUserAsync(@NotNull UUID uniqueId);

    @NotNull
    ITask<List<IPermissionUser>> getUsersAsync(@NotNull String name);

    @NotNull
    ITask<Collection<IPermissionUser>> getUsersAsync();

    @NotNull
    ITask<Void> setUsersAsync(@NotNull Collection<? extends IPermissionUser> users);

    @NotNull
    ITask<Collection<IPermissionUser>> getUsersByGroupAsync(@NotNull String group);

    @NotNull
    ITask<Void> addGroupAsync(@NotNull IPermissionGroup permissionGroup);

    @NotNull
    ITask<Void> updateGroupAsync(@NotNull IPermissionGroup permissionGroup);

    @NotNull
    ITask<Void> deleteGroupAsync(@NotNull String name);

    @NotNull
    ITask<Void> deleteGroupAsync(@NotNull IPermissionGroup permissionGroup);

    @NotNull
    ITask<Boolean> containsGroupAsync(@NotNull String name);

    @NotNull
    ITask<IPermissionGroup> getGroupAsync(@NotNull String name);

    @NotNull
    ITask<Collection<IPermissionGroup>> getGroupsAsync();

    @NotNull
>>>>>>> ff1e9f13
    ITask<Void> setGroupsAsync(@NotNull Collection<? extends IPermissionGroup> groups);

}<|MERGE_RESOLUTION|>--- conflicted
+++ resolved
@@ -170,12 +170,12 @@
      */
     void setGroups(@NotNull Collection<? extends IPermissionGroup> groups);
 
-<<<<<<< HEAD
     /**
      * Adds a new user to the database.
      *
      * @param permissionUser the user to be added
      */
+    @NotNull
     ITask<Void> addUserAsync(@NotNull IPermissionUser permissionUser);
 
     /**
@@ -183,6 +183,7 @@
      *
      * @param permissionUser the user to be updated
      */
+    @NotNull
     ITask<Void> updateUserAsync(@NotNull IPermissionUser permissionUser);
 
     /**
@@ -191,6 +192,7 @@
      *
      * @param name the name of the users to be deleted
      */
+    @NotNull
     ITask<Void> deleteUserAsync(@NotNull String name);
 
     /**
@@ -198,6 +200,7 @@
      *
      * @param permissionUser the user to be deleted
      */
+    @NotNull
     ITask<Void> deleteUserAsync(@NotNull IPermissionUser permissionUser);
 
     /**
@@ -206,6 +209,7 @@
      * @param uniqueId the uniqueId of the user
      * @return {@code true} if there is a user with that uniqueId, {@code false} otherwise
      */
+    @NotNull
     ITask<Boolean> containsUserAsync(@NotNull UUID uniqueId);
 
     /**
@@ -215,6 +219,7 @@
      * @param name the name of the user
      * @return {@code true} if there is a user with that name, {@code false} otherwise
      */
+    @NotNull
     ITask<Boolean> containsUserAsync(@NotNull String name);
 
     /**
@@ -223,6 +228,7 @@
      * @param uniqueId the uniqueId of the user
      * @return the {@link IPermissionUser} from the database or {@code null} if there is no user with that uniqueId stored
      */
+    @NotNull
     ITask<IPermissionUser> getUserAsync(@NotNull UUID uniqueId);
 
     /**
@@ -233,6 +239,7 @@
      * @param name the name of the users
      * @return a list of all {@link IPermissionUser}s stored in the database or an empty list if there is no user with that name stored.
      */
+    @NotNull
     ITask<List<IPermissionUser>> getUsersAsync(@NotNull String name);
 
     /**
@@ -244,6 +251,7 @@
      *
      * @return a list of all {@link IPermissionUser}s stored in the database or an empty list if there is no user with that name stored.
      */
+    @NotNull
     ITask<Collection<IPermissionUser>> getUsersAsync();
 
     /**
@@ -251,6 +259,7 @@
      *
      * @param users the new {@link IPermissionUser}s to be stored in the database
      */
+    @NotNull
     ITask<Void> setUsersAsync(@NotNull Collection<? extends IPermissionUser> users);
 
     /**
@@ -262,6 +271,7 @@
      *
      * @return a list of all {@link IPermissionUser}s stored in the database or an empty list if there is no user with that name stored.
      */
+    @NotNull
     ITask<Collection<IPermissionUser>> getUsersByGroupAsync(@NotNull String group);
 
     /**
@@ -270,6 +280,7 @@
      *
      * @param permissionGroup the {@link IPermissionGroup} to be added
      */
+    @NotNull
     ITask<Void> addGroupAsync(@NotNull IPermissionGroup permissionGroup);
 
     /**
@@ -278,6 +289,7 @@
      *
      * @param permissionGroup the {@link IPermissionGroup} to be updated
      */
+    @NotNull
     ITask<Void> updateGroupAsync(@NotNull IPermissionGroup permissionGroup);
 
     /**
@@ -285,6 +297,7 @@
      *
      * @param name the case-sensitive name of the group
      */
+    @NotNull
     ITask<Void> deleteGroupAsync(@NotNull String name);
 
     /**
@@ -292,6 +305,7 @@
      *
      * @param permissionGroup the {@link IPermissionGroup} to be deleted
      */
+    @NotNull
     ITask<Void> deleteGroupAsync(@NotNull IPermissionGroup permissionGroup);
 
     /**
@@ -300,6 +314,7 @@
      * @param group the case-sensitive name of the group
      * @return {@code true} if the group exists, {@code false} otherwise
      */
+    @NotNull
     ITask<Boolean> containsGroupAsync(@NotNull String group);
 
     /**
@@ -308,6 +323,7 @@
      * @param name the case-sensitive name of the group
      * @return the {@link IPermissionUser} if it exists, {@code null} otherwise
      */
+    @NotNull
     ITask<IPermissionGroup> getGroupAsync(@NotNull String name);
 
     /**
@@ -315,6 +331,7 @@
      *
      * @return a list of {@link IPermissionGroup}s registered in the cloud or an empty list if there is no group registered
      */
+    @NotNull
     ITask<Collection<IPermissionGroup>> getGroupsAsync();
 
     /**
@@ -322,63 +339,7 @@
      *
      * @param groups the new groups
      */
-=======
-    @NotNull
-    ITask<Void> addUserAsync(@NotNull IPermissionUser permissionUser);
-
-    @NotNull
-    ITask<Void> updateUserAsync(@NotNull IPermissionUser permissionUser);
-
-    @NotNull
-    ITask<Void> deleteUserAsync(@NotNull String name);
-
-    @NotNull
-    ITask<Void> deleteUserAsync(@NotNull IPermissionUser permissionUser);
-
-    @NotNull
-    ITask<Boolean> containsUserAsync(@NotNull UUID uniqueId);
-
-    @NotNull
-    ITask<Boolean> containsUserAsync(@NotNull String name);
-
-    @NotNull
-    ITask<IPermissionUser> getUserAsync(@NotNull UUID uniqueId);
-
-    @NotNull
-    ITask<List<IPermissionUser>> getUsersAsync(@NotNull String name);
-
-    @NotNull
-    ITask<Collection<IPermissionUser>> getUsersAsync();
-
-    @NotNull
-    ITask<Void> setUsersAsync(@NotNull Collection<? extends IPermissionUser> users);
-
-    @NotNull
-    ITask<Collection<IPermissionUser>> getUsersByGroupAsync(@NotNull String group);
-
-    @NotNull
-    ITask<Void> addGroupAsync(@NotNull IPermissionGroup permissionGroup);
-
-    @NotNull
-    ITask<Void> updateGroupAsync(@NotNull IPermissionGroup permissionGroup);
-
-    @NotNull
-    ITask<Void> deleteGroupAsync(@NotNull String name);
-
-    @NotNull
-    ITask<Void> deleteGroupAsync(@NotNull IPermissionGroup permissionGroup);
-
-    @NotNull
-    ITask<Boolean> containsGroupAsync(@NotNull String name);
-
-    @NotNull
-    ITask<IPermissionGroup> getGroupAsync(@NotNull String name);
-
-    @NotNull
-    ITask<Collection<IPermissionGroup>> getGroupsAsync();
-
-    @NotNull
->>>>>>> ff1e9f13
+    @NotNull
     ITask<Void> setGroupsAsync(@NotNull Collection<? extends IPermissionGroup> groups);
 
 }