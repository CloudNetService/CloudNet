--- conflicted
+++ resolved
@@ -62,21 +62,10 @@
     if (!Files.exists(destFile)) {
       Files.createDirectories(destFile.getParent());
 
-<<<<<<< HEAD
-      URLConnection urlConnection = new URL(url).openConnection();
-
-      urlConnection.setRequestProperty("User-Agent",
-        "Mozilla/5.0 (Windows NT 6.1; WOW64) AppleWebKit/537.11 (KHTML, like Gecko) Chrome/23.0.1271.95 Safari/537.11");
-      urlConnection.setDoOutput(false);
-      urlConnection.setUseCaches(false);
-      urlConnection.connect();
-
-=======
       HttpURLConnection urlConnection = HttpConnectionProvider.provideConnection(url);
       urlConnection.setUseCaches(false);
       urlConnection.connect();
 
->>>>>>> 1d669d60
       try (InputStream inputStream = urlConnection.getInputStream()) {
         Files.copy(inputStream, destFile);
       }
