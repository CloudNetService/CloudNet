/*
 * Copyright 2019-2021 CloudNetService team & contributors
 *
 * Licensed under the Apache License, Version 2.0 (the "License");
 * you may not use this file except in compliance with the License.
 * You may obtain a copy of the License at
 *
 *     http://www.apache.org/licenses/LICENSE-2.0
 *
 * Unless required by applicable law or agreed to in writing, software
 * distributed under the License is distributed on an "AS IS" BASIS,
 * WITHOUT WARRANTIES OR CONDITIONS OF ANY KIND, either express or implied.
 * See the License for the specific language governing permissions and
 * limitations under the License.
 */

package de.dytanic.cloudnet.driver.network.def.packet;

import de.dytanic.cloudnet.driver.network.def.PacketConstants;
import de.dytanic.cloudnet.driver.network.protocol.Packet;
import de.dytanic.cloudnet.driver.serialization.ProtocolBuffer;
import de.dytanic.cloudnet.driver.service.ServiceInfoSnapshot;

public final class PacketClientServerServiceInfoPublisher extends Packet {

  public PacketClientServerServiceInfoPublisher(ServiceInfoSnapshot serviceInfoSnapshot, PublisherType publisherType) {
    super(PacketConstants.SERVICE_INFO_PUBLISH_CHANNEL,
      ProtocolBuffer.create().writeObject(serviceInfoSnapshot).writeEnumConstant(publisherType));
  }

<<<<<<< HEAD
    public enum PublisherType {
        UPDATE,
        STARTED,
        STOPPED,
        CONNECTED,
        DISCONNECTED,
        UNREGISTER,
        REGISTER
    }

=======
  public enum PublisherType {
    UPDATE,
    STARTED,
    STOPPED,
    CONNECTED,
    DISCONNECTED,
    UNREGISTER,
    REGISTER
  }
>>>>>>> 3fb17fcb
}<|MERGE_RESOLUTION|>--- conflicted
+++ resolved
@@ -28,18 +28,6 @@
       ProtocolBuffer.create().writeObject(serviceInfoSnapshot).writeEnumConstant(publisherType));
   }
 
-<<<<<<< HEAD
-    public enum PublisherType {
-        UPDATE,
-        STARTED,
-        STOPPED,
-        CONNECTED,
-        DISCONNECTED,
-        UNREGISTER,
-        REGISTER
-    }
-
-=======
   public enum PublisherType {
     UPDATE,
     STARTED,
@@ -49,5 +37,4 @@
     UNREGISTER,
     REGISTER
   }
->>>>>>> 3fb17fcb
 }