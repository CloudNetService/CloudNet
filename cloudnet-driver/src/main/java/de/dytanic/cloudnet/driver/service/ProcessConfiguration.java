/*
 * Copyright 2019-2021 CloudNetService team & contributors
 *
 * Licensed under the Apache License, Version 2.0 (the "License");
 * you may not use this file except in compliance with the License.
 * You may obtain a copy of the License at
 *
 *     http://www.apache.org/licenses/LICENSE-2.0
 *
 * Unless required by applicable law or agreed to in writing, software
 * distributed under the License is distributed on an "AS IS" BASIS,
 * WITHOUT WARRANTIES OR CONDITIONS OF ANY KIND, either express or implied.
 * See the License for the specific language governing permissions and
 * limitations under the License.
 */

package de.dytanic.cloudnet.driver.service;

import de.dytanic.cloudnet.driver.serialization.ProtocolBuffer;
import de.dytanic.cloudnet.driver.serialization.SerializableObject;
import java.util.ArrayList;
import java.util.Collection;
import lombok.EqualsAndHashCode;
import lombok.ToString;
import org.jetbrains.annotations.NotNull;

@ToString
@EqualsAndHashCode
public final class ProcessConfiguration implements SerializableObject {

  protected ServiceEnvironmentType environment;

  protected int maxHeapMemorySize = -1;

  protected Collection<String> jvmOptions;
  protected Collection<String> processParameters = new ArrayList<>();

  public ProcessConfiguration(ServiceEnvironmentType environment, int maxHeapMemorySize) {
    this(environment, maxHeapMemorySize, new ArrayList<>());
  }

  public ProcessConfiguration(ServiceEnvironmentType environment, int maxHeapMemorySize,
    Collection<String> jvmOptions) {
    this(environment, maxHeapMemorySize, jvmOptions, new ArrayList<>());
  }

  public ProcessConfiguration(ServiceEnvironmentType environment, int maxHeapMemorySize, Collection<String> jvmOptions,
    Collection<String> processParameters) {
    this.environment = environment;
    this.maxHeapMemorySize = maxHeapMemorySize;
    this.jvmOptions = jvmOptions;

    if (processParameters != null) {
      this.processParameters = processParameters;
    }
  }

  public ProcessConfiguration() {
  }

  public ServiceEnvironmentType getEnvironment() {
    return this.environment;
  }

  public void setEnvironment(ServiceEnvironmentType environment) {
    this.environment = environment;
  }

  public int getMaxHeapMemorySize() {
    return this.maxHeapMemorySize;
  }

  public void setMaxHeapMemorySize(int maxHeapMemorySize) {
    this.maxHeapMemorySize = maxHeapMemorySize;
  }

  public Collection<String> getJvmOptions() {
    return this.jvmOptions;
  }

  public void setJvmOptions(Collection<String> jvmOptions) {
    this.jvmOptions = jvmOptions;
  }

  public Collection<String> getProcessParameters() {
    return this.processParameters;
  }

  public void setProcessParameters(Collection<String> processParameters) {
    this.processParameters = processParameters;
  }

<<<<<<< HEAD
=======
  public ProcessConfiguration makeClone() {
    return new ProcessConfiguration(
      this.environment,
      this.maxHeapMemorySize,
      new ArrayList<>(this.jvmOptions),
      new ArrayList<>(this.processParameters)
    );
  }

>>>>>>> 1d669d60
  @Override
  public void write(@NotNull ProtocolBuffer buffer) {
    buffer.writeEnumConstant(this.environment);
    buffer.writeInt(this.maxHeapMemorySize);
    buffer.writeStringCollection(this.jvmOptions);
    buffer.writeStringCollection(this.processParameters);
  }

  @Override
  public void read(@NotNull ProtocolBuffer buffer) {
    this.environment = buffer.readEnumConstant(ServiceEnvironmentType.class);
    this.maxHeapMemorySize = buffer.readInt();
    this.jvmOptions = buffer.readStringCollection();
    this.processParameters = buffer.readStringCollection();
  }
}<|MERGE_RESOLUTION|>--- conflicted
+++ resolved
@@ -90,8 +90,6 @@
     this.processParameters = processParameters;
   }
 
-<<<<<<< HEAD
-=======
   public ProcessConfiguration makeClone() {
     return new ProcessConfiguration(
       this.environment,
@@ -101,7 +99,6 @@
     );
   }
 
->>>>>>> 1d669d60
   @Override
   public void write(@NotNull ProtocolBuffer buffer) {
     buffer.writeEnumConstant(this.environment);
