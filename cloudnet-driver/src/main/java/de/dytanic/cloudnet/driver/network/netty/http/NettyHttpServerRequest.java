--- conflicted
+++ resolved
@@ -24,13 +24,9 @@
 import io.netty.handler.codec.http.FullHttpRequest;
 import io.netty.handler.codec.http.HttpRequest;
 import io.netty.handler.codec.http.QueryStringDecoder;
-<<<<<<< HEAD
-import org.jetbrains.annotations.ApiStatus;
 import org.jetbrains.annotations.Nullable;
 
 import java.io.InputStream;
-=======
->>>>>>> 7e0f3b3d
 import java.net.URI;
 import java.nio.charset.StandardCharsets;
 import java.util.HashMap;
@@ -41,117 +37,13 @@
 @ApiStatus.Internal
 final class NettyHttpServerRequest extends NettyHttpMessage implements IHttpRequest {
 
-<<<<<<< HEAD
-    protected final NettyHttpServerContext context;
+  protected final NettyHttpServerContext context;
 
     protected final URI uri;
     protected final HttpRequest httpRequest;
 
     protected final Map<String, String> pathParameters;
     protected final Map<String, List<String>> queryParameters;
-
-    protected byte[] body;
-
-    public NettyHttpServerRequest(NettyHttpServerContext context, HttpRequest httpRequest, Map<String, String> pathParameters, URI uri) {
-        this.context = context;
-        this.httpRequest = httpRequest;
-        this.uri = uri;
-        this.pathParameters = pathParameters;
-        this.queryParameters = new QueryStringDecoder(httpRequest.uri()).parameters();
-    }
-
-    @Override
-    public Map<String, String> pathParameters() {
-        return this.pathParameters;
-    }
-
-    @Override
-    public String path() {
-        return this.uri.getPath();
-    }
-
-    @Override
-    public String uri() {
-        return this.httpRequest.uri();
-    }
-
-    @Override
-    public String method() {
-        return this.httpRequest.method().name();
-    }
-
-    @Override
-    public Map<String, List<String>> queryParameters() {
-        return this.queryParameters;
-    }
-
-    @Override
-    public IHttpContext context() {
-        return this.context;
-    }
-
-    @Override
-    public String header(String name) {
-        Preconditions.checkNotNull(name);
-        return this.httpRequest.headers().getAsString(name);
-    }
-
-    @Override
-    public int headerAsInt(String name) {
-        Preconditions.checkNotNull(name);
-        return this.httpRequest.headers().getInt(name);
-    }
-
-    @Override
-    public boolean headerAsBoolean(String name) {
-        Preconditions.checkNotNull(name);
-        return Boolean.parseBoolean(this.httpRequest.headers().get(name));
-    }
-
-    @Override
-    public IHttpRequest header(String name, String value) {
-        Preconditions.checkNotNull(name);
-        Preconditions.checkNotNull(value);
-
-        this.httpRequest.headers().set(name, value);
-        return this;
-    }
-
-    @Override
-    public IHttpRequest removeHeader(String name) {
-        Preconditions.checkNotNull(name);
-        this.httpRequest.headers().remove(name);
-        return this;
-    }
-
-    @Override
-    public IHttpRequest clearHeaders() {
-        this.httpRequest.headers().clear();
-        return this;
-    }
-
-    @Override
-    public boolean hasHeader(String name) {
-        Preconditions.checkNotNull(name);
-        return this.httpRequest.headers().contains(name);
-    }
-
-    @Override
-    public Map<String, String> headers() {
-        Map<String, String> maps = new HashMap<>(this.httpRequest.headers().size());
-
-        for (String key : this.httpRequest.headers().names()) {
-            maps.put(key, this.httpRequest.headers().get(key));
-=======
-  protected final NettyHttpServerContext context;
-
-  protected final HttpRequest httpRequest;
-
-  protected final URI uri;
-
-  protected final Map<String, String> pathParameters;
-
-  protected final Map<String, List<String>> queryParameters;
 
   protected byte[] body;
 
@@ -277,7 +169,6 @@
         } else {
           this.body = new byte[length];
           httpRequest.content().getBytes(httpRequest.content().readerIndex(), this.body);
->>>>>>> 7e0f3b3d
         }
       }
 
@@ -292,36 +183,17 @@
     return new String(this.body(), StandardCharsets.UTF_8);
   }
 
-  @Override
-  public IHttpRequest body(byte[] byteArray) {
-    throw new UnsupportedOperationException("No setting http body in request message by client");
-  }
+    @Override
+    public IHttpRequest body(byte[] byteArray) {
+        throw new UnsupportedOperationException("Unable to set body in request");
+    }
 
   @Override
   public IHttpRequest body(String text) {
     Preconditions.checkNotNull(text);
 
-<<<<<<< HEAD
-    @Override
-    public String bodyAsString() {
-        return new String(this.body(), StandardCharsets.UTF_8);
-    }
-
-    @Override
-    public IHttpRequest body(byte[] byteArray) {
-        throw new UnsupportedOperationException("Unable to set body in request");
-    }
-
-    @Override
-    public IHttpRequest body(String text) {
-        Preconditions.checkNotNull(text);
-
-        return this.body(text.getBytes(StandardCharsets.UTF_8));
-    }
-=======
     return this.body(text.getBytes(StandardCharsets.UTF_8));
   }
->>>>>>> 7e0f3b3d
 
     @Override
     public @Nullable InputStream bodyStream() {
