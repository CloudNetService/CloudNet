--- conflicted
+++ resolved
@@ -24,12 +24,6 @@
 import io.netty.buffer.ByteBufInputStream;
 import io.netty.buffer.ByteBufOutputStream;
 import io.netty.util.ByteProcessor;
-<<<<<<< HEAD
-import org.jetbrains.annotations.NotNull;
-import org.jetbrains.annotations.Nullable;
-
-=======
->>>>>>> baabf6c4
 import java.io.IOException;
 import java.io.InputStream;
 import java.io.ObjectInputStream;
@@ -50,1330 +44,7 @@
 import java.util.List;
 import java.util.Map;
 import java.util.UUID;
-<<<<<<< HEAD
 import java.util.concurrent.ConcurrentHashMap;
-
-public class DefaultProtocolBuffer extends ProtocolBuffer {
-
-    private final ByteBuf wrapped;
-
-    public DefaultProtocolBuffer(ByteBuf wrapped) {
-        this.wrapped = wrapped;
-    }
-
-    @Override
-    public ProtocolBuffer writeString(@NotNull String stringToWrite) {
-        this.writeArray(stringToWrite.getBytes(StandardCharsets.UTF_8));
-        return this;
-    }
-
-    @Override
-    public @Nullable String readOptionalString() {
-        return this.readBoolean() ? this.readString() : null;
-    }
-
-    @Override
-    public ProtocolBuffer writeOptionalString(@Nullable String stringToWrite) {
-        this.writeBoolean(stringToWrite != null);
-        if (stringToWrite != null) {
-            this.writeString(stringToWrite);
-        }
-        return this;
-    }
-
-    @Override
-    public @NotNull String readString() {
-        return new String(this.readArray(), StandardCharsets.UTF_8);
-    }
-
-    @Override
-    public ProtocolBuffer writeArray(@NotNull byte[] bytes) {
-        this.writeVarInt(bytes.length);
-        this.writeBytes(bytes);
-        return this;
-    }
-
-    @Override
-    public @Nullable byte[] readOptionalArray() {
-        return this.readBoolean() ? this.readArray() : null;
-    }
-
-    @Override
-    public ProtocolBuffer writeOptionalArray(@Nullable byte[] bytes) {
-        this.writeBoolean(bytes != null);
-        if (bytes != null) {
-            this.writeArray(bytes);
-        }
-        return this;
-    }
-
-    @Override
-    public @NotNull byte[] readArray() {
-        int length = this.readVarInt();
-
-        byte[] bytes = new byte[length];
-        this.readBytes(bytes);
-
-        return bytes;
-    }
-
-    @Override
-    public @NotNull byte[] toArray() {
-        byte[] bytes = new byte[this.readableBytes()];
-        this.getBytes(this.readerIndex(), bytes);
-        return bytes;
-    }
-
-    @Override
-    public ProtocolBuffer writeStringCollection(@NotNull Collection<String> list) {
-        this.writeVarInt(list.size());
-        for (String s : list) {
-            this.writeString(s);
-        }
-        return this;
-    }
-
-    @Override
-    public @NotNull String[] readStringArray() {
-        String[] array = new String[this.readVarInt()];
-        for (int i = 0; i < array.length; i++) {
-            array[i] = this.readString();
-        }
-        return array;
-    }
-
-    @Override
-    public ProtocolBuffer writeStringArray(@NotNull String[] array) {
-        this.writeVarInt(array.length);
-        for (String s : array) {
-            this.writeString(s);
-        }
-        return this;
-    }
-
-    @Override
-    public @NotNull Collection<String> readStringCollection() {
-        int length = this.readVarInt();
-        List<String> out = new ArrayList<>(length);
-        for (int i = 0; i < length; i++) {
-            out.add(this.readString());
-        }
-
-        return out;
-    }
-
-    @Override
-    public int readVarInt() {
-        return NettyUtils.readVarInt(this);
-    }
-
-    @Override
-    public ProtocolBuffer writeVarInt(int value) {
-        NettyUtils.writeVarInt(this, value);
-        return this;
-    }
-
-    @Override
-    public long readVarLong() {
-        return NettyUtils.readVarLong(this);
-    }
-
-    @Override
-    public ProtocolBuffer writeVarLong(long value) {
-        NettyUtils.writeVarLong(this, value);
-        return this;
-    }
-
-    @Override
-    public @NotNull UUID readUUID() {
-        return new UUID(this.readLong(), this.readLong());
-    }
-
-    @Override
-    public ProtocolBuffer writeUUID(@NotNull UUID uuid) {
-        this.writeLong(uuid.getMostSignificantBits());
-        this.writeLong(uuid.getLeastSignificantBits());
-        return this;
-    }
-
-    @Override
-    public @Nullable UUID readOptionalUUID() {
-        return this.readBoolean() ? this.readUUID() : null;
-    }
-
-    @Override
-    public ProtocolBuffer writeOptionalUUID(@Nullable UUID uuid) {
-        this.writeBoolean(uuid != null);
-        if (uuid != null) {
-            this.writeUUID(uuid);
-        }
-        return this;
-    }
-
-    @Override
-    public @NotNull Collection<UUID> readUUIDCollection() {
-        int size = this.readVarInt();
-        Collection<UUID> uuids = new ArrayList<>(size);
-        for (int i = 0; i < size; i++) {
-            uuids.add(this.readUUID());
-        }
-        return uuids;
-    }
-
-    @Override
-    public ProtocolBuffer writeUUIDCollection(@NotNull Collection<UUID> uuids) {
-        this.writeVarInt(uuids.size());
-        for (UUID uuid : uuids) {
-            this.writeUUID(uuid);
-        }
-        return this;
-    }
-
-    @Override
-    public ProtocolBuffer writeStringMap(@NotNull Map<String, String> map) {
-        this.writeVarInt(map.size());
-        for (Map.Entry<String, String> entry : map.entrySet()) {
-            this.writeString(entry.getKey()).writeString(entry.getValue());
-        }
-        return this;
-    }
-
-    @Override
-    public @NotNull Map<String, String> readStringMap() {
-        int size = this.readVarInt();
-        Map<String, String> map = new ConcurrentHashMap<>();
-        for (int i = 0; i < size; i++) {
-            map.put(this.readString(), this.readString());
-        }
-        return map;
-    }
-
-    @Override
-    public @NotNull JsonDocument readJsonDocument() {
-        return this.readObject(SerializableJsonDocument.class);
-    }
-
-    @Override
-    public ProtocolBuffer writeJsonDocument(@NotNull JsonDocument document) {
-        return this.writeObject(SerializableJsonDocument.asSerializable(document));
-    }
-
-    @Override
-    public @Nullable JsonDocument readOptionalJsonDocument() {
-        return this.readBoolean() ? this.readJsonDocument() : null;
-    }
-
-    @Override
-    public ProtocolBuffer writeOptionalJsonDocument(@Nullable JsonDocument document) {
-        this.writeBoolean(document != null);
-        if (document != null) {
-            this.writeJsonDocument(document);
-        }
-        return this;
-    }
-
-    @Override
-    public <T extends SerializableObject> @NotNull T readObject(@NotNull Class<T> objectClass) {
-        try {
-            T t = objectClass.getDeclaredConstructor().newInstance();
-            return this.readObject(t);
-        } catch (InstantiationException | IllegalAccessException | InvocationTargetException | NoSuchMethodException exception) {
-            throw new Error(exception);
-        }
-    }
-
-    @Override
-    public <T extends SerializableObject> @NotNull T readObject(@NotNull T targetObject) {
-        targetObject.read(this);
-        return targetObject;
-    }
-
-    @Override
-    public ProtocolBuffer writeObject(@NotNull SerializableObject object) {
-        object.write(this);
-        return this;
-    }
-
-    @Override
-    public <T extends SerializableObject> @Nullable T readOptionalObject(@NotNull Class<T> objectClass) {
-        return this.readBoolean() ? this.readObject(objectClass) : null;
-    }
-
-    @Override
-    public <T extends SerializableObject> T readOptionalObject(@NotNull T targetObject) {
-        return this.readBoolean() ? this.readObject(targetObject) : null;
-    }
-
-    @Override
-    public ProtocolBuffer writeOptionalObject(@Nullable SerializableObject object) {
-        this.writeBoolean(object != null);
-        if (object != null) {
-            this.writeObject(object);
-        }
-        return this;
-    }
-
-    @Override
-    public @NotNull <T extends SerializableObject> List<T> readObjectCollection(@NotNull Class<T> objectClass) {
-        int size = this.readVarInt();
-        List<T> result = new ArrayList<>(size);
-
-        try {
-            Constructor<T> constructor = objectClass.getDeclaredConstructor();
-            for (int i = 0; i < size; i++) {
-                result.add(this.readObject(constructor.newInstance()));
-            }
-        } catch (NoSuchMethodException | InstantiationException | IllegalAccessException | InvocationTargetException exception) {
-            throw new Error(exception);
-        }
-
-        return result;
-    }
-
-    @Override
-    public ProtocolBuffer writeObjectCollection(@NotNull Collection<? extends SerializableObject> objects) {
-        this.writeVarInt(objects.size());
-        for (SerializableObject object : objects) {
-            this.writeObject(object);
-        }
-        return this;
-    }
-
-    @Override
-    public @NotNull <T extends SerializableObject> T[] readObjectArray(@NotNull Class<T> objectClass) {
-        int size = this.readVarInt();
-        Object result = Array.newInstance(objectClass, size);
-
-        try {
-            Constructor<T> constructor = objectClass.getDeclaredConstructor();
-            for (int i = 0; i < size; i++) {
-                Array.set(result, i, this.readObject(constructor.newInstance()));
-            }
-        } catch (NoSuchMethodException | InstantiationException | IllegalAccessException | InvocationTargetException exception) {
-            throw new Error(exception);
-        }
-
-        return (T[]) result;
-    }
-
-    @Override
-    public <T extends SerializableObject> ProtocolBuffer writeObjectArray(@NotNull T[] objects) {
-        this.writeVarInt(objects.length);
-        for (T object : objects) {
-            this.writeObject(object);
-        }
-        return this;
-    }
-
-    @Override
-    public <E extends Enum<E>> E readEnumConstant(@NotNull Class<E> enumClass) {
-        return enumClass.getEnumConstants()[this.readVarInt()];
-    }
-
-    @Override
-    public <E extends Enum<E>> ProtocolBuffer writeEnumConstant(@NotNull E enumConstant) {
-        this.writeVarInt(enumConstant.ordinal());
-        return this;
-    }
-
-    @Override
-    public <E extends Enum<E>> E readOptionalEnumConstant(@NotNull Class<E> enumClass) {
-        int value = this.readVarInt();
-        return value != -1 ? enumClass.getEnumConstants()[value] : null;
-    }
-
-    @Override
-    public <E extends Enum<E>> ProtocolBuffer writeOptionalEnumConstant(@Nullable E enumConstant) {
-        this.writeVarInt(enumConstant != null ? enumConstant.ordinal() : -1);
-        return this;
-    }
-
-    @Override
-    public ProtocolBuffer writeThrowable(Throwable throwable) {
-        try (ByteBufOutputStream outputStream = new ByteBufOutputStream(this);
-             ObjectOutputStream objectOutputStream = new ObjectOutputStream(outputStream)) {
-            objectOutputStream.writeObject(throwable);
-        } catch (IOException exception) {
-            exception.printStackTrace();
-        }
-        return this;
-    }
-
-    @Override
-    public Throwable readThrowable() {
-        try (ByteBufInputStream inputStream = new ByteBufInputStream(this);
-             ObjectInputStream objectInputStream = new ObjectInputStream(inputStream)) {
-            return (Throwable) objectInputStream.readObject();
-        } catch (IOException | ClassNotFoundException exception) {
-            exception.printStackTrace();
-        }
-        return null;
-    }
-
-    @Override
-    public int capacity() {
-        return wrapped.capacity();
-    }
-
-    @Override
-    public ByteBuf capacity(int newCapacity) {
-        return wrapped.capacity(newCapacity);
-    }
-
-    @Override
-    public int maxCapacity() {
-        return wrapped.maxCapacity();
-    }
-
-    @Override
-    public ByteBufAllocator alloc() {
-        return wrapped.alloc();
-    }
-
-    @Override
-    @Deprecated
-    public ByteOrder order() {
-        return wrapped.order();
-    }
-
-    @Override
-    @Deprecated
-    public ByteBuf order(ByteOrder endianness) {
-        return wrapped.order(endianness);
-    }
-
-    @Override
-    public ByteBuf unwrap() {
-        return wrapped.unwrap();
-    }
-
-    @Override
-    public boolean isDirect() {
-        return wrapped.isDirect();
-    }
-
-    @Override
-    public boolean isReadOnly() {
-        return wrapped.isReadOnly();
-    }
-
-    @Override
-    public ByteBuf asReadOnly() {
-        return wrapped.asReadOnly();
-    }
-
-    @Override
-    public int readerIndex() {
-        return wrapped.readerIndex();
-    }
-
-    @Override
-    public ByteBuf readerIndex(int readerIndex) {
-        return wrapped.readerIndex(readerIndex);
-    }
-
-    @Override
-    public int writerIndex() {
-        return wrapped.writerIndex();
-    }
-
-    @Override
-    public ByteBuf writerIndex(int writerIndex) {
-        return wrapped.writerIndex(writerIndex);
-    }
-
-    @Override
-    public ByteBuf setIndex(int readerIndex, int writerIndex) {
-        return wrapped.setIndex(readerIndex, writerIndex);
-    }
-
-    @Override
-    public int readableBytes() {
-        return wrapped.readableBytes();
-    }
-
-    @Override
-    public int writableBytes() {
-        return wrapped.writableBytes();
-    }
-
-    @Override
-    public int maxWritableBytes() {
-        return wrapped.maxWritableBytes();
-    }
-
-    @Override
-    public boolean isReadable() {
-        return wrapped.isReadable();
-    }
-
-    @Override
-    public boolean isReadable(int size) {
-        return wrapped.isReadable(size);
-    }
-
-    @Override
-    public boolean isWritable() {
-        return wrapped.isWritable();
-    }
-
-    @Override
-    public boolean isWritable(int size) {
-        return wrapped.isWritable(size);
-    }
-
-    @Override
-    public ByteBuf clear() {
-        return wrapped.clear();
-    }
-
-    @Override
-    public ByteBuf markReaderIndex() {
-        return wrapped.markReaderIndex();
-    }
-
-    @Override
-    public ByteBuf resetReaderIndex() {
-        return wrapped.resetReaderIndex();
-    }
-
-    @Override
-    public ByteBuf markWriterIndex() {
-        return wrapped.markWriterIndex();
-    }
-
-    @Override
-    public ByteBuf resetWriterIndex() {
-        return wrapped.resetWriterIndex();
-    }
-
-    @Override
-    public ByteBuf discardReadBytes() {
-        return wrapped.discardReadBytes();
-    }
-
-    @Override
-    public ByteBuf discardSomeReadBytes() {
-        return wrapped.discardSomeReadBytes();
-    }
-
-    @Override
-    public ByteBuf ensureWritable(int minWritableBytes) {
-        return wrapped.ensureWritable(minWritableBytes);
-    }
-
-    @Override
-    public int ensureWritable(int minWritableBytes, boolean force) {
-        return wrapped.ensureWritable(minWritableBytes, force);
-    }
-
-    @Override
-    public boolean getBoolean(int index) {
-        return wrapped.getBoolean(index);
-    }
-
-    @Override
-    public byte getByte(int index) {
-        return wrapped.getByte(index);
-    }
-
-    @Override
-    public short getUnsignedByte(int index) {
-        return wrapped.getUnsignedByte(index);
-    }
-
-    @Override
-    public short getShort(int index) {
-        return wrapped.getShort(index);
-    }
-
-    @Override
-    public short getShortLE(int index) {
-        return wrapped.getShortLE(index);
-    }
-
-    @Override
-    public int getUnsignedShort(int index) {
-        return wrapped.getUnsignedShort(index);
-    }
-
-    @Override
-    public int getUnsignedShortLE(int index) {
-        return wrapped.getUnsignedShortLE(index);
-    }
-
-    @Override
-    public int getMedium(int index) {
-        return wrapped.getMedium(index);
-    }
-
-    @Override
-    public int getMediumLE(int index) {
-        return wrapped.getMediumLE(index);
-    }
-
-    @Override
-    public int getUnsignedMedium(int index) {
-        return wrapped.getUnsignedMedium(index);
-    }
-
-    @Override
-    public int getUnsignedMediumLE(int index) {
-        return wrapped.getUnsignedMediumLE(index);
-    }
-
-    @Override
-    public int getInt(int index) {
-        return wrapped.getInt(index);
-    }
-
-    @Override
-    public int getIntLE(int index) {
-        return wrapped.getIntLE(index);
-    }
-
-    @Override
-    public long getUnsignedInt(int index) {
-        return wrapped.getUnsignedInt(index);
-    }
-
-    @Override
-    public long getUnsignedIntLE(int index) {
-        return wrapped.getUnsignedIntLE(index);
-    }
-
-    @Override
-    public long getLong(int index) {
-        return wrapped.getLong(index);
-    }
-
-    @Override
-    public long getLongLE(int index) {
-        return wrapped.getLongLE(index);
-    }
-
-    @Override
-    public char getChar(int index) {
-        return wrapped.getChar(index);
-    }
-
-    @Override
-    public float getFloat(int index) {
-        return wrapped.getFloat(index);
-    }
-
-    @Override
-    public float getFloatLE(int index) {
-        return wrapped.getFloatLE(index);
-    }
-
-    @Override
-    public double getDouble(int index) {
-        return wrapped.getDouble(index);
-    }
-
-    @Override
-    public double getDoubleLE(int index) {
-        return wrapped.getDoubleLE(index);
-    }
-
-    @Override
-    public ByteBuf getBytes(int index, ByteBuf dst) {
-        return wrapped.getBytes(index, dst);
-    }
-
-    @Override
-    public ByteBuf getBytes(int index, ByteBuf dst, int length) {
-        return wrapped.getBytes(index, dst, length);
-    }
-
-    @Override
-    public ByteBuf getBytes(int index, ByteBuf dst, int dstIndex, int length) {
-        return wrapped.getBytes(index, dst, dstIndex, length);
-    }
-
-    @Override
-    public ByteBuf getBytes(int index, byte[] dst) {
-        return wrapped.getBytes(index, dst);
-    }
-
-    @Override
-    public ByteBuf getBytes(int index, byte[] dst, int dstIndex, int length) {
-        return wrapped.getBytes(index, dst, dstIndex, length);
-    }
-
-    @Override
-    public ByteBuf getBytes(int index, ByteBuffer dst) {
-        return wrapped.getBytes(index, dst);
-    }
-
-    @Override
-    public ByteBuf getBytes(int index, OutputStream out, int length) throws IOException {
-        return wrapped.getBytes(index, out, length);
-    }
-
-    @Override
-    public int getBytes(int index, GatheringByteChannel out, int length) throws IOException {
-        return wrapped.getBytes(index, out, length);
-    }
-
-    @Override
-    public int getBytes(int index, FileChannel out, long position, int length) throws IOException {
-        return wrapped.getBytes(index, out, position, length);
-    }
-
-    @Override
-    public CharSequence getCharSequence(int index, int length, Charset charset) {
-        return wrapped.getCharSequence(index, length, charset);
-    }
-
-    @Override
-    public ByteBuf setBoolean(int index, boolean value) {
-        return wrapped.setBoolean(index, value);
-    }
-
-    @Override
-    public ByteBuf setByte(int index, int value) {
-        return wrapped.setByte(index, value);
-    }
-
-    @Override
-    public ByteBuf setShort(int index, int value) {
-        return wrapped.setShort(index, value);
-    }
-
-    @Override
-    public ByteBuf setShortLE(int index, int value) {
-        return wrapped.setShortLE(index, value);
-    }
-
-    @Override
-    public ByteBuf setMedium(int index, int value) {
-        return wrapped.setMedium(index, value);
-    }
-
-    @Override
-    public ByteBuf setMediumLE(int index, int value) {
-        return wrapped.setMediumLE(index, value);
-    }
-
-    @Override
-    public ByteBuf setInt(int index, int value) {
-        return wrapped.setInt(index, value);
-    }
-
-    @Override
-    public ByteBuf setIntLE(int index, int value) {
-        return wrapped.setIntLE(index, value);
-    }
-
-    @Override
-    public ByteBuf setLong(int index, long value) {
-        return wrapped.setLong(index, value);
-    }
-
-    @Override
-    public ByteBuf setLongLE(int index, long value) {
-        return wrapped.setLongLE(index, value);
-    }
-
-    @Override
-    public ByteBuf setChar(int index, int value) {
-        return wrapped.setChar(index, value);
-    }
-
-    @Override
-    public ByteBuf setFloat(int index, float value) {
-        return wrapped.setFloat(index, value);
-    }
-
-    @Override
-    public ByteBuf setFloatLE(int index, float value) {
-        return wrapped.setFloatLE(index, value);
-    }
-
-    @Override
-    public ByteBuf setDouble(int index, double value) {
-        return wrapped.setDouble(index, value);
-    }
-
-    @Override
-    public ByteBuf setDoubleLE(int index, double value) {
-        return wrapped.setDoubleLE(index, value);
-    }
-
-    @Override
-    public ByteBuf setBytes(int index, ByteBuf src) {
-        return wrapped.setBytes(index, src);
-    }
-
-    @Override
-    public ByteBuf setBytes(int index, ByteBuf src, int length) {
-        return wrapped.setBytes(index, src, length);
-    }
-
-    @Override
-    public ByteBuf setBytes(int index, ByteBuf src, int srcIndex, int length) {
-        return wrapped.setBytes(index, src, srcIndex, length);
-    }
-
-    @Override
-    public ByteBuf setBytes(int index, byte[] src) {
-        return wrapped.setBytes(index, src);
-    }
-
-    @Override
-    public ByteBuf setBytes(int index, byte[] src, int srcIndex, int length) {
-        return wrapped.setBytes(index, src, srcIndex, length);
-    }
-
-    @Override
-    public ByteBuf setBytes(int index, ByteBuffer src) {
-        return wrapped.setBytes(index, src);
-    }
-
-    @Override
-    public int setBytes(int index, InputStream in, int length) throws IOException {
-        return wrapped.setBytes(index, in, length);
-    }
-
-    @Override
-    public int setBytes(int index, ScatteringByteChannel in, int length) throws IOException {
-        return wrapped.setBytes(index, in, length);
-    }
-
-    @Override
-    public int setBytes(int index, FileChannel in, long position, int length) throws IOException {
-        return wrapped.setBytes(index, in, position, length);
-    }
-
-    @Override
-    public ByteBuf setZero(int index, int length) {
-        return wrapped.setZero(index, length);
-    }
-
-    @Override
-    public int setCharSequence(int index, CharSequence sequence, Charset charset) {
-        return wrapped.setCharSequence(index, sequence, charset);
-    }
-
-    @Override
-    public boolean readBoolean() {
-        return wrapped.readBoolean();
-    }
-
-    @Override
-    public byte readByte() {
-        return wrapped.readByte();
-    }
-
-    @Override
-    public short readUnsignedByte() {
-        return wrapped.readUnsignedByte();
-    }
-
-    @Override
-    public short readShort() {
-        return wrapped.readShort();
-    }
-
-    @Override
-    public short readShortLE() {
-        return wrapped.readShortLE();
-    }
-
-    @Override
-    public int readUnsignedShort() {
-        return wrapped.readUnsignedShort();
-    }
-
-    @Override
-    public int readUnsignedShortLE() {
-        return wrapped.readUnsignedShortLE();
-    }
-
-    @Override
-    public int readMedium() {
-        return wrapped.readMedium();
-    }
-
-    @Override
-    public int readMediumLE() {
-        return wrapped.readMediumLE();
-    }
-
-    @Override
-    public int readUnsignedMedium() {
-        return wrapped.readUnsignedMedium();
-    }
-
-    @Override
-    public int readUnsignedMediumLE() {
-        return wrapped.readUnsignedMediumLE();
-    }
-
-    @Override
-    public int readInt() {
-        return wrapped.readInt();
-    }
-
-    @Override
-    public int readIntLE() {
-        return wrapped.readIntLE();
-    }
-
-    @Override
-    public long readUnsignedInt() {
-        return wrapped.readUnsignedInt();
-    }
-
-    @Override
-    public long readUnsignedIntLE() {
-        return wrapped.readUnsignedIntLE();
-    }
-
-    @Override
-    public long readLong() {
-        return wrapped.readLong();
-    }
-
-    @Override
-    public long readLongLE() {
-        return wrapped.readLongLE();
-    }
-
-    @Override
-    public char readChar() {
-        return wrapped.readChar();
-    }
-
-    @Override
-    public float readFloat() {
-        return wrapped.readFloat();
-    }
-
-    @Override
-    public float readFloatLE() {
-        return wrapped.readFloatLE();
-    }
-
-    @Override
-    public double readDouble() {
-        return wrapped.readDouble();
-    }
-
-    @Override
-    public double readDoubleLE() {
-        return wrapped.readDoubleLE();
-    }
-
-    @Override
-    public ByteBuf readBytes(int length) {
-        return wrapped.readBytes(length);
-    }
-
-    @Override
-    public ByteBuf readSlice(int length) {
-        return wrapped.readSlice(length);
-    }
-
-    @Override
-    public ByteBuf readRetainedSlice(int length) {
-        return wrapped.readRetainedSlice(length);
-    }
-
-    @Override
-    public ByteBuf readBytes(ByteBuf dst) {
-        return wrapped.readBytes(dst);
-    }
-
-    @Override
-    public ByteBuf readBytes(ByteBuf dst, int length) {
-        return wrapped.readBytes(dst, length);
-    }
-
-    @Override
-    public ByteBuf readBytes(ByteBuf dst, int dstIndex, int length) {
-        return wrapped.readBytes(dst, dstIndex, length);
-    }
-
-    @Override
-    public ByteBuf readBytes(byte[] dst) {
-        return wrapped.readBytes(dst);
-    }
-
-    @Override
-    public ByteBuf readBytes(byte[] dst, int dstIndex, int length) {
-        return wrapped.readBytes(dst, dstIndex, length);
-    }
-
-    @Override
-    public ByteBuf readBytes(ByteBuffer dst) {
-        return wrapped.readBytes(dst);
-    }
-
-    @Override
-    public ByteBuf readBytes(OutputStream out, int length) throws IOException {
-        return wrapped.readBytes(out, length);
-    }
-
-    @Override
-    public int readBytes(GatheringByteChannel out, int length) throws IOException {
-        return wrapped.readBytes(out, length);
-    }
-
-    @Override
-    public CharSequence readCharSequence(int length, Charset charset) {
-        return wrapped.readCharSequence(length, charset);
-    }
-
-    @Override
-    public int readBytes(FileChannel out, long position, int length) throws IOException {
-        return wrapped.readBytes(out, position, length);
-    }
-
-    @Override
-    public ByteBuf skipBytes(int length) {
-        return wrapped.skipBytes(length);
-    }
-
-    @Override
-    public ProtocolBuffer writeBoolean(boolean value) {
-        wrapped.writeBoolean(value);
-        return this;
-    }
-
-    @Override
-    public ProtocolBuffer writeByte(int value) {
-        wrapped.writeByte(value);
-        return this;
-    }
-
-    @Override
-    public ProtocolBuffer writeShort(int value) {
-        wrapped.writeShort(value);
-        return this;
-    }
-
-    @Override
-    public ByteBuf writeShortLE(int value) {
-        return wrapped.writeShortLE(value);
-    }
-
-    @Override
-    public ByteBuf writeMedium(int value) {
-        return wrapped.writeMedium(value);
-    }
-
-    @Override
-    public ByteBuf writeMediumLE(int value) {
-        return wrapped.writeMediumLE(value);
-    }
-
-    @Override
-    public ProtocolBuffer writeInt(int value) {
-        wrapped.writeInt(value);
-        return this;
-    }
-
-    @Override
-    public ByteBuf writeIntLE(int value) {
-        return wrapped.writeIntLE(value);
-    }
-
-    @Override
-    public ProtocolBuffer writeLong(long value) {
-        wrapped.writeLong(value);
-        return this;
-    }
-
-    @Override
-    public ByteBuf writeLongLE(long value) {
-        return wrapped.writeLongLE(value);
-    }
-
-    @Override
-    public ByteBuf writeChar(int value) {
-        return wrapped.writeChar(value);
-    }
-
-    @Override
-    public ProtocolBuffer writeFloat(float value) {
-        wrapped.writeFloat(value);
-        return this;
-    }
-
-    @Override
-    public ByteBuf writeFloatLE(float value) {
-        return wrapped.writeFloatLE(value);
-    }
-
-    @Override
-    public ProtocolBuffer writeDouble(double value) {
-        wrapped.writeDouble(value);
-        return this;
-    }
-
-    @Override
-    public ByteBuf writeDoubleLE(double value) {
-        return wrapped.writeDoubleLE(value);
-    }
-
-    @Override
-    public ByteBuf writeBytes(ByteBuf src) {
-        return wrapped.writeBytes(src);
-    }
-
-    @Override
-    public ByteBuf writeBytes(ByteBuf src, int length) {
-        return wrapped.writeBytes(src, length);
-    }
-
-    @Override
-    public ByteBuf writeBytes(ByteBuf src, int srcIndex, int length) {
-        return wrapped.writeBytes(src, srcIndex, length);
-    }
-
-    @Override
-    public ByteBuf writeBytes(byte[] src) {
-        return wrapped.writeBytes(src);
-    }
-
-    @Override
-    public ByteBuf writeBytes(byte[] src, int srcIndex, int length) {
-        return wrapped.writeBytes(src, srcIndex, length);
-    }
-
-    @Override
-    public ByteBuf writeBytes(ByteBuffer src) {
-        return wrapped.writeBytes(src);
-    }
-
-    @Override
-    public int writeBytes(InputStream in, int length) throws IOException {
-        return wrapped.writeBytes(in, length);
-    }
-
-    @Override
-    public int writeBytes(ScatteringByteChannel in, int length) throws IOException {
-        return wrapped.writeBytes(in, length);
-    }
-
-    @Override
-    public int writeBytes(FileChannel in, long position, int length) throws IOException {
-        return wrapped.writeBytes(in, position, length);
-    }
-
-    @Override
-    public ByteBuf writeZero(int length) {
-        return wrapped.writeZero(length);
-    }
-
-    @Override
-    public int writeCharSequence(CharSequence sequence, Charset charset) {
-        return wrapped.writeCharSequence(sequence, charset);
-    }
-
-    @Override
-    public int indexOf(int fromIndex, int toIndex, byte value) {
-        return wrapped.indexOf(fromIndex, toIndex, value);
-    }
-
-    @Override
-    public int bytesBefore(byte value) {
-        return wrapped.bytesBefore(value);
-    }
-
-    @Override
-    public int bytesBefore(int length, byte value) {
-        return wrapped.bytesBefore(length, value);
-    }
-
-    @Override
-    public int bytesBefore(int index, int length, byte value) {
-        return wrapped.bytesBefore(index, length, value);
-    }
-
-    @Override
-    public int forEachByte(ByteProcessor processor) {
-        return wrapped.forEachByte(processor);
-    }
-
-    @Override
-    public int forEachByte(int index, int length, ByteProcessor processor) {
-        return wrapped.forEachByte(index, length, processor);
-    }
-
-    @Override
-    public int forEachByteDesc(ByteProcessor processor) {
-        return wrapped.forEachByteDesc(processor);
-    }
-
-    @Override
-    public int forEachByteDesc(int index, int length, ByteProcessor processor) {
-        return wrapped.forEachByteDesc(index, length, processor);
-    }
-
-    @Override
-    public ByteBuf copy() {
-        return wrapped.copy();
-    }
-
-    @Override
-    public ByteBuf copy(int index, int length) {
-        return wrapped.copy(index, length);
-    }
-
-    @Override
-    public ByteBuf slice() {
-        return wrapped.slice();
-    }
-
-    @Override
-    public ByteBuf retainedSlice() {
-        return wrapped.retainedSlice();
-    }
-
-    @Override
-    public ByteBuf slice(int index, int length) {
-        return wrapped.slice(index, length);
-    }
-
-    @Override
-    public ByteBuf retainedSlice(int index, int length) {
-        return wrapped.retainedSlice(index, length);
-    }
-
-    @Override
-    public ByteBuf duplicate() {
-        return wrapped.duplicate();
-    }
-
-    @Override
-    public ByteBuf retainedDuplicate() {
-        return wrapped.retainedDuplicate();
-    }
-
-    @Override
-    public int nioBufferCount() {
-        return wrapped.nioBufferCount();
-    }
-
-    @Override
-    public ByteBuffer nioBuffer() {
-        return wrapped.nioBuffer();
-    }
-
-    @Override
-    public ByteBuffer nioBuffer(int index, int length) {
-        return wrapped.nioBuffer(index, length);
-    }
-
-    @Override
-    public ByteBuffer internalNioBuffer(int index, int length) {
-        return wrapped.internalNioBuffer(index, length);
-    }
-
-    @Override
-    public ByteBuffer[] nioBuffers() {
-        return wrapped.nioBuffers();
-    }
-
-    @Override
-    public ByteBuffer[] nioBuffers(int index, int length) {
-        return wrapped.nioBuffers(index, length);
-    }
-
-    @Override
-    public boolean hasArray() {
-        return wrapped.hasArray();
-    }
-
-    @Override
-    public byte[] array() {
-        return wrapped.array();
-    }
-
-    @Override
-    public int arrayOffset() {
-        return wrapped.arrayOffset();
-    }
-
-    @Override
-    public boolean hasMemoryAddress() {
-        return wrapped.hasMemoryAddress();
-    }
-
-    @Override
-    public long memoryAddress() {
-        return wrapped.memoryAddress();
-    }
-
-    @Override
-    public String toString(Charset charset) {
-        return wrapped.toString(charset);
-    }
-
-    @Override
-    public String toString(int index, int length, Charset charset) {
-        return wrapped.toString(index, length, charset);
-    }
-
-    @Override
-    public int hashCode() {
-        return wrapped.hashCode();
-    }
-
-    @Override
-    public boolean equals(Object obj) {
-        return wrapped.equals(obj);
-    }
-
-    @Override
-    public int compareTo(ByteBuf buffer) {
-        return wrapped.compareTo(buffer);
-    }
-
-    @Override
-    public String toString() {
-        return wrapped.toString();
-    }
-
-    @Override
-    public ByteBuf retain(int increment) {
-        return wrapped.retain(increment);
-    }
-
-    @Override
-    public ByteBuf retain() {
-        return wrapped.retain();
-    }
-
-    @Override
-    public ByteBuf touch() {
-        return wrapped.touch();
-    }
-
-    @Override
-    public ByteBuf touch(Object hint) {
-        return wrapped.touch(hint);
-    }
-
-    @Override
-    public int refCnt() {
-        return wrapped.refCnt();
-    }
-
-    @Override
-    public boolean release() {
-        return wrapped.release();
-    }
-
-    @Override
-    public boolean release(int decrement) {
-        return wrapped.release(decrement);
-    }
-=======
 import org.jetbrains.annotations.NotNull;
 import org.jetbrains.annotations.Nullable;
 
@@ -1411,19 +82,19 @@
   }
 
   @Override
-  public ProtocolBuffer writeArray(byte[] bytes) {
+  public ProtocolBuffer writeArray(@NotNull byte[] bytes) {
     this.writeVarInt(bytes.length);
     this.writeBytes(bytes);
     return this;
   }
 
   @Override
-  public byte[] readOptionalArray() {
+  public @Nullable byte[] readOptionalArray() {
     return this.readBoolean() ? this.readArray() : null;
   }
 
   @Override
-  public ProtocolBuffer writeOptionalArray(byte[] bytes) {
+  public ProtocolBuffer writeOptionalArray(@Nullable byte[] bytes) {
     this.writeBoolean(bytes != null);
     if (bytes != null) {
       this.writeArray(bytes);
@@ -1432,7 +103,7 @@
   }
 
   @Override
-  public byte[] readArray() {
+  public @NotNull byte[] readArray() {
     int length = this.readVarInt();
 
     byte[] bytes = new byte[length];
@@ -1442,7 +113,7 @@
   }
 
   @Override
-  public byte[] toArray() {
+  public @NotNull byte[] toArray() {
     byte[] bytes = new byte[this.readableBytes()];
     this.getBytes(this.readerIndex(), bytes);
     return bytes;
@@ -1551,6 +222,25 @@
       this.writeUUID(uuid);
     }
     return this;
+  }
+
+  @Override
+  public ProtocolBuffer writeStringMap(@NotNull Map<String, String> map) {
+    this.writeVarInt(map.size());
+    for (Map.Entry<String, String> entry : map.entrySet()) {
+      this.writeString(entry.getKey()).writeString(entry.getValue());
+    }
+    return this;
+  }
+
+  @Override
+  public @NotNull Map<String, String> readStringMap() {
+    int size = this.readVarInt();
+    Map<String, String> map = new ConcurrentHashMap<>();
+    for (int i = 0; i < size; i++) {
+      map.put(this.readString(), this.readString());
+    }
+    return map;
   }
 
   @Override
@@ -1619,9 +309,9 @@
   }
 
   @Override
-  public @NotNull <T extends SerializableObject> Collection<T> readObjectCollection(@NotNull Class<T> objectClass) {
+  public @NotNull <T extends SerializableObject> List<T> readObjectCollection(@NotNull Class<T> objectClass) {
     int size = this.readVarInt();
-    Collection<T> result = new ArrayList<>(size);
+    List<T> result = new ArrayList<>(size);
 
     try {
       Constructor<T> constructor = objectClass.getDeclaredConstructor();
@@ -1645,7 +335,6 @@
   }
 
   @Override
-  @SuppressWarnings("unchecked")
   public @NotNull <T extends SerializableObject> T[] readObjectArray(@NotNull Class<T> objectClass) {
     int size = this.readVarInt();
     Object result = Array.newInstance(objectClass, size);
@@ -1718,966 +407,965 @@
 
   @Override
   public int capacity() {
-    return this.wrapped.capacity();
+    return wrapped.capacity();
   }
 
   @Override
   public ByteBuf capacity(int newCapacity) {
-    return this.wrapped.capacity(newCapacity);
+    return wrapped.capacity(newCapacity);
   }
 
   @Override
   public int maxCapacity() {
-    return this.wrapped.maxCapacity();
+    return wrapped.maxCapacity();
   }
 
   @Override
   public ByteBufAllocator alloc() {
-    return this.wrapped.alloc();
+    return wrapped.alloc();
   }
 
   @Override
   @Deprecated
   public ByteOrder order() {
-    return this.wrapped.order();
+    return wrapped.order();
   }
 
   @Override
   @Deprecated
   public ByteBuf order(ByteOrder endianness) {
-    return this.wrapped.order(endianness);
+    return wrapped.order(endianness);
   }
 
   @Override
   public ByteBuf unwrap() {
-    return this.wrapped.unwrap();
+    return wrapped.unwrap();
   }
 
   @Override
   public boolean isDirect() {
-    return this.wrapped.isDirect();
+    return wrapped.isDirect();
   }
 
   @Override
   public boolean isReadOnly() {
-    return this.wrapped.isReadOnly();
+    return wrapped.isReadOnly();
   }
 
   @Override
   public ByteBuf asReadOnly() {
-    return this.wrapped.asReadOnly();
+    return wrapped.asReadOnly();
   }
 
   @Override
   public int readerIndex() {
-    return this.wrapped.readerIndex();
+    return wrapped.readerIndex();
   }
 
   @Override
   public ByteBuf readerIndex(int readerIndex) {
-    return this.wrapped.readerIndex(readerIndex);
+    return wrapped.readerIndex(readerIndex);
   }
 
   @Override
   public int writerIndex() {
-    return this.wrapped.writerIndex();
+    return wrapped.writerIndex();
   }
 
   @Override
   public ByteBuf writerIndex(int writerIndex) {
-    return this.wrapped.writerIndex(writerIndex);
+    return wrapped.writerIndex(writerIndex);
   }
 
   @Override
   public ByteBuf setIndex(int readerIndex, int writerIndex) {
-    return this.wrapped.setIndex(readerIndex, writerIndex);
+    return wrapped.setIndex(readerIndex, writerIndex);
   }
 
   @Override
   public int readableBytes() {
-    return this.wrapped.readableBytes();
+    return wrapped.readableBytes();
   }
 
   @Override
   public int writableBytes() {
-    return this.wrapped.writableBytes();
+    return wrapped.writableBytes();
   }
 
   @Override
   public int maxWritableBytes() {
-    return this.wrapped.maxWritableBytes();
+    return wrapped.maxWritableBytes();
   }
 
   @Override
   public boolean isReadable() {
-    return this.wrapped.isReadable();
+    return wrapped.isReadable();
   }
 
   @Override
   public boolean isReadable(int size) {
-    return this.wrapped.isReadable(size);
+    return wrapped.isReadable(size);
   }
 
   @Override
   public boolean isWritable() {
-    return this.wrapped.isWritable();
+    return wrapped.isWritable();
   }
 
   @Override
   public boolean isWritable(int size) {
-    return this.wrapped.isWritable(size);
+    return wrapped.isWritable(size);
   }
 
   @Override
   public ByteBuf clear() {
-    return this.wrapped.clear();
+    return wrapped.clear();
   }
 
   @Override
   public ByteBuf markReaderIndex() {
-    return this.wrapped.markReaderIndex();
+    return wrapped.markReaderIndex();
   }
 
   @Override
   public ByteBuf resetReaderIndex() {
-    return this.wrapped.resetReaderIndex();
+    return wrapped.resetReaderIndex();
   }
 
   @Override
   public ByteBuf markWriterIndex() {
-    return this.wrapped.markWriterIndex();
+    return wrapped.markWriterIndex();
   }
 
   @Override
   public ByteBuf resetWriterIndex() {
-    return this.wrapped.resetWriterIndex();
+    return wrapped.resetWriterIndex();
   }
 
   @Override
   public ByteBuf discardReadBytes() {
-    return this.wrapped.discardReadBytes();
+    return wrapped.discardReadBytes();
   }
 
   @Override
   public ByteBuf discardSomeReadBytes() {
-    return this.wrapped.discardSomeReadBytes();
+    return wrapped.discardSomeReadBytes();
   }
 
   @Override
   public ByteBuf ensureWritable(int minWritableBytes) {
-    return this.wrapped.ensureWritable(minWritableBytes);
+    return wrapped.ensureWritable(minWritableBytes);
   }
 
   @Override
   public int ensureWritable(int minWritableBytes, boolean force) {
-    return this.wrapped.ensureWritable(minWritableBytes, force);
+    return wrapped.ensureWritable(minWritableBytes, force);
   }
 
   @Override
   public boolean getBoolean(int index) {
-    return this.wrapped.getBoolean(index);
+    return wrapped.getBoolean(index);
   }
 
   @Override
   public byte getByte(int index) {
-    return this.wrapped.getByte(index);
+    return wrapped.getByte(index);
   }
 
   @Override
   public short getUnsignedByte(int index) {
-    return this.wrapped.getUnsignedByte(index);
+    return wrapped.getUnsignedByte(index);
   }
 
   @Override
   public short getShort(int index) {
-    return this.wrapped.getShort(index);
+    return wrapped.getShort(index);
   }
 
   @Override
   public short getShortLE(int index) {
-    return this.wrapped.getShortLE(index);
+    return wrapped.getShortLE(index);
   }
 
   @Override
   public int getUnsignedShort(int index) {
-    return this.wrapped.getUnsignedShort(index);
+    return wrapped.getUnsignedShort(index);
   }
 
   @Override
   public int getUnsignedShortLE(int index) {
-    return this.wrapped.getUnsignedShortLE(index);
+    return wrapped.getUnsignedShortLE(index);
   }
 
   @Override
   public int getMedium(int index) {
-    return this.wrapped.getMedium(index);
+    return wrapped.getMedium(index);
   }
 
   @Override
   public int getMediumLE(int index) {
-    return this.wrapped.getMediumLE(index);
+    return wrapped.getMediumLE(index);
   }
 
   @Override
   public int getUnsignedMedium(int index) {
-    return this.wrapped.getUnsignedMedium(index);
+    return wrapped.getUnsignedMedium(index);
   }
 
   @Override
   public int getUnsignedMediumLE(int index) {
-    return this.wrapped.getUnsignedMediumLE(index);
+    return wrapped.getUnsignedMediumLE(index);
   }
 
   @Override
   public int getInt(int index) {
-    return this.wrapped.getInt(index);
+    return wrapped.getInt(index);
   }
 
   @Override
   public int getIntLE(int index) {
-    return this.wrapped.getIntLE(index);
+    return wrapped.getIntLE(index);
   }
 
   @Override
   public long getUnsignedInt(int index) {
-    return this.wrapped.getUnsignedInt(index);
+    return wrapped.getUnsignedInt(index);
   }
 
   @Override
   public long getUnsignedIntLE(int index) {
-    return this.wrapped.getUnsignedIntLE(index);
+    return wrapped.getUnsignedIntLE(index);
   }
 
   @Override
   public long getLong(int index) {
-    return this.wrapped.getLong(index);
+    return wrapped.getLong(index);
   }
 
   @Override
   public long getLongLE(int index) {
-    return this.wrapped.getLongLE(index);
+    return wrapped.getLongLE(index);
   }
 
   @Override
   public char getChar(int index) {
-    return this.wrapped.getChar(index);
+    return wrapped.getChar(index);
   }
 
   @Override
   public float getFloat(int index) {
-    return this.wrapped.getFloat(index);
+    return wrapped.getFloat(index);
   }
 
   @Override
   public float getFloatLE(int index) {
-    return this.wrapped.getFloatLE(index);
+    return wrapped.getFloatLE(index);
   }
 
   @Override
   public double getDouble(int index) {
-    return this.wrapped.getDouble(index);
+    return wrapped.getDouble(index);
   }
 
   @Override
   public double getDoubleLE(int index) {
-    return this.wrapped.getDoubleLE(index);
+    return wrapped.getDoubleLE(index);
   }
 
   @Override
   public ByteBuf getBytes(int index, ByteBuf dst) {
-    return this.wrapped.getBytes(index, dst);
+    return wrapped.getBytes(index, dst);
   }
 
   @Override
   public ByteBuf getBytes(int index, ByteBuf dst, int length) {
-    return this.wrapped.getBytes(index, dst, length);
+    return wrapped.getBytes(index, dst, length);
   }
 
   @Override
   public ByteBuf getBytes(int index, ByteBuf dst, int dstIndex, int length) {
-    return this.wrapped.getBytes(index, dst, dstIndex, length);
+    return wrapped.getBytes(index, dst, dstIndex, length);
   }
 
   @Override
   public ByteBuf getBytes(int index, byte[] dst) {
-    return this.wrapped.getBytes(index, dst);
+    return wrapped.getBytes(index, dst);
   }
 
   @Override
   public ByteBuf getBytes(int index, byte[] dst, int dstIndex, int length) {
-    return this.wrapped.getBytes(index, dst, dstIndex, length);
+    return wrapped.getBytes(index, dst, dstIndex, length);
   }
 
   @Override
   public ByteBuf getBytes(int index, ByteBuffer dst) {
-    return this.wrapped.getBytes(index, dst);
+    return wrapped.getBytes(index, dst);
   }
 
   @Override
   public ByteBuf getBytes(int index, OutputStream out, int length) throws IOException {
-    return this.wrapped.getBytes(index, out, length);
+    return wrapped.getBytes(index, out, length);
   }
 
   @Override
   public int getBytes(int index, GatheringByteChannel out, int length) throws IOException {
-    return this.wrapped.getBytes(index, out, length);
+    return wrapped.getBytes(index, out, length);
   }
 
   @Override
   public int getBytes(int index, FileChannel out, long position, int length) throws IOException {
-    return this.wrapped.getBytes(index, out, position, length);
+    return wrapped.getBytes(index, out, position, length);
   }
 
   @Override
   public CharSequence getCharSequence(int index, int length, Charset charset) {
-    return this.wrapped.getCharSequence(index, length, charset);
+    return wrapped.getCharSequence(index, length, charset);
   }
 
   @Override
   public ByteBuf setBoolean(int index, boolean value) {
-    return this.wrapped.setBoolean(index, value);
+    return wrapped.setBoolean(index, value);
   }
 
   @Override
   public ByteBuf setByte(int index, int value) {
-    return this.wrapped.setByte(index, value);
+    return wrapped.setByte(index, value);
   }
 
   @Override
   public ByteBuf setShort(int index, int value) {
-    return this.wrapped.setShort(index, value);
+    return wrapped.setShort(index, value);
   }
 
   @Override
   public ByteBuf setShortLE(int index, int value) {
-    return this.wrapped.setShortLE(index, value);
+    return wrapped.setShortLE(index, value);
   }
 
   @Override
   public ByteBuf setMedium(int index, int value) {
-    return this.wrapped.setMedium(index, value);
+    return wrapped.setMedium(index, value);
   }
 
   @Override
   public ByteBuf setMediumLE(int index, int value) {
-    return this.wrapped.setMediumLE(index, value);
+    return wrapped.setMediumLE(index, value);
   }
 
   @Override
   public ByteBuf setInt(int index, int value) {
-    return this.wrapped.setInt(index, value);
+    return wrapped.setInt(index, value);
   }
 
   @Override
   public ByteBuf setIntLE(int index, int value) {
-    return this.wrapped.setIntLE(index, value);
+    return wrapped.setIntLE(index, value);
   }
 
   @Override
   public ByteBuf setLong(int index, long value) {
-    return this.wrapped.setLong(index, value);
+    return wrapped.setLong(index, value);
   }
 
   @Override
   public ByteBuf setLongLE(int index, long value) {
-    return this.wrapped.setLongLE(index, value);
+    return wrapped.setLongLE(index, value);
   }
 
   @Override
   public ByteBuf setChar(int index, int value) {
-    return this.wrapped.setChar(index, value);
+    return wrapped.setChar(index, value);
   }
 
   @Override
   public ByteBuf setFloat(int index, float value) {
-    return this.wrapped.setFloat(index, value);
+    return wrapped.setFloat(index, value);
   }
 
   @Override
   public ByteBuf setFloatLE(int index, float value) {
-    return this.wrapped.setFloatLE(index, value);
+    return wrapped.setFloatLE(index, value);
   }
 
   @Override
   public ByteBuf setDouble(int index, double value) {
-    return this.wrapped.setDouble(index, value);
+    return wrapped.setDouble(index, value);
   }
 
   @Override
   public ByteBuf setDoubleLE(int index, double value) {
-    return this.wrapped.setDoubleLE(index, value);
+    return wrapped.setDoubleLE(index, value);
   }
 
   @Override
   public ByteBuf setBytes(int index, ByteBuf src) {
-    return this.wrapped.setBytes(index, src);
+    return wrapped.setBytes(index, src);
   }
 
   @Override
   public ByteBuf setBytes(int index, ByteBuf src, int length) {
-    return this.wrapped.setBytes(index, src, length);
+    return wrapped.setBytes(index, src, length);
   }
 
   @Override
   public ByteBuf setBytes(int index, ByteBuf src, int srcIndex, int length) {
-    return this.wrapped.setBytes(index, src, srcIndex, length);
+    return wrapped.setBytes(index, src, srcIndex, length);
   }
 
   @Override
   public ByteBuf setBytes(int index, byte[] src) {
-    return this.wrapped.setBytes(index, src);
+    return wrapped.setBytes(index, src);
   }
 
   @Override
   public ByteBuf setBytes(int index, byte[] src, int srcIndex, int length) {
-    return this.wrapped.setBytes(index, src, srcIndex, length);
+    return wrapped.setBytes(index, src, srcIndex, length);
   }
 
   @Override
   public ByteBuf setBytes(int index, ByteBuffer src) {
-    return this.wrapped.setBytes(index, src);
+    return wrapped.setBytes(index, src);
   }
 
   @Override
   public int setBytes(int index, InputStream in, int length) throws IOException {
-    return this.wrapped.setBytes(index, in, length);
+    return wrapped.setBytes(index, in, length);
   }
 
   @Override
   public int setBytes(int index, ScatteringByteChannel in, int length) throws IOException {
-    return this.wrapped.setBytes(index, in, length);
+    return wrapped.setBytes(index, in, length);
   }
 
   @Override
   public int setBytes(int index, FileChannel in, long position, int length) throws IOException {
-    return this.wrapped.setBytes(index, in, position, length);
+    return wrapped.setBytes(index, in, position, length);
   }
 
   @Override
   public ByteBuf setZero(int index, int length) {
-    return this.wrapped.setZero(index, length);
+    return wrapped.setZero(index, length);
   }
 
   @Override
   public int setCharSequence(int index, CharSequence sequence, Charset charset) {
-    return this.wrapped.setCharSequence(index, sequence, charset);
+    return wrapped.setCharSequence(index, sequence, charset);
   }
 
   @Override
   public boolean readBoolean() {
-    return this.wrapped.readBoolean();
+    return wrapped.readBoolean();
   }
 
   @Override
   public byte readByte() {
-    return this.wrapped.readByte();
+    return wrapped.readByte();
   }
 
   @Override
   public short readUnsignedByte() {
-    return this.wrapped.readUnsignedByte();
+    return wrapped.readUnsignedByte();
   }
 
   @Override
   public short readShort() {
-    return this.wrapped.readShort();
+    return wrapped.readShort();
   }
 
   @Override
   public short readShortLE() {
-    return this.wrapped.readShortLE();
+    return wrapped.readShortLE();
   }
 
   @Override
   public int readUnsignedShort() {
-    return this.wrapped.readUnsignedShort();
+    return wrapped.readUnsignedShort();
   }
 
   @Override
   public int readUnsignedShortLE() {
-    return this.wrapped.readUnsignedShortLE();
+    return wrapped.readUnsignedShortLE();
   }
 
   @Override
   public int readMedium() {
-    return this.wrapped.readMedium();
+    return wrapped.readMedium();
   }
 
   @Override
   public int readMediumLE() {
-    return this.wrapped.readMediumLE();
+    return wrapped.readMediumLE();
   }
 
   @Override
   public int readUnsignedMedium() {
-    return this.wrapped.readUnsignedMedium();
+    return wrapped.readUnsignedMedium();
   }
 
   @Override
   public int readUnsignedMediumLE() {
-    return this.wrapped.readUnsignedMediumLE();
+    return wrapped.readUnsignedMediumLE();
   }
 
   @Override
   public int readInt() {
-    return this.wrapped.readInt();
+    return wrapped.readInt();
   }
 
   @Override
   public int readIntLE() {
-    return this.wrapped.readIntLE();
+    return wrapped.readIntLE();
   }
 
   @Override
   public long readUnsignedInt() {
-    return this.wrapped.readUnsignedInt();
+    return wrapped.readUnsignedInt();
   }
 
   @Override
   public long readUnsignedIntLE() {
-    return this.wrapped.readUnsignedIntLE();
+    return wrapped.readUnsignedIntLE();
   }
 
   @Override
   public long readLong() {
-    return this.wrapped.readLong();
+    return wrapped.readLong();
   }
 
   @Override
   public long readLongLE() {
-    return this.wrapped.readLongLE();
+    return wrapped.readLongLE();
   }
 
   @Override
   public char readChar() {
-    return this.wrapped.readChar();
+    return wrapped.readChar();
   }
 
   @Override
   public float readFloat() {
-    return this.wrapped.readFloat();
+    return wrapped.readFloat();
   }
 
   @Override
   public float readFloatLE() {
-    return this.wrapped.readFloatLE();
+    return wrapped.readFloatLE();
   }
 
   @Override
   public double readDouble() {
-    return this.wrapped.readDouble();
+    return wrapped.readDouble();
   }
 
   @Override
   public double readDoubleLE() {
-    return this.wrapped.readDoubleLE();
+    return wrapped.readDoubleLE();
   }
 
   @Override
   public ByteBuf readBytes(int length) {
-    return this.wrapped.readBytes(length);
+    return wrapped.readBytes(length);
   }
 
   @Override
   public ByteBuf readSlice(int length) {
-    return this.wrapped.readSlice(length);
+    return wrapped.readSlice(length);
   }
 
   @Override
   public ByteBuf readRetainedSlice(int length) {
-    return this.wrapped.readRetainedSlice(length);
+    return wrapped.readRetainedSlice(length);
   }
 
   @Override
   public ByteBuf readBytes(ByteBuf dst) {
-    return this.wrapped.readBytes(dst);
+    return wrapped.readBytes(dst);
   }
 
   @Override
   public ByteBuf readBytes(ByteBuf dst, int length) {
-    return this.wrapped.readBytes(dst, length);
+    return wrapped.readBytes(dst, length);
   }
 
   @Override
   public ByteBuf readBytes(ByteBuf dst, int dstIndex, int length) {
-    return this.wrapped.readBytes(dst, dstIndex, length);
+    return wrapped.readBytes(dst, dstIndex, length);
   }
 
   @Override
   public ByteBuf readBytes(byte[] dst) {
-    return this.wrapped.readBytes(dst);
+    return wrapped.readBytes(dst);
   }
 
   @Override
   public ByteBuf readBytes(byte[] dst, int dstIndex, int length) {
-    return this.wrapped.readBytes(dst, dstIndex, length);
+    return wrapped.readBytes(dst, dstIndex, length);
   }
 
   @Override
   public ByteBuf readBytes(ByteBuffer dst) {
-    return this.wrapped.readBytes(dst);
+    return wrapped.readBytes(dst);
   }
 
   @Override
   public ByteBuf readBytes(OutputStream out, int length) throws IOException {
-    return this.wrapped.readBytes(out, length);
+    return wrapped.readBytes(out, length);
   }
 
   @Override
   public int readBytes(GatheringByteChannel out, int length) throws IOException {
-    return this.wrapped.readBytes(out, length);
+    return wrapped.readBytes(out, length);
   }
 
   @Override
   public CharSequence readCharSequence(int length, Charset charset) {
-    return this.wrapped.readCharSequence(length, charset);
+    return wrapped.readCharSequence(length, charset);
   }
 
   @Override
   public int readBytes(FileChannel out, long position, int length) throws IOException {
-    return this.wrapped.readBytes(out, position, length);
+    return wrapped.readBytes(out, position, length);
   }
 
   @Override
   public ByteBuf skipBytes(int length) {
-    return this.wrapped.skipBytes(length);
+    return wrapped.skipBytes(length);
   }
 
   @Override
   public ProtocolBuffer writeBoolean(boolean value) {
-    this.wrapped.writeBoolean(value);
+    wrapped.writeBoolean(value);
     return this;
   }
 
   @Override
   public ProtocolBuffer writeByte(int value) {
-    this.wrapped.writeByte(value);
+    wrapped.writeByte(value);
     return this;
   }
 
   @Override
   public ProtocolBuffer writeShort(int value) {
-    this.wrapped.writeShort(value);
+    wrapped.writeShort(value);
     return this;
   }
 
   @Override
   public ByteBuf writeShortLE(int value) {
-    return this.wrapped.writeShortLE(value);
+    return wrapped.writeShortLE(value);
   }
 
   @Override
   public ByteBuf writeMedium(int value) {
-    return this.wrapped.writeMedium(value);
+    return wrapped.writeMedium(value);
   }
 
   @Override
   public ByteBuf writeMediumLE(int value) {
-    return this.wrapped.writeMediumLE(value);
+    return wrapped.writeMediumLE(value);
   }
 
   @Override
   public ProtocolBuffer writeInt(int value) {
-    this.wrapped.writeInt(value);
+    wrapped.writeInt(value);
     return this;
   }
 
   @Override
   public ByteBuf writeIntLE(int value) {
-    return this.wrapped.writeIntLE(value);
+    return wrapped.writeIntLE(value);
   }
 
   @Override
   public ProtocolBuffer writeLong(long value) {
-    this.wrapped.writeLong(value);
+    wrapped.writeLong(value);
     return this;
   }
 
   @Override
   public ByteBuf writeLongLE(long value) {
-    return this.wrapped.writeLongLE(value);
+    return wrapped.writeLongLE(value);
   }
 
   @Override
   public ByteBuf writeChar(int value) {
-    return this.wrapped.writeChar(value);
+    return wrapped.writeChar(value);
   }
 
   @Override
   public ProtocolBuffer writeFloat(float value) {
-    this.wrapped.writeFloat(value);
+    wrapped.writeFloat(value);
     return this;
   }
 
   @Override
   public ByteBuf writeFloatLE(float value) {
-    return this.wrapped.writeFloatLE(value);
+    return wrapped.writeFloatLE(value);
   }
 
   @Override
   public ProtocolBuffer writeDouble(double value) {
-    this.wrapped.writeDouble(value);
+    wrapped.writeDouble(value);
     return this;
   }
 
   @Override
   public ByteBuf writeDoubleLE(double value) {
-    return this.wrapped.writeDoubleLE(value);
+    return wrapped.writeDoubleLE(value);
   }
 
   @Override
   public ByteBuf writeBytes(ByteBuf src) {
-    return this.wrapped.writeBytes(src);
+    return wrapped.writeBytes(src);
   }
 
   @Override
   public ByteBuf writeBytes(ByteBuf src, int length) {
-    return this.wrapped.writeBytes(src, length);
+    return wrapped.writeBytes(src, length);
   }
 
   @Override
   public ByteBuf writeBytes(ByteBuf src, int srcIndex, int length) {
-    return this.wrapped.writeBytes(src, srcIndex, length);
+    return wrapped.writeBytes(src, srcIndex, length);
   }
 
   @Override
   public ByteBuf writeBytes(byte[] src) {
-    return this.wrapped.writeBytes(src);
+    return wrapped.writeBytes(src);
   }
 
   @Override
   public ByteBuf writeBytes(byte[] src, int srcIndex, int length) {
-    return this.wrapped.writeBytes(src, srcIndex, length);
+    return wrapped.writeBytes(src, srcIndex, length);
   }
 
   @Override
   public ByteBuf writeBytes(ByteBuffer src) {
-    return this.wrapped.writeBytes(src);
+    return wrapped.writeBytes(src);
   }
 
   @Override
   public int writeBytes(InputStream in, int length) throws IOException {
-    return this.wrapped.writeBytes(in, length);
+    return wrapped.writeBytes(in, length);
   }
 
   @Override
   public int writeBytes(ScatteringByteChannel in, int length) throws IOException {
-    return this.wrapped.writeBytes(in, length);
+    return wrapped.writeBytes(in, length);
   }
 
   @Override
   public int writeBytes(FileChannel in, long position, int length) throws IOException {
-    return this.wrapped.writeBytes(in, position, length);
+    return wrapped.writeBytes(in, position, length);
   }
 
   @Override
   public ByteBuf writeZero(int length) {
-    return this.wrapped.writeZero(length);
+    return wrapped.writeZero(length);
   }
 
   @Override
   public int writeCharSequence(CharSequence sequence, Charset charset) {
-    return this.wrapped.writeCharSequence(sequence, charset);
+    return wrapped.writeCharSequence(sequence, charset);
   }
 
   @Override
   public int indexOf(int fromIndex, int toIndex, byte value) {
-    return this.wrapped.indexOf(fromIndex, toIndex, value);
+    return wrapped.indexOf(fromIndex, toIndex, value);
   }
 
   @Override
   public int bytesBefore(byte value) {
-    return this.wrapped.bytesBefore(value);
+    return wrapped.bytesBefore(value);
   }
 
   @Override
   public int bytesBefore(int length, byte value) {
-    return this.wrapped.bytesBefore(length, value);
+    return wrapped.bytesBefore(length, value);
   }
 
   @Override
   public int bytesBefore(int index, int length, byte value) {
-    return this.wrapped.bytesBefore(index, length, value);
+    return wrapped.bytesBefore(index, length, value);
   }
 
   @Override
   public int forEachByte(ByteProcessor processor) {
-    return this.wrapped.forEachByte(processor);
+    return wrapped.forEachByte(processor);
   }
 
   @Override
   public int forEachByte(int index, int length, ByteProcessor processor) {
-    return this.wrapped.forEachByte(index, length, processor);
+    return wrapped.forEachByte(index, length, processor);
   }
 
   @Override
   public int forEachByteDesc(ByteProcessor processor) {
-    return this.wrapped.forEachByteDesc(processor);
+    return wrapped.forEachByteDesc(processor);
   }
 
   @Override
   public int forEachByteDesc(int index, int length, ByteProcessor processor) {
-    return this.wrapped.forEachByteDesc(index, length, processor);
+    return wrapped.forEachByteDesc(index, length, processor);
   }
 
   @Override
   public ByteBuf copy() {
-    return this.wrapped.copy();
+    return wrapped.copy();
   }
 
   @Override
   public ByteBuf copy(int index, int length) {
-    return this.wrapped.copy(index, length);
+    return wrapped.copy(index, length);
   }
 
   @Override
   public ByteBuf slice() {
-    return this.wrapped.slice();
+    return wrapped.slice();
   }
 
   @Override
   public ByteBuf retainedSlice() {
-    return this.wrapped.retainedSlice();
+    return wrapped.retainedSlice();
   }
 
   @Override
   public ByteBuf slice(int index, int length) {
-    return this.wrapped.slice(index, length);
+    return wrapped.slice(index, length);
   }
 
   @Override
   public ByteBuf retainedSlice(int index, int length) {
-    return this.wrapped.retainedSlice(index, length);
+    return wrapped.retainedSlice(index, length);
   }
 
   @Override
   public ByteBuf duplicate() {
-    return this.wrapped.duplicate();
+    return wrapped.duplicate();
   }
 
   @Override
   public ByteBuf retainedDuplicate() {
-    return this.wrapped.retainedDuplicate();
+    return wrapped.retainedDuplicate();
   }
 
   @Override
   public int nioBufferCount() {
-    return this.wrapped.nioBufferCount();
+    return wrapped.nioBufferCount();
   }
 
   @Override
   public ByteBuffer nioBuffer() {
-    return this.wrapped.nioBuffer();
+    return wrapped.nioBuffer();
   }
 
   @Override
   public ByteBuffer nioBuffer(int index, int length) {
-    return this.wrapped.nioBuffer(index, length);
+    return wrapped.nioBuffer(index, length);
   }
 
   @Override
   public ByteBuffer internalNioBuffer(int index, int length) {
-    return this.wrapped.internalNioBuffer(index, length);
+    return wrapped.internalNioBuffer(index, length);
   }
 
   @Override
   public ByteBuffer[] nioBuffers() {
-    return this.wrapped.nioBuffers();
+    return wrapped.nioBuffers();
   }
 
   @Override
   public ByteBuffer[] nioBuffers(int index, int length) {
-    return this.wrapped.nioBuffers(index, length);
+    return wrapped.nioBuffers(index, length);
   }
 
   @Override
   public boolean hasArray() {
-    return this.wrapped.hasArray();
+    return wrapped.hasArray();
   }
 
   @Override
   public byte[] array() {
-    return this.wrapped.array();
+    return wrapped.array();
   }
 
   @Override
   public int arrayOffset() {
-    return this.wrapped.arrayOffset();
+    return wrapped.arrayOffset();
   }
 
   @Override
   public boolean hasMemoryAddress() {
-    return this.wrapped.hasMemoryAddress();
+    return wrapped.hasMemoryAddress();
   }
 
   @Override
   public long memoryAddress() {
-    return this.wrapped.memoryAddress();
+    return wrapped.memoryAddress();
   }
 
   @Override
   public String toString(Charset charset) {
-    return this.wrapped.toString(charset);
+    return wrapped.toString(charset);
   }
 
   @Override
   public String toString(int index, int length, Charset charset) {
-    return this.wrapped.toString(index, length, charset);
+    return wrapped.toString(index, length, charset);
   }
 
   @Override
   public int hashCode() {
-    return this.wrapped.hashCode();
+    return wrapped.hashCode();
   }
 
   @Override
   public boolean equals(Object obj) {
-    return this.wrapped.equals(obj);
+    return wrapped.equals(obj);
   }
 
   @Override
   public int compareTo(ByteBuf buffer) {
-    return this.wrapped.compareTo(buffer);
+    return wrapped.compareTo(buffer);
   }
 
   @Override
   public String toString() {
-    return this.wrapped.toString();
+    return wrapped.toString();
   }
 
   @Override
   public ByteBuf retain(int increment) {
-    return this.wrapped.retain(increment);
+    return wrapped.retain(increment);
   }
 
   @Override
   public ByteBuf retain() {
-    return this.wrapped.retain();
+    return wrapped.retain();
   }
 
   @Override
   public ByteBuf touch() {
-    return this.wrapped.touch();
+    return wrapped.touch();
   }
 
   @Override
   public ByteBuf touch(Object hint) {
-    return this.wrapped.touch(hint);
+    return wrapped.touch(hint);
   }
 
   @Override
   public int refCnt() {
-    return this.wrapped.refCnt();
+    return wrapped.refCnt();
   }
 
   @Override
   public boolean release() {
-    return this.wrapped.release();
+    return wrapped.release();
   }
 
   @Override
   public boolean release(int decrement) {
-    return this.wrapped.release(decrement);
-  }
->>>>>>> baabf6c4
+    return wrapped.release(decrement);
+  }
 }