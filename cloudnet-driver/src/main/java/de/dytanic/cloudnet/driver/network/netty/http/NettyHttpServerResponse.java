--- conflicted
+++ resolved
@@ -24,19 +24,15 @@
 import io.netty.handler.codec.http.DefaultFullHttpResponse;
 import io.netty.handler.codec.http.HttpRequest;
 import io.netty.handler.codec.http.HttpResponseStatus;
-<<<<<<< HEAD
 
 import java.io.IOException;
 import java.io.InputStream;
-=======
->>>>>>> 7e0f3b3d
 import java.nio.charset.StandardCharsets;
 import java.util.HashMap;
 import java.util.Map;
 
 final class NettyHttpServerResponse extends NettyHttpMessage implements IHttpResponse {
 
-<<<<<<< HEAD
     protected final NettyHttpServerContext context;
     protected final DefaultFullHttpResponse httpResponse;
 
@@ -50,133 +46,6 @@
                 Unpooled.buffer()
         );
     }
-
-    @Override
-    public int statusCode() {
-        return this.httpResponse.status().code();
-    }
-
-    @Override
-    public IHttpResponse statusCode(int code) {
-        this.httpResponse.setStatus(HttpResponseStatus.valueOf(code));
-        return this;
-    }
-
-    @Override
-    public IHttpContext context() {
-        return this.context;
-    }
-
-    @Override
-    public String header(String name) {
-        Preconditions.checkNotNull(name);
-        return this.httpResponse.headers().getAsString(name);
-    }
-
-    @Override
-    public int headerAsInt(String name) {
-        Preconditions.checkNotNull(name);
-        return this.httpResponse.headers().getInt(name);
-    }
-
-    @Override
-    public boolean headerAsBoolean(String name) {
-        Preconditions.checkNotNull(name);
-        return Boolean.parseBoolean(this.httpResponse.headers().get(name));
-    }
-
-    @Override
-    public IHttpResponse header(String name, String value) {
-        Preconditions.checkNotNull(name);
-        Preconditions.checkNotNull(value);
-
-        this.httpResponse.headers().set(name, value);
-        return this;
-    }
-
-    @Override
-    public IHttpResponse removeHeader(String name) {
-        Preconditions.checkNotNull(name);
-        this.httpResponse.headers().remove(name);
-        return this;
-    }
-
-    @Override
-    public IHttpResponse clearHeaders() {
-        this.httpResponse.headers().clear();
-        return this;
-    }
-
-    @Override
-    public boolean hasHeader(String name) {
-        Preconditions.checkNotNull(name);
-        return this.httpResponse.headers().contains(name);
-    }
-
-    @Override
-    public Map<String, String> headers() {
-        Map<String, String> maps = new HashMap<>(this.httpResponse.headers().size());
-
-        for (String key : this.httpResponse.headers().names()) {
-            maps.put(key, this.httpResponse.headers().get(key));
-        }
-
-        return maps;
-    }
-
-    @Override
-    public HttpVersion version() {
-        return super.getCloudNetHttpVersion(this.httpResponse.protocolVersion());
-    }
-
-    @Override
-    public IHttpResponse version(HttpVersion version) {
-        Preconditions.checkNotNull(version);
-
-        this.httpResponse.setProtocolVersion(super.getNettyHttpVersion(version));
-        return this;
-    }
-
-    @Override
-    public byte[] body() {
-        return this.httpResponse.content().array();
-    }
-
-    @Override
-    public String bodyAsString() {
-        return new String(this.body(), StandardCharsets.UTF_8);
-    }
-
-    @Override
-    public IHttpResponse body(byte[] byteArray) {
-        Preconditions.checkNotNull(byteArray);
-
-        this.httpResponse.content().clear();
-        this.httpResponse.content().writeBytes(byteArray);
-        return this;
-    }
-
-    @Override
-    public IHttpResponse body(String text) {
-        Preconditions.checkNotNull(text);
-
-        this.httpResponse.content().clear();
-        this.httpResponse.content().writeBytes(text.getBytes(StandardCharsets.UTF_8));
-        return this;
-    }
-=======
-  protected final NettyHttpServerContext context;
-
-  protected final DefaultFullHttpResponse httpResponse;
-
-  public NettyHttpServerResponse(NettyHttpServerContext context, HttpRequest httpRequest) {
-    this.context = context;
-    this.httpResponse = new DefaultFullHttpResponse(
-      httpRequest.protocolVersion(),
-      HttpResponseStatus.NOT_FOUND,
-      Unpooled.buffer()
-    );
-  }
 
   @Override
   public int statusCode() {
@@ -291,7 +160,6 @@
     this.httpResponse.content().writeBytes(text.getBytes(StandardCharsets.UTF_8));
     return this;
   }
->>>>>>> 7e0f3b3d
 
     @Override
     public InputStream bodyStream() {
