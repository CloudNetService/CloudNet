--- conflicted
+++ resolved
@@ -1,11 +1,8 @@
 package de.dytanic.cloudnet.driver.service;
 
-<<<<<<< HEAD
 import de.dytanic.cloudnet.driver.serialization.ProtocolBuffer;
 import de.dytanic.cloudnet.driver.serialization.SerializableObject;
-=======
 import de.dytanic.cloudnet.common.unsafe.CPUUsageResolver;
->>>>>>> 3d136202
 import lombok.EqualsAndHashCode;
 import lombok.ToString;
 import org.jetbrains.annotations.NotNull;
@@ -21,11 +18,6 @@
 @EqualsAndHashCode
 public class ProcessSnapshot implements SerializableObject {
 
-<<<<<<< HEAD
-    private long heapUsageMemory;
-    private long noHeapUsageMemory;
-    private long maxHeapMemory;
-=======
     private static final int ownPID;
 
     static {
@@ -43,10 +35,9 @@
         ownPID = parsed;
     }
 
-    private final long heapUsageMemory;
-    private final long noHeapUsageMemory;
-    private final long maxHeapMemory;
->>>>>>> 3d136202
+    private long heapUsageMemory;
+    private long noHeapUsageMemory;
+    private long maxHeapMemory;
 
     private int currentLoadedClassCount;
 
@@ -110,7 +101,6 @@
         return this.pid;
     }
 
-<<<<<<< HEAD
     @Override
     public void write(@NotNull ProtocolBuffer buffer) {
         buffer.writeLong(this.heapUsageMemory);
@@ -135,7 +125,8 @@
         this.threads = buffer.readObjectCollection(ThreadSnapshot.class);
         this.cpuUsage = buffer.readDouble();
         this.pid = buffer.readInt();
-=======
+    }
+  
     public static ProcessSnapshot empty() {
         return new ProcessSnapshot(-1, -1, -1, -1, -1, -1, Collections.emptyList(), -1, -1);
     }
@@ -161,6 +152,5 @@
 
     public static int getOwnPID() {
         return ProcessSnapshot.ownPID;
->>>>>>> 3d136202
     }
 }