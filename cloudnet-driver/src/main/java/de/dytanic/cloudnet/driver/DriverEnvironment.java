--- conflicted
+++ resolved
@@ -17,14 +17,10 @@
 package de.dytanic.cloudnet.driver;
 
 /**
-<<<<<<< HEAD
- * Defines the implementation type of the driver
-=======
  * Represents the current environment of the currently running CloudNet driver implementation. By default, every running
  * instance is marked as {@link #EMBEDDED}. A {@link #CLOUDNET} representation is every implementation which is capable
  * of managing services like the default node implementation. A {@link #WRAPPER} implementation on the other hand means
  * that CloudNet manages a service process like a Paper server software instance.
->>>>>>> 7df40ef5
  *
  * @author Pasqual K. (derklaro@cloudnetservice.eu)
  * @see CloudNetDriver#getDriverEnvironment()
