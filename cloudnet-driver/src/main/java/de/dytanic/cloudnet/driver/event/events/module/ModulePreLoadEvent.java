package de.dytanic.cloudnet.driver.event.events.module;

import de.dytanic.cloudnet.driver.event.ICancelable;
import de.dytanic.cloudnet.driver.module.IModuleProvider;
import de.dytanic.cloudnet.driver.module.IModuleWrapper;
import de.dytanic.cloudnet.driver.module.ModuleLifeCycle;

<<<<<<< HEAD
/**
 * This event is being called after a module has been loaded and before the tasks with the lifecycle {@link ModuleLifeCycle#LOADED} of this module have been fired.
 * {@link IModuleWrapper#getModuleLifeCycle()} is still {@link ModuleLifeCycle#UNLOADED}.
 */
public final class ModulePreLoadEvent extends ModuleEvent {
=======
public final class ModulePreLoadEvent extends ModuleEvent implements ICancelable {
>>>>>>> ff1e9f13

    public ModulePreLoadEvent(IModuleProvider moduleProvider, IModuleWrapper module) {
        super(moduleProvider, module);
    }

    private boolean cancelled;

    @Override
    public boolean isCancelled() {
        return this.cancelled;
    }

    @Override
    public void setCancelled(boolean value) {
        this.cancelled = value;
    }
}<|MERGE_RESOLUTION|>--- conflicted
+++ resolved
@@ -5,15 +5,11 @@
 import de.dytanic.cloudnet.driver.module.IModuleWrapper;
 import de.dytanic.cloudnet.driver.module.ModuleLifeCycle;
 
-<<<<<<< HEAD
 /**
  * This event is being called after a module has been loaded and before the tasks with the lifecycle {@link ModuleLifeCycle#LOADED} of this module have been fired.
  * {@link IModuleWrapper#getModuleLifeCycle()} is still {@link ModuleLifeCycle#UNLOADED}.
  */
-public final class ModulePreLoadEvent extends ModuleEvent {
-=======
 public final class ModulePreLoadEvent extends ModuleEvent implements ICancelable {
->>>>>>> ff1e9f13
 
     public ModulePreLoadEvent(IModuleProvider moduleProvider, IModuleWrapper module) {
         super(moduleProvider, module);
