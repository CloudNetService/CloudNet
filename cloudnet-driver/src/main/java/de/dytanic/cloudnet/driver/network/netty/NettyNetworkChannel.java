package de.dytanic.cloudnet.driver.network.netty;

import com.google.common.base.Preconditions;
import de.dytanic.cloudnet.common.logging.LogLevel;
import de.dytanic.cloudnet.driver.CloudNetDriver;
import de.dytanic.cloudnet.driver.event.events.network.NetworkChannelPacketSendEvent;
import de.dytanic.cloudnet.driver.network.DefaultNetworkChannel;
import de.dytanic.cloudnet.driver.network.HostAndPort;
import de.dytanic.cloudnet.driver.network.INetworkChannel;
import de.dytanic.cloudnet.driver.network.INetworkChannelHandler;
import de.dytanic.cloudnet.driver.network.protocol.IPacket;
import de.dytanic.cloudnet.driver.network.protocol.IPacketListenerRegistry;
import io.netty.channel.Channel;
import io.netty.channel.ChannelFuture;
import org.jetbrains.annotations.ApiStatus;
import org.jetbrains.annotations.NotNull;

<<<<<<< HEAD
import java.io.IOException;
import java.io.InputStream;
import java.util.concurrent.TimeUnit;
import java.util.concurrent.atomic.AtomicLong;

final class NettyNetworkChannel implements INetworkChannel {

    private static final AtomicLong CHANNEL_ID_COUNTER = new AtomicLong();

    private final long channelId;
    private final Channel channel;
    private final IPacketListenerRegistry packetRegistry;

    private final HostAndPort serverAddress;
    private final HostAndPort clientAddress;

    private final boolean clientProvidedChannel;

    private INetworkChannelHandler handler;

    public NettyNetworkChannel(Channel channel, IPacketListenerRegistry packetRegistry, INetworkChannelHandler handler,
                               HostAndPort serverAddress, HostAndPort clientAddress, boolean clientProvidedChannel) {
        this.channelId = CHANNEL_ID_COUNTER.incrementAndGet();
=======
@ApiStatus.Internal
public final class NettyNetworkChannel extends DefaultNetworkChannel implements INetworkChannel {

    private final Channel channel;

    public NettyNetworkChannel(Channel channel, IPacketListenerRegistry packetRegistry, INetworkChannelHandler handler,
                               HostAndPort serverAddress, HostAndPort clientAddress, boolean clientProvidedChannel) {
        super(packetRegistry, serverAddress, clientAddress, clientProvidedChannel, handler);
>>>>>>> 6322ae57
        this.channel = channel;
    }

    @Override
    public void sendPacket(@NotNull IPacket packet) {
        Preconditions.checkNotNull(packet);

        if (this.channel.eventLoop().inEventLoop()) {
            this.writePacket(packet);
        } else {
            this.channel.eventLoop().execute(() -> this.writePacket(packet));
        }
    }

    @Override
    public void sendPacketSync(@NotNull IPacket packet) {
        Preconditions.checkNotNull(packet);

        ChannelFuture future = this.writePacket(packet);
        if (future != null) {
            future.syncUninterruptibly();
        }
    }

    @Override
    public boolean isWriteable() {
        return this.channel.isWritable();
    }

    @Override
    public boolean isActive() {
        return this.channel.isActive();
    }

    private ChannelFuture writePacket(IPacket packet) {
        NetworkChannelPacketSendEvent event = new NetworkChannelPacketSendEvent(this, packet);

        CloudNetDriver.optionalInstance().ifPresent(cloudNetDriver -> cloudNetDriver.getEventManager().callEvent(event));

        if (!event.isCancelled()) {
            if (packet.isShowDebug()) {
                CloudNetDriver.optionalInstance().ifPresent(cloudNetDriver -> {
                    if (cloudNetDriver.getLogger().getLevel() >= LogLevel.DEBUG.getLevel()) {
                        cloudNetDriver.getLogger().debug(
                                String.format(
                                        "Sending packet to %s on channel %d with id %s, header=%s;body=%d",
                                        this.getClientAddress().toString(),
                                        packet.getChannel(),
                                        packet.getUniqueId(),
                                        packet.getHeader().toJson(),
                                        packet.getBuffer() != null ? packet.getBuffer().readableBytes() : 0
                                )
                        );
                    }
                });
            }

            return this.channel.writeAndFlush(packet);
        }

        return null;
    }

    @Override
    public void close() {
        this.channel.close();
    }

    public Channel getChannel() {
        return this.channel;
    }

}<|MERGE_RESOLUTION|>--- conflicted
+++ resolved
@@ -15,31 +15,6 @@
 import org.jetbrains.annotations.ApiStatus;
 import org.jetbrains.annotations.NotNull;
 
-<<<<<<< HEAD
-import java.io.IOException;
-import java.io.InputStream;
-import java.util.concurrent.TimeUnit;
-import java.util.concurrent.atomic.AtomicLong;
-
-final class NettyNetworkChannel implements INetworkChannel {
-
-    private static final AtomicLong CHANNEL_ID_COUNTER = new AtomicLong();
-
-    private final long channelId;
-    private final Channel channel;
-    private final IPacketListenerRegistry packetRegistry;
-
-    private final HostAndPort serverAddress;
-    private final HostAndPort clientAddress;
-
-    private final boolean clientProvidedChannel;
-
-    private INetworkChannelHandler handler;
-
-    public NettyNetworkChannel(Channel channel, IPacketListenerRegistry packetRegistry, INetworkChannelHandler handler,
-                               HostAndPort serverAddress, HostAndPort clientAddress, boolean clientProvidedChannel) {
-        this.channelId = CHANNEL_ID_COUNTER.incrementAndGet();
-=======
 @ApiStatus.Internal
 public final class NettyNetworkChannel extends DefaultNetworkChannel implements INetworkChannel {
 
@@ -48,7 +23,6 @@
     public NettyNetworkChannel(Channel channel, IPacketListenerRegistry packetRegistry, INetworkChannelHandler handler,
                                HostAndPort serverAddress, HostAndPort clientAddress, boolean clientProvidedChannel) {
         super(packetRegistry, serverAddress, clientAddress, clientProvidedChannel, handler);
->>>>>>> 6322ae57
         this.channel = channel;
     }
 
