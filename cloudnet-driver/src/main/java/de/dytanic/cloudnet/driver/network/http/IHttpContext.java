--- conflicted
+++ resolved
@@ -22,7 +22,6 @@
 public interface IHttpContext {
 
   IWebSocketChannel upgrade();
-<<<<<<< HEAD
 
   IWebSocketChannel webSocketChanel();
 
@@ -59,39 +58,4 @@
   IHttpContext clearCookies();
 
   String pathPrefix();
-=======
-
-  IWebSocketChannel webSocketChanel();
-
-  IHttpChannel channel();
-
-  IHttpRequest request();
-
-  IHttpResponse response();
-
-  IHttpHandler peekLast();
-
-  boolean cancelNext();
-
-  IHttpComponent<?> component();
-
-  IHttpContext closeAfter(boolean value);
-
-  boolean closeAfter();
-
-  HttpCookie cookie(String name);
-
-  Collection<HttpCookie> cookies();
-
-  boolean hasCookie(String name);
-
-  IHttpContext setCookies(Collection<HttpCookie> cookies);
-
-  IHttpContext addCookie(HttpCookie httpCookie);
-
-  IHttpContext removeCookie(String name);
-
-  IHttpContext clearCookies();
->>>>>>> 1d669d60
-
 }