/*
 * Copyright 2019-2021 CloudNetService team & contributors
 *
 * Licensed under the Apache License, Version 2.0 (the "License");
 * you may not use this file except in compliance with the License.
 * You may obtain a copy of the License at
 *
 *     http://www.apache.org/licenses/LICENSE-2.0
 *
 * Unless required by applicable law or agreed to in writing, software
 * distributed under the License is distributed on an "AS IS" BASIS,
 * WITHOUT WARRANTIES OR CONDITIONS OF ANY KIND, either express or implied.
 * See the License for the specific language governing permissions and
 * limitations under the License.
 */

package de.dytanic.cloudnet.driver.util;

import com.google.common.base.Preconditions;
import de.dytanic.cloudnet.common.io.FileUtils;
import de.dytanic.cloudnet.common.unsafe.ResourceResolver;
import de.dytanic.cloudnet.driver.service.ServiceEnvironmentType;
import java.io.File;
import java.io.IOException;
import java.io.InputStream;
import java.io.OutputStream;
import java.net.URI;
import java.net.URLConnection;
import java.nio.file.Files;
import java.nio.file.Path;
import org.jetbrains.annotations.ApiStatus;

/**
 * This class is for utility methods for the base modules in this multi module project
 */
public final class DefaultModuleHelper {

  public static final String DEFAULT_CONFIGURATION_DATABASE_NAME = "cloudNet_module_configuration";

  private DefaultModuleHelper() {
    throw new UnsupportedOperationException();
  }

  @Deprecated
  @ApiStatus.ScheduledForRemoval(inVersion = "3.6")
  public static boolean copyCurrentModuleInstanceFromClass(Class<?> clazz, File target) {
    return copyCurrentModuleInstanceFromClass(clazz, target.toPath());
  }

  public static boolean copyCurrentModuleInstanceFromClass(Class<?> clazz, Path target) {
    Preconditions.checkNotNull(clazz);
    Preconditions.checkNotNull(target);

    try {
      URI uri = ResourceResolver.resolveURIFromResourceByClass(clazz);
      if (uri != null) {
        URLConnection connection = uri.toURL().openConnection();
        connection.setRequestProperty("User-Agent",
          "Mozilla/5.0 (Windows NT 6.1; WOW64) AppleWebKit/537.11 (KHTML, like Gecko) Chrome/23.0.1271.95 Safari/537.11");
        connection.connect();

        try (InputStream inputStream = connection.getInputStream(); OutputStream outputStream = Files
          .newOutputStream(target)) {
          FileUtils.copy(inputStream, outputStream);
        }

        return true;
      }
    } catch (IOException exception) {
      exception.printStackTrace();
    }
    return false;
  }

  public static void copyPluginConfigurationFileForEnvironment(Class<?> targetClass, ServiceEnvironmentType type,
    Path file) {
    FileUtils.openZipFileSystem(file, fileSystem -> {
      Path pluginPath = fileSystem.getPath("plugin.yml");

      if (Files.exists(pluginPath)) {
        Files.delete(pluginPath);
      }

<<<<<<< HEAD
            switch (type) {
                case VELOCITY:
                    break;
                case BUNGEECORD:
                    try (InputStream inputStream = targetClass.getClassLoader().getResourceAsStream("plugin.bungee.yml")) {
                        if (inputStream != null) {
                            Files.copy(inputStream, pluginPath);
                        }
                    }
                    break;
                case WATERDOG_PE:
                    try (InputStream inputStream = targetClass.getClassLoader().getResourceAsStream("plugin.waterdogpe.yml")) {
                        if (inputStream != null) {
                            Files.copy(inputStream, pluginPath);
                        }
                    }
                    break;
                case NUKKIT:
                    try (InputStream inputStream = targetClass.getClassLoader().getResourceAsStream("plugin.nukkit.yml")) {
                        if (inputStream != null) {
                            Files.copy(inputStream, pluginPath);
                        }
                    }
                    break;
                default:
                    try (InputStream inputStream = targetClass.getClassLoader().getResourceAsStream("plugin.bukkit.yml")) {
                        if (inputStream != null) {
                            Files.copy(inputStream, pluginPath);
                        }
                    }
                    break;
=======
      switch (type) {
        case VELOCITY:
          break;
        case BUNGEECORD:
          try (InputStream inputStream = targetClass.getClassLoader().getResourceAsStream("plugin.bungee.yml")) {
            if (inputStream != null) {
              Files.copy(inputStream, pluginPath);
>>>>>>> 8110683e
            }
          }
          break;
        case NUKKIT:
          try (InputStream inputStream = targetClass.getClassLoader().getResourceAsStream("plugin.nukkit.yml")) {
            if (inputStream != null) {
              Files.copy(inputStream, pluginPath);
            }
          }
          break;
        default:
          try (InputStream inputStream = targetClass.getClassLoader().getResourceAsStream("plugin.bukkit.yml")) {
            if (inputStream != null) {
              Files.copy(inputStream, pluginPath);
            }
          }
          break;
      }
      return null;
    });
  }
}<|MERGE_RESOLUTION|>--- conflicted
+++ resolved
@@ -81,39 +81,6 @@
         Files.delete(pluginPath);
       }
 
-<<<<<<< HEAD
-            switch (type) {
-                case VELOCITY:
-                    break;
-                case BUNGEECORD:
-                    try (InputStream inputStream = targetClass.getClassLoader().getResourceAsStream("plugin.bungee.yml")) {
-                        if (inputStream != null) {
-                            Files.copy(inputStream, pluginPath);
-                        }
-                    }
-                    break;
-                case WATERDOG_PE:
-                    try (InputStream inputStream = targetClass.getClassLoader().getResourceAsStream("plugin.waterdogpe.yml")) {
-                        if (inputStream != null) {
-                            Files.copy(inputStream, pluginPath);
-                        }
-                    }
-                    break;
-                case NUKKIT:
-                    try (InputStream inputStream = targetClass.getClassLoader().getResourceAsStream("plugin.nukkit.yml")) {
-                        if (inputStream != null) {
-                            Files.copy(inputStream, pluginPath);
-                        }
-                    }
-                    break;
-                default:
-                    try (InputStream inputStream = targetClass.getClassLoader().getResourceAsStream("plugin.bukkit.yml")) {
-                        if (inputStream != null) {
-                            Files.copy(inputStream, pluginPath);
-                        }
-                    }
-                    break;
-=======
       switch (type) {
         case VELOCITY:
           break;
@@ -121,7 +88,13 @@
           try (InputStream inputStream = targetClass.getClassLoader().getResourceAsStream("plugin.bungee.yml")) {
             if (inputStream != null) {
               Files.copy(inputStream, pluginPath);
->>>>>>> 8110683e
+            }
+          }
+          break;
+        case WATERDOG_PE:
+          try (InputStream inputStream = targetClass.getClassLoader().getResourceAsStream("plugin.waterdogpe.yml")) {
+            if (inputStream != null) {
+              Files.copy(inputStream, pluginPath);
             }
           }
           break;
