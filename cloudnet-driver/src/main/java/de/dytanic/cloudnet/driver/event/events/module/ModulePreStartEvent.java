package de.dytanic.cloudnet.driver.event.events.module;

import de.dytanic.cloudnet.driver.event.ICancelable;
import de.dytanic.cloudnet.driver.module.IModuleProvider;
import de.dytanic.cloudnet.driver.module.IModuleWrapper;
import de.dytanic.cloudnet.driver.module.ModuleLifeCycle;

<<<<<<< HEAD
/**
 * This event is being called before a module has been started and the tasks with the lifecycle {@link ModuleLifeCycle#STARTED} of this module have been fired.
 * {@link IModuleWrapper#getModuleLifeCycle()} is still {@link ModuleLifeCycle#LOADED} or {@link ModuleLifeCycle#STOPPED}.
 */
public final class ModulePreStartEvent extends ModuleEvent {
=======
public final class ModulePreStartEvent extends ModuleEvent implements ICancelable {
>>>>>>> ff1e9f13

    public ModulePreStartEvent(IModuleProvider moduleProvider, IModuleWrapper module) {
        super(moduleProvider, module);
    }

    private boolean cancelled = false;

    @Override
    public boolean isCancelled() {
        return this.cancelled;
    }

    @Override
    public void setCancelled(boolean value) {
        this.cancelled = value;
    }
}<|MERGE_RESOLUTION|>--- conflicted
+++ resolved
@@ -5,15 +5,11 @@
 import de.dytanic.cloudnet.driver.module.IModuleWrapper;
 import de.dytanic.cloudnet.driver.module.ModuleLifeCycle;
 
-<<<<<<< HEAD
 /**
  * This event is being called before a module has been started and the tasks with the lifecycle {@link ModuleLifeCycle#STARTED} of this module have been fired.
  * {@link IModuleWrapper#getModuleLifeCycle()} is still {@link ModuleLifeCycle#LOADED} or {@link ModuleLifeCycle#STOPPED}.
  */
-public final class ModulePreStartEvent extends ModuleEvent {
-=======
 public final class ModulePreStartEvent extends ModuleEvent implements ICancelable {
->>>>>>> ff1e9f13
 
     public ModulePreStartEvent(IModuleProvider moduleProvider, IModuleWrapper module) {
         super(moduleProvider, module);
