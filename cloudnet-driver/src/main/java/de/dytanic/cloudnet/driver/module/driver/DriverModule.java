--- conflicted
+++ resolved
@@ -36,18 +36,12 @@
       this.config = this.reloadConfig0();
     }
 
-<<<<<<< HEAD
+    return this.config;
+  }
+
     public void setConfig(JsonDocument config) {
         this.config = config;
     }
-
-    public JsonDocument reloadConfig() {
-        return this.config = this.reloadConfig0();
-    }
-=======
-    return this.config;
-  }
->>>>>>> 7e0f3b3d
 
   public JsonDocument reloadConfig() {
     return this.config = this.reloadConfig0();
