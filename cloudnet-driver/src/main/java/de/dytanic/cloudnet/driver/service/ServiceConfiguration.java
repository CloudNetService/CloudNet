--- conflicted
+++ resolved
@@ -338,7 +338,6 @@
     this.processConfig = processConfig;
   }
 
-<<<<<<< HEAD
   public boolean isValid() {
     return this.serviceId.taskName != null && this.serviceId.environment != null
       && this.processConfig.maxHeapMemorySize > 0 && this.port > 0;
@@ -362,8 +361,6 @@
     }
   }
 
-=======
->>>>>>> 1d669d60
   /**
    * Builder for the creation of new services. All required parameters are:
    * <ul>
@@ -839,7 +836,6 @@
     public Builder processParameters(@NotNull Collection<String> jvmOptions) {
       this.config.processConfig.processParameters = new ArrayList<>(jvmOptions);
       return this;
-<<<<<<< HEAD
     }
 
     /**
@@ -893,74 +889,5 @@
       this.config.replaceNulls();
       return this.config;
     }
-
-=======
-    }
-
-    /**
-     * The process parameters for the new service. This will be the last parameters that will be added to the command.
-     */
-    @NotNull
-    public Builder addProcessParameters(@NotNull String @NotNull ... jvmOptions) {
-      return this.addProcessParameters(Arrays.asList(jvmOptions));
-    }
-
-    /**
-     * The process parameters for the new service. This will be the last parameters that will be added to the command.
-     */
-    @NotNull
-    public Builder addProcessParameters(@NotNull Collection<String> jvmOptions) {
-      this.config.processConfig.processParameters.addAll(jvmOptions);
-      return this;
-    }
-
-    /**
-     * The start port for the new service. CloudNet will test whether the port is used or not, it will count up 1 while
-     * the port is used.
-     */
-    @NotNull
-    public Builder startPort(int startPort) {
-      this.config.port = startPort;
-      return this;
-    }
-
-    /**
-     * The default properties of the new service. CloudNet itself completely ignores them, but they can be useful if you
-     * want to transport data from the component that has created the service to the new service.
-     */
-    @NotNull
-    public Builder properties(@NotNull JsonDocument properties) {
-      this.config.properties = properties;
-      return this;
-    }
-
-    @NotNull
-    public ServiceConfiguration build() {
-      Preconditions.checkNotNull(this.config.serviceId.taskName, "No task provided");
-      Preconditions.checkNotNull(this.config.serviceId.environment, "No environment provided");
-      Preconditions.checkArgument(this.config.processConfig.maxHeapMemorySize > 0, "No max heap memory provided");
-      Preconditions.checkArgument(this.config.port > 0, "StartPort has to greater than 0");
-
-      if (this.config.templates == null) {
-        this.config.templates = new ServiceTemplate[0];
-      }
-      if (this.config.deployments == null) {
-        this.config.deployments = new ServiceDeployment[0];
-      }
-      if (this.config.includes == null) {
-        this.config.includes = new ServiceRemoteInclusion[0];
-      }
-      if (this.config.serviceId.uniqueId == null) {
-        this.config.serviceId.uniqueId = UUID.randomUUID();
-      }
-      if (this.config.processConfig.jvmOptions == null) {
-        this.config.processConfig.jvmOptions = Collections.emptyList();
-      }
-
-      return this.config;
-    }
-
->>>>>>> 1d669d60
-  }
-
+  }
 }