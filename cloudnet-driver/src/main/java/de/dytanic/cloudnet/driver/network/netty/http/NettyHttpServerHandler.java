--- conflicted
+++ resolved
@@ -29,36 +29,23 @@
 import io.netty.handler.codec.http.HttpHeaderNames;
 import io.netty.handler.codec.http.HttpHeaderValues;
 import io.netty.handler.codec.http.HttpRequest;
-<<<<<<< HEAD
 import io.netty.handler.codec.http.HttpUtil;
 import io.netty.handler.stream.ChunkedStream;
 import org.jetbrains.annotations.ApiStatus;
 
-=======
->>>>>>> 7e0f3b3d
 import java.io.IOException;
 import java.net.URI;
 import java.util.ArrayList;
 import java.util.Comparator;
 import java.util.HashMap;
 import java.util.List;
-<<<<<<< HEAD
-=======
 import java.util.Map;
-import org.jetbrains.annotations.ApiStatus;
->>>>>>> 7e0f3b3d
 
 @ApiStatus.Internal
 final class NettyHttpServerHandler extends SimpleChannelInboundHandler<HttpRequest> {
 
-<<<<<<< HEAD
     private final NettyHttpServer nettyHttpServer;
     private final HostAndPort connectedAddress;
-=======
-  private final NettyHttpServer nettyHttpServer;
-
-  private final HostAndPort connectedAddress;
->>>>>>> 7e0f3b3d
 
   private NettyHttpChannel channel;
 
@@ -67,19 +54,11 @@
     this.connectedAddress = connectedAddress;
   }
 
-<<<<<<< HEAD
     @Override
     public void channelActive(ChannelHandlerContext ctx) {
         this.channel = new NettyHttpChannel(ctx.channel(), this.connectedAddress,
                 HostAndPort.fromSocketAddress(ctx.channel().remoteAddress()));
     }
-=======
-  @Override
-  public void channelActive(ChannelHandlerContext ctx) {
-    this.channel = new NettyHttpChannel(ctx.channel(), this.connectedAddress,
-      HostAndPort.fromSocketAddress(ctx.channel().remoteAddress()));
-  }
->>>>>>> 7e0f3b3d
 
   @Override
   public void channelInactive(ChannelHandlerContext ctx) {
@@ -114,16 +93,6 @@
     URI uri = URI.create(httpRequest.uri());
     String fullPath = uri.getPath();
 
-    if (fullPath.isEmpty()) {
-      fullPath = "/";
-    }
-    if (fullPath.endsWith("/") && !fullPath.equals("/")) {
-      fullPath = fullPath.substring(0, fullPath.length() - 1);
-    }
-
-    Map<String, String> pathParameters = new HashMap<>();
-
-<<<<<<< HEAD
         if (fullPath.isEmpty()) {
             fullPath = "/";
         } else if (fullPath.endsWith("/")) {
@@ -183,47 +152,7 @@
                                    String fullPath, String[] pathEntries, String[] handlerPathEntries) {
         if (httpHandlerEntry.port != null && httpHandlerEntry.port != this.connectedAddress.getPort()) {
             return false;
-=======
-    List<NettyHttpServer.HttpHandlerEntry> entries = new ArrayList<>(this.nettyHttpServer.registeredHandlers);
-    Collections.sort(entries);
-
-    String[] pathEntries = fullPath.split("/");
-    String[] handlerPathEntries;
-
-    NettyHttpServerContext context = new NettyHttpServerContext(this.nettyHttpServer, this.channel, uri, pathParameters,
-      httpRequest);
-
-    for (NettyHttpServer.HttpHandlerEntry httpHandlerEntry : entries) {
-      if (context.cancelNext) {
-        break;
-      }
-      handlerPathEntries = httpHandlerEntry.path.split("/");
-
-      if (this.handleMessage0(httpHandlerEntry, context, pathParameters, fullPath, pathEntries, handlerPathEntries)) {
-        context.lastHandler = httpHandlerEntry.httpHandler;
-      }
-    }
-
-    if (!context.cancelSendResponse) {
-      if (context.httpServerResponse.statusCode() == 404
-        && context.httpServerResponse.httpResponse.content().readableBytes() == 0) {
-        context.httpServerResponse.httpResponse.content().writeBytes("Resource not found!".getBytes());
-      }
-
-      ChannelFuture channelFuture = channel.writeAndFlush(context.httpServerResponse.httpResponse)
-        .addListener(ChannelFutureListener.FIRE_EXCEPTION_ON_FAILURE);
-
-      if (context.closeAfter()) {
-        channelFuture.addListener(ChannelFutureListener.CLOSE);
-      }
-    }
-  }
-
-  private boolean handleMessage0(NettyHttpServer.HttpHandlerEntry httpHandlerEntry, NettyHttpServerContext context,
-    Map<String, String> pathParameters, String fullPath, String[] pathEntries, String[] handlerPathEntries) {
-    if (httpHandlerEntry.port != null && httpHandlerEntry.port != this.connectedAddress.getPort()) {
-      return false;
-    }
+        }
 
     if (!httpHandlerEntry.path.endsWith("*") && pathEntries.length != handlerPathEntries.length) {
       return false;
@@ -233,25 +162,6 @@
       return false;
     }
 
-    boolean wildCard = false;
-
-    if (!(pathEntries.length == 1 && handlerPathEntries.length == 1)) {
-      for (int index = 1; index < pathEntries.length; ++index) {
-        if (wildCard) {
-          continue;
->>>>>>> 7e0f3b3d
-        }
-
-        if (index >= handlerPathEntries.length) {
-          return false;
-        }
-
-        if (handlerPathEntries[index].equals("*") && handlerPathEntries.length - 1 == index) {
-          wildCard = true;
-          continue;
-        }
-
-<<<<<<< HEAD
         boolean wildCard = false;
         if (pathEntries.length != 1 || handlerPathEntries.length != 1) {
             for (int index = 1; index < pathEntries.length; ++index) {
@@ -289,30 +199,5 @@
                     httpHandlerEntry.httpHandler.getClass().getName()), exception);
             return false;
         }
-=======
-        if (handlerPathEntries[index].startsWith("{") && handlerPathEntries[index].endsWith("}")
-          && handlerPathEntries[index].length() > 2) {
-          String replacedString = handlerPathEntries[index].replaceFirst("\\{", "");
-          pathParameters.put(replacedString.substring(0, replacedString.length() - 1), pathEntries[index]);
-          continue;
-        }
-
-        if (handlerPathEntries[index].equals("*")) {
-          continue;
-        }
-
-        if (!handlerPathEntries[index].equals(pathEntries[index])) {
-          return false;
-        }
-      }
-    }
-
-    try {
-      httpHandlerEntry.httpHandler.handle(fullPath, context);
-    } catch (Throwable ex) {
-      ex.printStackTrace();
->>>>>>> 7e0f3b3d
-    }
-    return true;
-  }
+    }
 }