--- conflicted
+++ resolved
@@ -56,11 +56,8 @@
    */
   private transient long serviceStartAbilityTime = -1;
 
-<<<<<<< HEAD
-=======
   @Deprecated
   @ScheduledForRemoval(inVersion = "3.6")
->>>>>>> 1d669d60
   public ServiceTask(Collection<ServiceRemoteInclusion> includes, Collection<ServiceTemplate> templates,
     Collection<ServiceDeployment> deployments,
     String name, String runtime, boolean autoDeleteOnStop, boolean staticServices, Collection<String> associatedNodes,
@@ -70,11 +67,8 @@
       staticServices, associatedNodes, groups, processConfiguration, startPort, minServiceCount);
   }
 
-<<<<<<< HEAD
-=======
   @Deprecated
   @ScheduledForRemoval(inVersion = "3.6")
->>>>>>> 1d669d60
   public ServiceTask(Collection<ServiceRemoteInclusion> includes, Collection<ServiceTemplate> templates,
     Collection<ServiceDeployment> deployments,
     String name, String runtime, boolean autoDeleteOnStop, boolean staticServices, Collection<String> associatedNodes,
@@ -85,11 +79,8 @@
       groups, deletedFilesAfterStop, processConfiguration, startPort, minServiceCount);
   }
 
-<<<<<<< HEAD
-=======
   @Deprecated
   @ScheduledForRemoval(inVersion = "3.6")
->>>>>>> 1d669d60
   public ServiceTask(Collection<ServiceRemoteInclusion> includes, Collection<ServiceTemplate> templates,
     Collection<ServiceDeployment> deployments,
     String name, String runtime, boolean autoDeleteOnStop, boolean staticServices, Collection<String> associatedNodes,
@@ -100,11 +91,8 @@
       groups, deletedFilesAfterStop, processConfiguration, startPort, minServiceCount, javaCommand);
   }
 
-<<<<<<< HEAD
-=======
   @Deprecated
   @ScheduledForRemoval(inVersion = "3.6")
->>>>>>> 1d669d60
   public ServiceTask(Collection<ServiceRemoteInclusion> includes, Collection<ServiceTemplate> templates,
     Collection<ServiceDeployment> deployments,
     String name, String runtime, boolean maintenance, boolean autoDeleteOnStop, boolean staticServices,
@@ -114,11 +102,8 @@
       associatedNodes, groups, new ArrayList<>(), processConfiguration, startPort, minServiceCount);
   }
 
-<<<<<<< HEAD
-=======
   @Deprecated
   @ScheduledForRemoval(inVersion = "3.6")
->>>>>>> 1d669d60
   public ServiceTask(Collection<ServiceRemoteInclusion> includes, Collection<ServiceTemplate> templates,
     Collection<ServiceDeployment> deployments,
     String name, String runtime, boolean maintenance, boolean autoDeleteOnStop, boolean staticServices,
@@ -129,11 +114,8 @@
       associatedNodes, groups, deletedFilesAfterStop, processConfiguration, startPort, minServiceCount, null);
   }
 
-<<<<<<< HEAD
-=======
   @Deprecated
   @ScheduledForRemoval(inVersion = "3.6")
->>>>>>> 1d669d60
   public ServiceTask(Collection<ServiceRemoteInclusion> includes, Collection<ServiceTemplate> templates,
     Collection<ServiceDeployment> deployments,
     String name, String runtime, boolean maintenance, boolean autoDeleteOnStop, boolean staticServices,
@@ -155,11 +137,6 @@
     this.javaCommand = javaCommand;
   }
 
-<<<<<<< HEAD
-  public ServiceTask() {
-  }
-
-=======
   @Internal
   public ServiceTask() {
   }
@@ -174,7 +151,6 @@
     return new Builder(serviceTask);
   }
 
->>>>>>> 1d669d60
   @Override
   public Collection<String> getJvmOptions() {
     return this.processConfiguration.getJvmOptions();
@@ -305,30 +281,6 @@
   }
 
   public ServiceTask makeClone() {
-<<<<<<< HEAD
-    return new ServiceTask(
-      new ArrayList<>(this.includes),
-      new ArrayList<>(this.templates),
-      new ArrayList<>(this.deployments),
-      this.name,
-      this.runtime,
-      this.maintenance,
-      this.autoDeleteOnStop,
-      this.staticServices,
-      new ArrayList<>(this.associatedNodes),
-      new ArrayList<>(this.groups),
-      new ArrayList<>(this.deletedFilesAfterStop),
-      new ProcessConfiguration(
-        this.processConfiguration.getEnvironment(),
-        this.processConfiguration.getMaxHeapMemorySize(),
-        new ArrayList<>(this.processConfiguration.getJvmOptions()),
-        new ArrayList<>(this.processConfiguration.getProcessParameters())
-      ),
-      this.startPort,
-      this.minServiceCount,
-      this.javaCommand
-    );
-=======
     return ServiceTask.builder()
       .includes(new ArrayList<>(this.includes))
       .templates(new ArrayList<>(this.templates))
@@ -349,7 +301,6 @@
       .minServiceCount(this.minServiceCount)
       .javaCommand(this.javaCommand)
       .build();
->>>>>>> 1d669d60
   }
 
   @Override
@@ -387,8 +338,6 @@
     this.startPort = buffer.readInt();
     this.minServiceCount = buffer.readInt();
   }
-<<<<<<< HEAD
-=======
 
   public static class Builder {
 
@@ -586,5 +535,4 @@
       return this.serviceTask;
     }
   }
->>>>>>> 1d669d60
 }