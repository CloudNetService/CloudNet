package de.dytanic.cloudnet.driver.network.netty;

import de.dytanic.cloudnet.driver.CloudNetDriver;
import de.dytanic.cloudnet.driver.DriverEnvironment;
import io.netty.buffer.ByteBuf;
import io.netty.channel.Channel;
import io.netty.channel.ChannelFactory;
import io.netty.channel.EventLoopGroup;
import io.netty.channel.ServerChannel;
import io.netty.channel.epoll.Epoll;
import io.netty.channel.epoll.EpollEventLoopGroup;
import io.netty.channel.epoll.EpollServerSocketChannel;
import io.netty.channel.epoll.EpollSocketChannel;
import io.netty.channel.kqueue.KQueue;
import io.netty.channel.kqueue.KQueueEventLoopGroup;
import io.netty.channel.kqueue.KQueueServerSocketChannel;
import io.netty.channel.kqueue.KQueueSocketChannel;
import io.netty.channel.nio.NioEventLoopGroup;
import io.netty.channel.socket.ServerSocketChannel;
import io.netty.channel.socket.SocketChannel;
import io.netty.channel.socket.nio.NioServerSocketChannel;
import io.netty.channel.socket.nio.NioSocketChannel;
import io.netty.util.ResourceLeakDetector;
import io.netty.util.concurrent.FastThreadLocalThread;
import org.jetbrains.annotations.ApiStatus;

import java.nio.charset.StandardCharsets;
import java.util.concurrent.ThreadFactory;

<<<<<<< HEAD
@ApiStatus.Internal
=======
>>>>>>> b76c6713
public final class NettyUtils {

    private static final ThreadFactory THREAD_FACTORY = FastThreadLocalThread::new;

    static {
        ResourceLeakDetector.setLevel(ResourceLeakDetector.Level.DISABLED);
    }

    private NettyUtils() {
        throw new UnsupportedOperationException();
    }

    public static EventLoopGroup newEventLoopGroup() {
        int threads = CloudNetDriver.optionalInstance()
                .filter(cloudNetDriver -> cloudNetDriver.getDriverEnvironment() == DriverEnvironment.CLOUDNET)
                .map(cloudNetDriver -> 0)
                .orElse(4);

        return Epoll.isAvailable() ?
                new EpollEventLoopGroup(threads, threadFactory()) :
                KQueue.isAvailable() ?
                        new KQueueEventLoopGroup(threads, threadFactory()) :
                        new NioEventLoopGroup(threads, threadFactory());
    }

    @Deprecated
    @ApiStatus.ScheduledForRemoval
    public static Class<? extends SocketChannel> getSocketChannelClass() {
        return Epoll.isAvailable() ? EpollSocketChannel.class : KQueue.isAvailable() ? KQueueSocketChannel.class : NioSocketChannel.class;
    }

    public static ChannelFactory<? extends Channel> getClientChannelFactory() {
        return Epoll.isAvailable() ? EpollSocketChannel::new : KQueue.isAvailable() ? KQueueSocketChannel::new : NioSocketChannel::new;
    }

    @Deprecated
    @ApiStatus.ScheduledForRemoval
    public static Class<? extends ServerSocketChannel> getServerSocketChannelClass() {
        return Epoll.isAvailable() ? EpollServerSocketChannel.class : KQueue.isAvailable() ? KQueueServerSocketChannel.class : NioServerSocketChannel.class;
    }

    public static ChannelFactory<? extends ServerChannel> getServerChannelFactory() {
        return Epoll.isAvailable() ? EpollServerSocketChannel::new : KQueue.isAvailable() ? KQueueServerSocketChannel::new : NioServerSocketChannel::new;
    }

    public static ThreadFactory threadFactory() {
        return THREAD_FACTORY;
    }

    public static byte[] toByteArray(ByteBuf byteBuf, int size) {
        byte[] data = new byte[size];
        byteBuf.readBytes(data);
        return data;
    }

    public static int readVarInt(ByteBuf byteBuf) {
        int numRead = 0;
        int result = 0;
        byte read;
        do {
            read = byteBuf.readByte();
            int value = (read & 0b01111111);
            result |= (value << (7 * numRead));

            numRead++;
            if (numRead > 5) {
                throw new RuntimeException("VarInt is too big");
            }
        } while ((read & 0b10000000) != 0);

        return result;
    }

    public static long readVarLong(ByteBuf byteBuf) {
        int numRead = 0;
        long result = 0;
        byte read;
        do {
            read = byteBuf.readByte();
            int value = (read & 0b01111111);
            result |= (value << (7 * numRead));

            numRead++;
            if (numRead > 10) {
                throw new RuntimeException("VarLong is too big");
            }
        } while ((read & 0b10000000) != 0);

        return result;
    }

    public static ByteBuf writeVarInt(ByteBuf byteBuf, int value) {
        do {
            byte temp = (byte) (value & 0b01111111);
            value >>>= 7;
            if (value != 0) {
                temp |= 0b10000000;
            }
            byteBuf.writeByte(temp);
        } while (value != 0);

        return byteBuf;
    }

    public static ByteBuf writeVarLong(ByteBuf byteBuf, long value) {
        do {
            byte temp = (byte) (value & 0b01111111);
            value >>>= 7;
            if (value != 0) {
                temp |= 0b10000000;
            }
            byteBuf.writeByte(temp);
        } while (value != 0);

        return byteBuf;
    }

    public static ByteBuf writeString(ByteBuf byteBuf, String string) {
        byte[] values = string.getBytes(StandardCharsets.UTF_8);
        writeVarInt(byteBuf, values.length);
        byteBuf.writeBytes(values);
        return byteBuf;
    }

    public static String readString(ByteBuf byteBuf) {
        int integer = readVarInt(byteBuf);
        byte[] buffer = new byte[integer];
        byteBuf.readBytes(buffer, 0, integer);

        return new String(buffer, StandardCharsets.UTF_8);
    }
}<|MERGE_RESOLUTION|>--- conflicted
+++ resolved
@@ -27,10 +27,7 @@
 import java.nio.charset.StandardCharsets;
 import java.util.concurrent.ThreadFactory;
 
-<<<<<<< HEAD
 @ApiStatus.Internal
-=======
->>>>>>> b76c6713
 public final class NettyUtils {
 
     private static final ThreadFactory THREAD_FACTORY = FastThreadLocalThread::new;
