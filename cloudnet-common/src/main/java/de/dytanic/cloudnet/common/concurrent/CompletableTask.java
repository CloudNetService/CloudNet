--- conflicted
+++ resolved
@@ -6,7 +6,13 @@
 
 import java.util.ArrayList;
 import java.util.Collection;
-import java.util.concurrent.*;
+import java.util.concurrent.Callable;
+import java.util.concurrent.CompletableFuture;
+import java.util.concurrent.ExecutionException;
+import java.util.concurrent.ExecutorService;
+import java.util.concurrent.Executors;
+import java.util.concurrent.TimeUnit;
+import java.util.concurrent.TimeoutException;
 
 public class CompletableTask<V> implements ITask<V> {
 
@@ -42,23 +48,6 @@
         return task;
     }
 
-    @Override
-    public @NotNull ITask<V> addListener(ITaskListener<V> listener) {
-        if (this.future.isDone()) {
-            if (this.future.isCancelled()) {
-                listener.onCancelled(this);
-            } else if (this.throwable != null) {
-                listener.onFailure(this, this.throwable);
-            } else {
-                listener.onComplete(this, this.future.getNow(null));
-            }
-            return this;
-        }
-
-        this.listeners.add(listener);
-        return this;
-    }
-
     public static <I, O> ITask<O> mapFrom(ITask<I> source, ThrowableFunction<I, O, Throwable> mapper) {
         CompletableTask<O> result = new CompletableTask<>();
         source.addListener(new ITaskListener<I>() {
@@ -82,6 +71,23 @@
             }
         });
         return result;
+    }
+
+    @Override
+    public @NotNull ITask<V> addListener(ITaskListener<V> listener) {
+        if (this.future.isDone()) {
+            if (this.future.isCancelled()) {
+                listener.onCancelled(this);
+            } else if (this.throwable != null) {
+                listener.onFailure(this, this.throwable);
+            } else {
+                listener.onComplete(this, this.future.getNow(null));
+            }
+            return this;
+        }
+
+        this.listeners.add(listener);
+        return this;
     }
 
     @Override
@@ -172,7 +178,6 @@
         return this.future.get(l, timeUnit);
     }
 
-<<<<<<< HEAD
     @Override
     public <T> ITask<T> mapThrowable(ThrowableFunction<V, T, Throwable> mapper) {
         CompletableTask<T> task = new CompletableTask<>();
@@ -187,7 +192,4 @@
         this.onCancelled(otherTask -> task.cancel(true));
         return task;
     }
-
-=======
->>>>>>> 5616b69e
 }