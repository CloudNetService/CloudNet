--- conflicted
+++ resolved
@@ -306,12 +306,7 @@
                 new SimpleFileVisitor<Path>() {
                     public FileVisitResult visitFile(Path file, BasicFileAttributes attrs) throws IOException {
                         try (InputStream inputStream = Files.newInputStream(file)) {
-<<<<<<< HEAD
-                            zipOutputStream.putNextEntry(new ZipEntry(directory.relativize(file).toString()));
-=======
-                            zipOutputStream.putNextEntry(
-                                    new ZipEntry(directory.relativize(file).toString().replace("\\", "/")));
->>>>>>> f4f4fc09
+                            zipOutputStream.putNextEntry(new ZipEntry(directory.relativize(file).toString().replace("\\", "/")));
                             copy(inputStream, zipOutputStream);
                             zipOutputStream.closeEntry();
                         } catch (Exception ex) {
