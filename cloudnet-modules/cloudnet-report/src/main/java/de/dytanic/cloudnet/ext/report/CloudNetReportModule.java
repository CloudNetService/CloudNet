/*
 * Copyright 2019-2021 CloudNetService team & contributors
 *
 * Licensed under the Apache License, Version 2.0 (the "License");
 * you may not use this file except in compliance with the License.
 * You may obtain a copy of the License at
 *
 *     http://www.apache.org/licenses/LICENSE-2.0
 *
 * Unless required by applicable law or agreed to in writing, software
 * distributed under the License is distributed on an "AS IS" BASIS,
 * WITHOUT WARRANTIES OR CONDITIONS OF ANY KIND, either express or implied.
 * See the License for the specific language governing permissions and
 * limitations under the License.
 */

package de.dytanic.cloudnet.ext.report;

import com.google.common.base.Preconditions;
import com.google.common.collect.ImmutableMap;
import com.google.common.primitives.Ints;
import de.dytanic.cloudnet.CloudNet;
import de.dytanic.cloudnet.common.Properties;
import de.dytanic.cloudnet.common.document.gson.JsonDocument;
import de.dytanic.cloudnet.common.io.FileUtils;
import de.dytanic.cloudnet.common.io.HttpConnectionProvider;
import de.dytanic.cloudnet.common.logging.DefaultFileLogHandler;
import de.dytanic.cloudnet.common.logging.DefaultLogFormatter;
import de.dytanic.cloudnet.common.logging.IFormatter;
import de.dytanic.cloudnet.common.logging.ILogHandler;
import de.dytanic.cloudnet.common.unsafe.CPUUsageResolver;
import de.dytanic.cloudnet.driver.event.Event;
import de.dytanic.cloudnet.driver.module.IModuleProvider;
import de.dytanic.cloudnet.driver.module.IModuleWrapper;
import de.dytanic.cloudnet.driver.module.ModuleConfiguration;
import de.dytanic.cloudnet.driver.module.ModuleDependency;
import de.dytanic.cloudnet.driver.module.ModuleLifeCycle;
import de.dytanic.cloudnet.driver.module.ModuleRepository;
import de.dytanic.cloudnet.driver.module.ModuleTask;
import de.dytanic.cloudnet.driver.module.driver.DriverModule;
import de.dytanic.cloudnet.driver.service.ServiceInfoSnapshot;
import de.dytanic.cloudnet.driver.service.ServiceTask;
import de.dytanic.cloudnet.ext.report.command.CommandPaste;
import de.dytanic.cloudnet.ext.report.command.CommandReport;
import de.dytanic.cloudnet.ext.report.listener.CloudNetReportListener;
import de.dytanic.cloudnet.ext.report.util.PasteServerType;
import de.dytanic.cloudnet.module.NodeCloudNetModule;
import java.io.File;
import java.io.IOException;
import java.io.InputStream;
import java.io.OutputStream;
import java.lang.management.ManagementFactory;
import java.lang.management.MemoryMXBean;
import java.net.HttpURLConnection;
import java.nio.charset.StandardCharsets;
import java.nio.file.Files;
import java.nio.file.Path;
import java.text.DateFormat;
import java.text.SimpleDateFormat;
import java.util.HashMap;
import java.util.List;
import java.util.Map;
import java.util.stream.Collectors;

public final class CloudNetReportModule extends NodeCloudNetModule {

  private static CloudNetReportModule instance;
  private final IFormatter logFormatter = new DefaultLogFormatter();

  private DateFormat dateFormat;
  private Path savingRecordsDirectory;
  private volatile Class<? extends Event> eventClass;

  public static CloudNetReportModule getInstance() {
    return CloudNetReportModule.instance;
  }

  @ModuleTask(order = 127, event = ModuleLifeCycle.LOADED)
  public void init() {
    instance = this;
  }

  @ModuleTask(order = 127, event = ModuleLifeCycle.STARTED)
  public void initConfig() {
    this.getConfig().getBoolean("savingRecords", true);
    this.getConfig().getString("recordDestinationDirectory", "records");
    this.getConfig().getBoolean("addCustomDate", true);
    this.getConfig().getString("dateFormat", "yyyy-MM-dd");
    this.getConfig().get("pasteServerType", PasteServerType.class, PasteServerType.HASTE);
    this.getConfig().getString("pasteServerUrl", "https://just-paste.it");
    this.getConfig().getLong("serviceLifetimeLogPrint", 5000L);
    this.saveConfig();
    String dateFormat = this.getConfig().getString("dateFormat");
    if (dateFormat != null && this.getConfig().getBoolean("addCustomDate")) {
      this.dateFormat = new SimpleDateFormat(dateFormat);
    }
  }


  public void initSavingRecordsDirectory() {
    if (this.dateFormat != null && this.getConfig().getBoolean("addCustomDate")) {
      String date = this.dateFormat.format(System.currentTimeMillis());
      this.savingRecordsDirectory = this.getModuleWrapper().getDataDirectory()
        .resolve(this.getConfig().getString("recordDestinationDirectory") + "/" + date);
    } else {
      this.savingRecordsDirectory = this.getModuleWrapper().getDataDirectory()
        .resolve(this.getConfig().getString("recordDestinationDirectory"));
    }
    FileUtils.createDirectoryReported(this.savingRecordsDirectory);
  }
<<<<<<< HEAD

  @ModuleTask(order = 64, event = ModuleLifeCycle.STARTED)
  public void registerListeners() {
    this.registerListener(new CloudNetReportListener(this));
  }

  @ModuleTask(order = 16, event = ModuleLifeCycle.STARTED)
  public void registerCommands() {
    this.registerCommand(new CommandReport());
    this.registerCommand(new CommandPaste());
  }

  public String getPasteURL() {
    String url = this.getConfig().getString("pasteServerUrl");
    return url.endsWith("/") ? url.substring(0, url.length() - 1) : url;
  }

  public String executePaste(String content) {
    Preconditions.checkNotNull(content);

    try {
      byte[] contentBytes = content.getBytes(StandardCharsets.UTF_8);

      HttpURLConnection httpURLConnection = (HttpURLConnection) new URL(this.getPasteURL() + "/documents")
        .openConnection();

      httpURLConnection.setRequestMethod("POST");

      httpURLConnection.setRequestProperty("content-length", String.valueOf(contentBytes.length));
      httpURLConnection.setRequestProperty("content-type", "application/json");
      httpURLConnection.setRequestProperty("user-agent",
        "Mozilla/5.0 (Windows NT 10.0; Win64; x64) AppleWebKit/537.36 (KHTML, like Gecko) Chrome/78.0.3904.108 Safari/537.36");

      httpURLConnection.setDoOutput(true);
      httpURLConnection.setDoInput(true);
      httpURLConnection.connect();

      if (this.getConfig().get("pasteServerType", PasteServerType.class) == PasteServerType.HASTE) {
        try (OutputStream outputStream = httpURLConnection.getOutputStream()) {
          outputStream.write(contentBytes);
        }
      }

      String input;
      try (InputStream inputStream = httpURLConnection.getInputStream()) {
        input = new String(FileUtils.toByteArray(inputStream), StandardCharsets.UTF_8);
      }

      JsonDocument jsonDocument = JsonDocument.newDocument(input);

      return this.getPasteURL() + "/" + jsonDocument.getString("key") +
        (jsonDocument.contains("deleteSecret") ? " DeleteSecret: " + jsonDocument.getString("deleteSecret") : "");
    } catch (IOException exception) {
      exception.printStackTrace();
    }

    return null;
  }

  public Class<? extends Event> getEventClass() {
    return this.eventClass;
  }

  public void setEventClass(Class<? extends Event> eventClass) {
    this.eventClass = eventClass;
  }

  @Deprecated
  public File getSavingRecordsDirectory() {
    return this.savingRecordsDirectory.toFile();
  }

  public Path getRecordsSavingDirectory() {
    return this.savingRecordsDirectory;
  }

  private void appendComponent(StringBuilder builder, String component, String content, boolean lastComponent) {
    builder.append(component).append(": \n");
    for (String line : content.split("\n")) {
      builder.append("  ").append(line).append('\n');
    }
    if (!lastComponent) {
      builder.append("\n\n\n");
    }
  }

  public String createPasteContentAll() {
    StringBuilder builder = new StringBuilder();
    builder.append("Total running services: ")
      .append(CloudNet.getInstance().getCloudServiceProvider().getCloudServices().size()).append('\n');
    this.appendComponent(builder, "Node", this.createPasteContentNode(new Properties()), false);
    this.appendComponent(builder, "Modules", this.createPasteContentModules(), false);
    this.appendComponent(builder, "Tasks", this.createPasteContentTasks(), true);
    return builder.toString();
  }

  public String createPasteContentTasks() {
    StringBuilder builder = new StringBuilder();

    for (ServiceTask serviceTask : CloudNet.getInstance().getServiceTaskProvider().getPermanentServiceTasks()) {
      builder.append(serviceTask.getName()).append(":\n");

      builder.append("  Minimal Services: ").append(serviceTask.getMinServiceCount()).append('\n');
      builder.append("  Associated nodes: ").append(serviceTask.getAssociatedNodes().toString()).append('\n');
      builder.append("  Groups: ").append(serviceTask.getGroups().toString()).append('\n');
      builder.append("  Start Port: ").append(serviceTask.getStartPort()).append('\n');
      builder.append("  Static services: ").append(serviceTask.isStaticServices()).append('\n');
      builder.append("  Auto delete on stop: ").append(serviceTask.isAutoDeleteOnStop()).append('\n');
      builder.append("  Maintenance: ").append(serviceTask.isMaintenance()).append('\n');
      builder.append("  Delete files on stop: ").append(serviceTask.getDeletedFilesAfterStop()).append('\n');
      builder.append("  Environment: ").append(serviceTask.getProcessConfiguration().getEnvironment()).append('\n');
      builder.append("  Max HeapMemory: ").append(serviceTask.getProcessConfiguration().getMaxHeapMemorySize())
        .append('\n');
      builder.append("  JVM Options: ").append(serviceTask.getProcessConfiguration().getJvmOptions().toString())
        .append('\n');
      builder.append("  Process Parameters: ")
        .append(serviceTask.getProcessConfiguration().getProcessParameters().toString()).append('\n');
      builder.append("  Json: \n");
      builder.append(JsonDocument.newDocument(serviceTask).toPrettyJson()).append('\n');
    }

    return builder.length() > 0 ? builder.substring(0, builder.length() - 1) : builder.toString();
  }

  public String createPasteContentService(ServiceInfoSnapshot serviceInfoSnapshot) {
    StringBuilder builder = new StringBuilder();

    for (String line : serviceInfoSnapshot.provider().getCachedLogMessages()) {
      builder.append(line).append('\n');
    }

    builder.append("\nServiceInfoSnapshot\n");

    builder.append(new JsonDocument(serviceInfoSnapshot).toPrettyJson());

    return builder.toString();
  }

  public String createPasteContentNode(Properties properties) {
    StringBuilder builder = new StringBuilder();

    builder.append("CloudNet-Version: ")
      .append(CloudNet.class.getPackage().getImplementationVersion())
      .append(" - ")
      .append(CloudNet.class.getPackage().getImplementationTitle())
      .append('\n');

    MemoryMXBean memoryMXBean = ManagementFactory.getMemoryMXBean();

    builder.append("ClusterId: ").append(CloudNet.getInstance().getConfig().getClusterConfig().getClusterId())
      .append('\n');
    builder.append("NodeId: ").append(CloudNet.getInstance().getConfig().getIdentity().getUniqueId()).append('\n');
    builder.append("CPU usage: (P/S) ")
      .append(CPUUsageResolver.CPU_USAGE_OUTPUT_FORMAT.format(CPUUsageResolver.getProcessCPUUsage()))
      .append("/")
      .append(CPUUsageResolver.CPU_USAGE_OUTPUT_FORMAT.format(CPUUsageResolver.getSystemCPUUsage()))
      .append("/100%").append('\n');
    builder.append("Node services memory allocation: ")
      .append(CloudNet.getInstance().getCurrentNetworkClusterNodeInfoSnapshot().getUsedMemory())
      .append("/")
      .append(CloudNet.getInstance().getCurrentNetworkClusterNodeInfoSnapshot().getReservedMemory())
      .append("/")
      .append(CloudNet.getInstance().getCurrentNetworkClusterNodeInfoSnapshot().getMaxMemory())
      .append("MB")
      .append('\n');
    builder.append("Threads: ").append(Thread.getAllStackTraces().keySet().size()).append('\n');
    builder.append("Heap usage: ")
      .append(memoryMXBean.getHeapMemoryUsage().getUsed() / 1048576)
      .append("/")
      .append(memoryMXBean.getHeapMemoryUsage().getMax() / 1048576)
      .append("MB")
      .append('\n');

    builder.append('\n');

    Path logFile = null;
    for (ILogHandler logHandler : CloudNet.getInstance().getLogger().getLogHandlers()) {
      if (logHandler instanceof DefaultFileLogHandler) {
        logFile = ((DefaultFileLogHandler) logHandler).getEntry();
      }
    }

    try {
      Integer parsedMaxLines;

      int maxLines =
        properties.containsKey("maxLines") && (parsedMaxLines = Ints.tryParse(properties.get("maxLines"))) != null
          ? parsedMaxLines : -1;
      if (maxLines <= 0) {
        maxLines = 512;
      }

=======

  @ModuleTask(order = 64, event = ModuleLifeCycle.STARTED)
  public void registerListeners() {
    this.registerListener(new CloudNetReportListener(this));
  }

  @ModuleTask(order = 16, event = ModuleLifeCycle.STARTED)
  public void registerCommands() {
    this.registerCommand(new CommandReport());
    this.registerCommand(new CommandPaste());
  }

  public String getPasteURL() {
    String url = this.getConfig().getString("pasteServerUrl");
    return url.endsWith("/") ? url.substring(0, url.length() - 1) : url;
  }

  public String executePaste(String content) {
    Preconditions.checkNotNull(content);

    try {
      byte[] contentBytes = content.getBytes(StandardCharsets.UTF_8);

      HttpURLConnection connection = HttpConnectionProvider.provideConnection(
        this.getPasteURL() + "/documents",
        ImmutableMap.<String, String>builder()
          .putAll(HttpConnectionProvider.DEFAULT_REQUEST_PROPERTIES)
          .put("content-type", "application/json")
          .put("content-length", String.valueOf(contentBytes.length))
          .build());
      connection.setRequestMethod("POST");
      connection.setDoOutput(true);
      connection.connect();

      if (this.getConfig().get("pasteServerType", PasteServerType.class) == PasteServerType.HASTE) {
        try (OutputStream outputStream = connection.getOutputStream()) {
          outputStream.write(contentBytes);
        }
      }

      JsonDocument jsonDocument;
      try (InputStream inputStream = connection.getInputStream()) {
        jsonDocument = JsonDocument.newDocument(inputStream);
      }

      return this.getPasteURL() + "/" + jsonDocument.getString("key") +
        (jsonDocument.contains("deleteSecret") ? " DeleteSecret: " + jsonDocument.getString("deleteSecret") : "");
    } catch (IOException exception) {
      exception.printStackTrace();
    }

    return null;
  }

  public Class<? extends Event> getEventClass() {
    return this.eventClass;
  }

  public void setEventClass(Class<? extends Event> eventClass) {
    this.eventClass = eventClass;
  }

  @Deprecated
  public File getSavingRecordsDirectory() {
    return this.savingRecordsDirectory.toFile();
  }

  public Path getRecordsSavingDirectory() {
    return this.savingRecordsDirectory;
  }

  private void appendComponent(StringBuilder builder, String component, String content, boolean lastComponent) {
    builder.append(component).append(": \n");
    for (String line : content.split("\n")) {
      builder.append("  ").append(line).append('\n');
    }
    if (!lastComponent) {
      builder.append("\n\n\n");
    }
  }

  public String createPasteContentAll() {
    StringBuilder builder = new StringBuilder();
    builder.append("Total running services: ")
      .append(CloudNet.getInstance().getCloudServiceProvider().getCloudServices().size()).append('\n');
    this.appendComponent(builder, "Node", this.createPasteContentNode(new Properties()), false);
    this.appendComponent(builder, "Modules", this.createPasteContentModules(), false);
    this.appendComponent(builder, "Tasks", this.createPasteContentTasks(), true);
    return builder.toString();
  }

  public String createPasteContentTasks() {
    StringBuilder builder = new StringBuilder();

    for (ServiceTask serviceTask : CloudNet.getInstance().getServiceTaskProvider().getPermanentServiceTasks()) {
      builder.append(serviceTask.getName()).append(":\n");

      builder.append("  Minimal Services: ").append(serviceTask.getMinServiceCount()).append('\n');
      builder.append("  Associated nodes: ").append(serviceTask.getAssociatedNodes().toString()).append('\n');
      builder.append("  Groups: ").append(serviceTask.getGroups().toString()).append('\n');
      builder.append("  Start Port: ").append(serviceTask.getStartPort()).append('\n');
      builder.append("  Static services: ").append(serviceTask.isStaticServices()).append('\n');
      builder.append("  Auto delete on stop: ").append(serviceTask.isAutoDeleteOnStop()).append('\n');
      builder.append("  Maintenance: ").append(serviceTask.isMaintenance()).append('\n');
      builder.append("  Delete files on stop: ").append(serviceTask.getDeletedFilesAfterStop()).append('\n');
      builder.append("  Environment: ").append(serviceTask.getProcessConfiguration().getEnvironment()).append('\n');
      builder.append("  Max HeapMemory: ").append(serviceTask.getProcessConfiguration().getMaxHeapMemorySize())
        .append('\n');
      builder.append("  JVM Options: ").append(serviceTask.getProcessConfiguration().getJvmOptions().toString())
        .append('\n');
      builder.append("  Process Parameters: ")
        .append(serviceTask.getProcessConfiguration().getProcessParameters().toString()).append('\n');
      builder.append("  Json: \n");
      builder.append(JsonDocument.newDocument(serviceTask).toPrettyJson()).append('\n');
    }

    return builder.length() > 0 ? builder.substring(0, builder.length() - 1) : builder.toString();
  }

  public String createPasteContentService(ServiceInfoSnapshot serviceInfoSnapshot) {
    StringBuilder builder = new StringBuilder();

    for (String line : serviceInfoSnapshot.provider().getCachedLogMessages()) {
      builder.append(line).append('\n');
    }

    builder.append("\nServiceInfoSnapshot\n");

    builder.append(new JsonDocument(serviceInfoSnapshot).toPrettyJson());

    return builder.toString();
  }

  public String createPasteContentNode(Properties properties) {
    StringBuilder builder = new StringBuilder();

    builder.append("CloudNet-Version: ")
      .append(CloudNet.class.getPackage().getImplementationVersion())
      .append(" - ")
      .append(CloudNet.class.getPackage().getImplementationTitle())
      .append('\n');

    MemoryMXBean memoryMXBean = ManagementFactory.getMemoryMXBean();

    builder.append("ClusterId: ").append(CloudNet.getInstance().getConfig().getClusterConfig().getClusterId())
      .append('\n');
    builder.append("NodeId: ").append(CloudNet.getInstance().getConfig().getIdentity().getUniqueId()).append('\n');
    builder.append("CPU usage: (P/S) ")
      .append(CPUUsageResolver.CPU_USAGE_OUTPUT_FORMAT.format(CPUUsageResolver.getProcessCPUUsage()))
      .append("/")
      .append(CPUUsageResolver.CPU_USAGE_OUTPUT_FORMAT.format(CPUUsageResolver.getSystemCPUUsage()))
      .append("/100%").append('\n');
    builder.append("Node services memory allocation: ")
      .append(CloudNet.getInstance().getCurrentNetworkClusterNodeInfoSnapshot().getUsedMemory())
      .append("/")
      .append(CloudNet.getInstance().getCurrentNetworkClusterNodeInfoSnapshot().getReservedMemory())
      .append("/")
      .append(CloudNet.getInstance().getCurrentNetworkClusterNodeInfoSnapshot().getMaxMemory())
      .append("MB")
      .append('\n');
    builder.append("Threads: ").append(Thread.getAllStackTraces().keySet().size()).append('\n');
    builder.append("Heap usage: ")
      .append(memoryMXBean.getHeapMemoryUsage().getUsed() / 1048576)
      .append("/")
      .append(memoryMXBean.getHeapMemoryUsage().getMax() / 1048576)
      .append("MB")
      .append('\n');

    builder.append('\n');

    Path logFile = null;
    for (ILogHandler logHandler : CloudNet.getInstance().getLogger().getLogHandlers()) {
      if (logHandler instanceof DefaultFileLogHandler) {
        logFile = ((DefaultFileLogHandler) logHandler).getEntry();
      }
    }

    try {
      Integer parsedMaxLines;

      int maxLines =
        properties.containsKey("maxLines") && (parsedMaxLines = Ints.tryParse(properties.get("maxLines"))) != null
          ? parsedMaxLines : -1;
      if (maxLines <= 0) {
        maxLines = 512;
      }

>>>>>>> 1d669d60
      List<String> logLines;

      if (logFile != null) {
        List<String> lines = Files.readAllLines(logFile);
        if (lines.size() >= maxLines) {
          logLines = lines.stream().skip(lines.size() - maxLines).collect(Collectors.toList());
        } else {
          logLines = lines;
        }
      } else {
        logLines = CloudNet.getInstance().getQueuedConsoleLogHandler().getCachedQueuedLogEntries().stream()
          .map(this.logFormatter::format)
          .collect(Collectors.toList());
      }

      for (String logLine : logLines) {
        builder.append(logLine).append('\n');
      }
    } catch (IOException exception) {
      exception.printStackTrace();
    }

    builder.append("\nConfig:\n");
    builder.append(JsonDocument.newDocument(CloudNet.getInstance().getConfig()).toPrettyJson());

    return builder.toString();
  }

  public String createPasteContentModules() {
    IModuleProvider moduleProvider = CloudNet.getInstance().getModuleProvider();

    StringBuilder builder = new StringBuilder();

    builder.append("Installed modules:\n");
    builder.append(
      moduleProvider.getModules().stream().map(moduleWrapper -> moduleWrapper.getModuleConfiguration().getName())
        .collect(Collectors.joining(", ")));
    builder.append("\n\n");

    for (IModuleWrapper moduleWrapper : moduleProvider.getModules()) {
      ModuleConfiguration configuration = moduleWrapper.getModuleConfiguration();

      Map<String, String> repositoryURLs = new HashMap<>();
      if (configuration.getRepos() != null) {
        for (ModuleRepository repository : configuration.getRepos()) {
          if (repository.getName() != null && repository.getUrl() != null) {
            repositoryURLs.put(repository.getName(), repository.getUrl());
          }
        }
      }
      repositoryURLs.putAll(moduleWrapper.getDefaultRepositories());

      builder.append(configuration.getGroup()).append(":").append(configuration.getName()).append(":")
        .append(configuration.getVersion()).append(":\n");
      builder.append("  Description: ").append(configuration.getDescription()).append('\n');
      builder.append("  Website: ").append(configuration.getWebsite()).append('\n');
      builder.append("  Author: ").append(configuration.getAuthor()).append('\n');
      builder.append("  Version: ").append(configuration.getVersion()).append('\n');
      builder.append("  Main: ").append(configuration.getMain()).append('\n');
      builder.append("  Restart on CloudNet reload: ").append(!configuration.isRuntimeModule()).append('\n');

      if (configuration.getDependencies() != null) {
        builder.append("  Dependencies: \n");
        for (ModuleDependency dependency : configuration.getDependencies()) {
          if (dependency == null || dependency.getGroup() == null || dependency.getName() == null
            || dependency.getVersion() == null) {
            continue;
          }

          if (dependency.getUrl() == null && dependency.getRepo() == null) {

            builder.append("    Cloud Module - ").append(dependency.getGroup()).append(":").append(dependency.getName())
              .append(":").append(dependency.getVersion()).append('\n');

          } else {
            String repositoryURL = repositoryURLs.get(dependency.getRepo());
            if (repositoryURL != null) {
              builder.append("    Maven - ").append(dependency.getGroup()).append(":").append(dependency.getName())
                .append(":").append(dependency.getVersion()).append('\n');
            }
          }
        }
      }

      if (configuration.getRepos() != null) {
        builder.append("  Repositories: \n");
        for (ModuleRepository repository : configuration.getRepos()) {
          builder.append("    ").append(repository.getName()).append(": ").append(repository.getUrl()).append('\n');
        }
      }

      if (configuration.getProperties() != null) {
        builder.append("  Properties: \n");
        builder.append(configuration.getProperties().toPrettyJson()).append('\n');
      }

      if (moduleWrapper.getModule() instanceof DriverModule) {
        JsonDocument config = ((DriverModule) moduleWrapper.getModule()).getConfig();
        if (config != null) {
          builder.append("  Config:");
          if (configuration.storesSensitiveData()) {
            builder.append(" Hidden because of sensitive data\n");
          } else {
            builder.append('\n').append(config.toPrettyJson()).append('\n');
          }
        }
      }
    }

    return builder.toString();
  }
}<|MERGE_RESOLUTION|>--- conflicted
+++ resolved
@@ -108,7 +108,6 @@
     }
     FileUtils.createDirectoryReported(this.savingRecordsDirectory);
   }
-<<<<<<< HEAD
 
   @ModuleTask(order = 64, event = ModuleLifeCycle.STARTED)
   public void registerListeners() {
@@ -132,32 +131,27 @@
     try {
       byte[] contentBytes = content.getBytes(StandardCharsets.UTF_8);
 
-      HttpURLConnection httpURLConnection = (HttpURLConnection) new URL(this.getPasteURL() + "/documents")
-        .openConnection();
-
-      httpURLConnection.setRequestMethod("POST");
-
-      httpURLConnection.setRequestProperty("content-length", String.valueOf(contentBytes.length));
-      httpURLConnection.setRequestProperty("content-type", "application/json");
-      httpURLConnection.setRequestProperty("user-agent",
-        "Mozilla/5.0 (Windows NT 10.0; Win64; x64) AppleWebKit/537.36 (KHTML, like Gecko) Chrome/78.0.3904.108 Safari/537.36");
-
-      httpURLConnection.setDoOutput(true);
-      httpURLConnection.setDoInput(true);
-      httpURLConnection.connect();
+      HttpURLConnection connection = HttpConnectionProvider.provideConnection(
+        this.getPasteURL() + "/documents",
+        ImmutableMap.<String, String>builder()
+          .putAll(HttpConnectionProvider.DEFAULT_REQUEST_PROPERTIES)
+          .put("content-type", "application/json")
+          .put("content-length", String.valueOf(contentBytes.length))
+          .build());
+      connection.setRequestMethod("POST");
+      connection.setDoOutput(true);
+      connection.connect();
 
       if (this.getConfig().get("pasteServerType", PasteServerType.class) == PasteServerType.HASTE) {
-        try (OutputStream outputStream = httpURLConnection.getOutputStream()) {
+        try (OutputStream outputStream = connection.getOutputStream()) {
           outputStream.write(contentBytes);
         }
       }
 
-      String input;
-      try (InputStream inputStream = httpURLConnection.getInputStream()) {
-        input = new String(FileUtils.toByteArray(inputStream), StandardCharsets.UTF_8);
-      }
-
-      JsonDocument jsonDocument = JsonDocument.newDocument(input);
+      JsonDocument jsonDocument;
+      try (InputStream inputStream = connection.getInputStream()) {
+        jsonDocument = JsonDocument.newDocument(inputStream);
+      }
 
       return this.getPasteURL() + "/" + jsonDocument.getString("key") +
         (jsonDocument.contains("deleteSecret") ? " DeleteSecret: " + jsonDocument.getString("deleteSecret") : "");
@@ -301,195 +295,6 @@
         maxLines = 512;
       }
 
-=======
-
-  @ModuleTask(order = 64, event = ModuleLifeCycle.STARTED)
-  public void registerListeners() {
-    this.registerListener(new CloudNetReportListener(this));
-  }
-
-  @ModuleTask(order = 16, event = ModuleLifeCycle.STARTED)
-  public void registerCommands() {
-    this.registerCommand(new CommandReport());
-    this.registerCommand(new CommandPaste());
-  }
-
-  public String getPasteURL() {
-    String url = this.getConfig().getString("pasteServerUrl");
-    return url.endsWith("/") ? url.substring(0, url.length() - 1) : url;
-  }
-
-  public String executePaste(String content) {
-    Preconditions.checkNotNull(content);
-
-    try {
-      byte[] contentBytes = content.getBytes(StandardCharsets.UTF_8);
-
-      HttpURLConnection connection = HttpConnectionProvider.provideConnection(
-        this.getPasteURL() + "/documents",
-        ImmutableMap.<String, String>builder()
-          .putAll(HttpConnectionProvider.DEFAULT_REQUEST_PROPERTIES)
-          .put("content-type", "application/json")
-          .put("content-length", String.valueOf(contentBytes.length))
-          .build());
-      connection.setRequestMethod("POST");
-      connection.setDoOutput(true);
-      connection.connect();
-
-      if (this.getConfig().get("pasteServerType", PasteServerType.class) == PasteServerType.HASTE) {
-        try (OutputStream outputStream = connection.getOutputStream()) {
-          outputStream.write(contentBytes);
-        }
-      }
-
-      JsonDocument jsonDocument;
-      try (InputStream inputStream = connection.getInputStream()) {
-        jsonDocument = JsonDocument.newDocument(inputStream);
-      }
-
-      return this.getPasteURL() + "/" + jsonDocument.getString("key") +
-        (jsonDocument.contains("deleteSecret") ? " DeleteSecret: " + jsonDocument.getString("deleteSecret") : "");
-    } catch (IOException exception) {
-      exception.printStackTrace();
-    }
-
-    return null;
-  }
-
-  public Class<? extends Event> getEventClass() {
-    return this.eventClass;
-  }
-
-  public void setEventClass(Class<? extends Event> eventClass) {
-    this.eventClass = eventClass;
-  }
-
-  @Deprecated
-  public File getSavingRecordsDirectory() {
-    return this.savingRecordsDirectory.toFile();
-  }
-
-  public Path getRecordsSavingDirectory() {
-    return this.savingRecordsDirectory;
-  }
-
-  private void appendComponent(StringBuilder builder, String component, String content, boolean lastComponent) {
-    builder.append(component).append(": \n");
-    for (String line : content.split("\n")) {
-      builder.append("  ").append(line).append('\n');
-    }
-    if (!lastComponent) {
-      builder.append("\n\n\n");
-    }
-  }
-
-  public String createPasteContentAll() {
-    StringBuilder builder = new StringBuilder();
-    builder.append("Total running services: ")
-      .append(CloudNet.getInstance().getCloudServiceProvider().getCloudServices().size()).append('\n');
-    this.appendComponent(builder, "Node", this.createPasteContentNode(new Properties()), false);
-    this.appendComponent(builder, "Modules", this.createPasteContentModules(), false);
-    this.appendComponent(builder, "Tasks", this.createPasteContentTasks(), true);
-    return builder.toString();
-  }
-
-  public String createPasteContentTasks() {
-    StringBuilder builder = new StringBuilder();
-
-    for (ServiceTask serviceTask : CloudNet.getInstance().getServiceTaskProvider().getPermanentServiceTasks()) {
-      builder.append(serviceTask.getName()).append(":\n");
-
-      builder.append("  Minimal Services: ").append(serviceTask.getMinServiceCount()).append('\n');
-      builder.append("  Associated nodes: ").append(serviceTask.getAssociatedNodes().toString()).append('\n');
-      builder.append("  Groups: ").append(serviceTask.getGroups().toString()).append('\n');
-      builder.append("  Start Port: ").append(serviceTask.getStartPort()).append('\n');
-      builder.append("  Static services: ").append(serviceTask.isStaticServices()).append('\n');
-      builder.append("  Auto delete on stop: ").append(serviceTask.isAutoDeleteOnStop()).append('\n');
-      builder.append("  Maintenance: ").append(serviceTask.isMaintenance()).append('\n');
-      builder.append("  Delete files on stop: ").append(serviceTask.getDeletedFilesAfterStop()).append('\n');
-      builder.append("  Environment: ").append(serviceTask.getProcessConfiguration().getEnvironment()).append('\n');
-      builder.append("  Max HeapMemory: ").append(serviceTask.getProcessConfiguration().getMaxHeapMemorySize())
-        .append('\n');
-      builder.append("  JVM Options: ").append(serviceTask.getProcessConfiguration().getJvmOptions().toString())
-        .append('\n');
-      builder.append("  Process Parameters: ")
-        .append(serviceTask.getProcessConfiguration().getProcessParameters().toString()).append('\n');
-      builder.append("  Json: \n");
-      builder.append(JsonDocument.newDocument(serviceTask).toPrettyJson()).append('\n');
-    }
-
-    return builder.length() > 0 ? builder.substring(0, builder.length() - 1) : builder.toString();
-  }
-
-  public String createPasteContentService(ServiceInfoSnapshot serviceInfoSnapshot) {
-    StringBuilder builder = new StringBuilder();
-
-    for (String line : serviceInfoSnapshot.provider().getCachedLogMessages()) {
-      builder.append(line).append('\n');
-    }
-
-    builder.append("\nServiceInfoSnapshot\n");
-
-    builder.append(new JsonDocument(serviceInfoSnapshot).toPrettyJson());
-
-    return builder.toString();
-  }
-
-  public String createPasteContentNode(Properties properties) {
-    StringBuilder builder = new StringBuilder();
-
-    builder.append("CloudNet-Version: ")
-      .append(CloudNet.class.getPackage().getImplementationVersion())
-      .append(" - ")
-      .append(CloudNet.class.getPackage().getImplementationTitle())
-      .append('\n');
-
-    MemoryMXBean memoryMXBean = ManagementFactory.getMemoryMXBean();
-
-    builder.append("ClusterId: ").append(CloudNet.getInstance().getConfig().getClusterConfig().getClusterId())
-      .append('\n');
-    builder.append("NodeId: ").append(CloudNet.getInstance().getConfig().getIdentity().getUniqueId()).append('\n');
-    builder.append("CPU usage: (P/S) ")
-      .append(CPUUsageResolver.CPU_USAGE_OUTPUT_FORMAT.format(CPUUsageResolver.getProcessCPUUsage()))
-      .append("/")
-      .append(CPUUsageResolver.CPU_USAGE_OUTPUT_FORMAT.format(CPUUsageResolver.getSystemCPUUsage()))
-      .append("/100%").append('\n');
-    builder.append("Node services memory allocation: ")
-      .append(CloudNet.getInstance().getCurrentNetworkClusterNodeInfoSnapshot().getUsedMemory())
-      .append("/")
-      .append(CloudNet.getInstance().getCurrentNetworkClusterNodeInfoSnapshot().getReservedMemory())
-      .append("/")
-      .append(CloudNet.getInstance().getCurrentNetworkClusterNodeInfoSnapshot().getMaxMemory())
-      .append("MB")
-      .append('\n');
-    builder.append("Threads: ").append(Thread.getAllStackTraces().keySet().size()).append('\n');
-    builder.append("Heap usage: ")
-      .append(memoryMXBean.getHeapMemoryUsage().getUsed() / 1048576)
-      .append("/")
-      .append(memoryMXBean.getHeapMemoryUsage().getMax() / 1048576)
-      .append("MB")
-      .append('\n');
-
-    builder.append('\n');
-
-    Path logFile = null;
-    for (ILogHandler logHandler : CloudNet.getInstance().getLogger().getLogHandlers()) {
-      if (logHandler instanceof DefaultFileLogHandler) {
-        logFile = ((DefaultFileLogHandler) logHandler).getEntry();
-      }
-    }
-
-    try {
-      Integer parsedMaxLines;
-
-      int maxLines =
-        properties.containsKey("maxLines") && (parsedMaxLines = Ints.tryParse(properties.get("maxLines"))) != null
-          ? parsedMaxLines : -1;
-      if (maxLines <= 0) {
-        maxLines = 512;
-      }
-
->>>>>>> 1d669d60
       List<String> logLines;
 
       if (logFile != null) {
