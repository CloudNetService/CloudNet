--- conflicted
+++ resolved
@@ -19,18 +19,10 @@
 }
 
 dependencies {
-<<<<<<< HEAD
-    compileOnly project(':cloudnet')
-    compileOnly project(':cloudnet-wrapper-jvm')
-    compileOnly project(':cloudnet-modules:cloudnet-bridge')
-    compileOnly group: 'cn.nukkit', name: 'nukkit', version: dependencyNukkitXVersion
-    compileOnly group: 'org.spigotmc', name: 'spigot-api', version: dependencySpigotApiVersion
-    compileOnly group: 'org.spongepowered', name: 'spongeapi', version: dependencySpongeVersion
-=======
   compileOnly project(':cloudnet')
   compileOnly project(':cloudnet-wrapper-jvm')
   compileOnly project(':cloudnet-modules:cloudnet-bridge')
   compileOnly group: 'cn.nukkit', name: 'nukkit', version: dependencyNukkitXVersion
   compileOnly group: 'org.spigotmc', name: 'spigot-api', version: dependencySpigotApiVersion
->>>>>>> baabf6c4
+  compileOnly group: 'org.spongepowered', name: 'spongeapi', version: dependencySpongeVersion
 }