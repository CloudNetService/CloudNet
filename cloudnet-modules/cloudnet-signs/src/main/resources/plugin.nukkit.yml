name: CloudNet-Signs
<<<<<<< HEAD
version: "1.1"
api: [ "1.0.5" ]
=======
version: '2.0'
api: [ '1.0.5' ]
>>>>>>> 1d669d60
author: CloudNetService
website: https://cloudnetservice.eu
description: Nukkit extension for the CloudNet runtime which adds sign connector support

main: eu.cloudnetservice.cloudnet.ext.signs.nukkit.NukkitSignsPlugin

<<<<<<< HEAD
depend: [ CloudNet-Bridge ]
=======
depend: [ CloudNet-Bridge ]

commands:
  cloudsign:
    aliases: [ cs ]
    permission: 'cloudnet.command.cloudsign'
    description: 'Management of the signs'
>>>>>>> 1d669d60
<|MERGE_RESOLUTION|>--- conflicted
+++ resolved
@@ -1,25 +1,16 @@
 name: CloudNet-Signs
-<<<<<<< HEAD
-version: "1.1"
-api: [ "1.0.5" ]
-=======
 version: '2.0'
 api: [ '1.0.5' ]
->>>>>>> 1d669d60
 author: CloudNetService
 website: https://cloudnetservice.eu
 description: Nukkit extension for the CloudNet runtime which adds sign connector support
 
 main: eu.cloudnetservice.cloudnet.ext.signs.nukkit.NukkitSignsPlugin
 
-<<<<<<< HEAD
-depend: [ CloudNet-Bridge ]
-=======
 depend: [ CloudNet-Bridge ]
 
 commands:
   cloudsign:
     aliases: [ cs ]
     permission: 'cloudnet.command.cloudsign'
-    description: 'Management of the signs'
->>>>>>> 1d669d60
+    description: 'Management of the signs'