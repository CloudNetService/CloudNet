name: CloudNet-Signs
version: '2.0'
api-version: '1.13'
author: CloudNetService
website: https://cloudnetservice.eu
description: Bukkit extension for the CloudNet runtime which adds sign connector support

main: eu.cloudnetservice.cloudnet.ext.signs.bukkit.BukkitSignsPlugin

depend: [ CloudNet-Bridge ]

commands:
  cloudsign:
<<<<<<< HEAD
    aliases: [ cs ]
=======
    aliases: [ cs ]
    permission: 'cloudnet.command.cloudsign'
    description: 'Management of the signs'
>>>>>>> 1d669d60
<|MERGE_RESOLUTION|>--- conflicted
+++ resolved
@@ -11,10 +11,6 @@
 
 commands:
   cloudsign:
-<<<<<<< HEAD
-    aliases: [ cs ]
-=======
     aliases: [ cs ]
     permission: 'cloudnet.command.cloudsign'
-    description: 'Management of the signs'
->>>>>>> 1d669d60
+    description: 'Management of the signs'