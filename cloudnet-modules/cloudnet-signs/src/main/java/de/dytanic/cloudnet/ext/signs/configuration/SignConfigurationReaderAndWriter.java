--- conflicted
+++ resolved
@@ -31,58 +31,6 @@
   private SignConfigurationReaderAndWriter() {
     throw new UnsupportedOperationException();
   }
-<<<<<<< HEAD
-
-  @Deprecated
-  public static void write(SignConfiguration signConfiguration, File file) {
-    write(signConfiguration, file.toPath());
-  }
-
-  public static void write(SignConfiguration signConfiguration, Path path) {
-    Preconditions.checkNotNull(signConfiguration);
-    Preconditions.checkNotNull(path);
-
-    JsonDocument.newDocument("config", signConfiguration).write(path);
-  }
-
-  @Deprecated
-  public static SignConfiguration read(File file) {
-    return read(file.toPath());
-  }
-
-  public static SignConfiguration read(Path path) {
-    Preconditions.checkNotNull(path);
-
-    JsonDocument document = JsonDocument.newDocument(path);
-    if (!document.contains("config")) {
-      SignConfiguration signConfiguration = new SignConfiguration(
-        new ArrayList<>(Collections.singletonList(SignConfigurationEntryType.BUKKIT.createEntry("Lobby"))),
-        new HashMap<>(ImmutableMap.of(
-          "server-connecting-message", "&7You will be moved to &c%server%&7...",
-          "command-cloudsign-create-success",
-          "&7The target sign with the target group &6%group% &7is successfully created.",
-          "command-cloudsign-remove-success", "&7The target sign will removed! Please wait...",
-          "command-cloudsign-sign-already-exist",
-          "&7The sign is already set. If you want to remove that, use the /cloudsign remove command",
-          "command-cloudsign-cleanup-success", "&7Non-existing signs were removed successfully"
-        ))
-      );
-
-      write(signConfiguration, path);
-      return signConfiguration;
-    }
-
-    SignConfiguration signConfiguration = document.get("config", SignConfiguration.class);
-    if (!signConfiguration.getMessages().containsKey("command-cloudsign-cleanup-success")) {
-      signConfiguration.getMessages()
-        .put("command-cloudsign-cleanup-success", "&7Non-existing signs were removed successfully");
-    }
-
-    // new properties in the configuration will be saved
-    document.append("config", signConfiguration);
-    document.write(path);
-
-=======
 
   @Deprecated
   public static void write(SignConfiguration signConfiguration, File file) {
@@ -137,7 +85,6 @@
     document.append("config", signConfiguration);
     document.write(path);
 
->>>>>>> 1d669d60
     return signConfiguration;
   }
 }