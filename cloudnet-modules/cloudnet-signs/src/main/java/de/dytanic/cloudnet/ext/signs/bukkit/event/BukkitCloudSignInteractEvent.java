--- conflicted
+++ resolved
@@ -27,10 +27,7 @@
 public class BukkitCloudSignInteractEvent extends PlayerEvent implements Cancellable {
 
   private static final HandlerList HANDLER_LIST = new HandlerList();
-<<<<<<< HEAD
-=======
 
->>>>>>> 1d669d60
   private final Sign clickedSign;
   private boolean cancelled;
   private String targetServer;
