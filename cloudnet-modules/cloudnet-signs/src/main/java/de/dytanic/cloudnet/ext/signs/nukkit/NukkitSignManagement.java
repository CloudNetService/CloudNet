/*
 * Copyright 2019-2021 CloudNetService team & contributors
 *
 * Licensed under the Apache License, Version 2.0 (the "License");
 * you may not use this file except in compliance with the License.
 * You may obtain a copy of the License at
 *
 *     http://www.apache.org/licenses/LICENSE-2.0
 *
 * Unless required by applicable law or agreed to in writing, software
 * distributed under the License is distributed on an "AS IS" BASIS,
 * WITHOUT WARRANTIES OR CONDITIONS OF ANY KIND, either express or implied.
 * See the License for the specific language governing permissions and
 * limitations under the License.
 */

package de.dytanic.cloudnet.ext.signs.nukkit;

import cn.nukkit.Server;
import cn.nukkit.block.Block;
import cn.nukkit.block.BlockWallSign;
import cn.nukkit.blockentity.BlockEntity;
import cn.nukkit.blockentity.BlockEntitySign;
import cn.nukkit.level.Level;
import cn.nukkit.level.Location;
import cn.nukkit.math.BlockFace;
import cn.nukkit.utils.Faceable;
import com.google.common.base.Preconditions;
import de.dytanic.cloudnet.driver.CloudNetDriver;
import de.dytanic.cloudnet.driver.service.ServiceInfoSnapshot;
import de.dytanic.cloudnet.ext.bridge.WorldPosition;
import de.dytanic.cloudnet.ext.signs.AbstractSignManagement;
import de.dytanic.cloudnet.ext.signs.Sign;
import de.dytanic.cloudnet.ext.signs.SignLayout;
import java.util.Iterator;
import org.jetbrains.annotations.NotNull;
import org.jetbrains.annotations.Nullable;

public final class NukkitSignManagement extends AbstractSignManagement {

<<<<<<< HEAD
    private final NukkitCloudNetSignsPlugin plugin;

    NukkitSignManagement(NukkitCloudNetSignsPlugin plugin) {
        super();

        this.plugin = plugin;

        super.executeSearchingTask();
        super.executeStartingTask();
        super.updateSigns();
    }

    private void runSync(Runnable runnable) {
        if (Server.getInstance().isPrimaryThread()) {
            runnable.run();
        } else {
            Server.getInstance().getScheduler().scheduleTask(this.plugin, runnable);
        }
    }

    /**
     * @deprecated SignManagement should be accessed via the {@link de.dytanic.cloudnet.common.registry.IServicesRegistry}
     */
    @Deprecated
    public static NukkitSignManagement getInstance() {
        return (NukkitSignManagement) CloudNetDriver.getInstance().getServicesRegistry().getFirstService(AbstractSignManagement.class);
    }

    @Override
    protected void updateSignNext(@NotNull Sign sign, @NotNull SignLayout signLayout, @Nullable ServiceInfoSnapshot serviceInfoSnapshot) {
        this.runSync(() -> {
            Location location = this.toLocation(sign.getWorldPosition());
            if (location != null && location.getLevel().isChunkLoaded(location.getChunkX(), location.getChunkZ())) {
                BlockEntity blockEntity = location.getLevel().getBlockEntity(location);
                if (blockEntity instanceof BlockEntitySign) {
                    this.updateSign(sign, (BlockEntitySign) blockEntity, signLayout, serviceInfoSnapshot);
                }
            }
        });
    }
=======
  private final NukkitCloudNetSignsPlugin plugin;

  NukkitSignManagement(NukkitCloudNetSignsPlugin plugin) {
    super();

    this.plugin = plugin;

    super.executeSearchingTask();
    super.executeStartingTask();
    super.updateSigns();
  }

  /**
   * @deprecated SignManagement should be accessed via the {@link de.dytanic.cloudnet.common.registry.IServicesRegistry}
   */
  @Deprecated
  public static NukkitSignManagement getInstance() {
    return (NukkitSignManagement) CloudNetDriver.getInstance().getServicesRegistry()
      .getFirstService(AbstractSignManagement.class);
  }

  @Override
  protected void updateSignNext(@NotNull Sign sign, @NotNull SignLayout signLayout,
    @Nullable ServiceInfoSnapshot serviceInfoSnapshot) {
    Server.getInstance().getScheduler().scheduleTask(this.plugin, () -> {
      Location location = this.toLocation(sign.getWorldPosition());
      if (location != null && location.getLevel().isChunkLoaded(location.getChunkX(), location.getChunkZ())) {
        BlockEntity blockEntity = location.getLevel().getBlockEntity(location);
        if (blockEntity instanceof BlockEntitySign) {
          this.updateSign(sign, (BlockEntitySign) blockEntity, signLayout, serviceInfoSnapshot);
        }
      }
    });
  }
>>>>>>> 8110683e

  @Override
  public void cleanup() {
    Iterator<Sign> signIterator = super.signs.iterator();

    while (signIterator.hasNext()) {
      Sign sign = signIterator.next();

      Location location = this.toLocation(sign.getWorldPosition());

      if (location == null || !(location.getLevel().getBlockEntity(location) instanceof BlockEntitySign)) {
        signIterator.remove();
        super.sendSignRemoveUpdate(sign);
      }
    }
  }

  @Override
  protected void runTaskLater(@NotNull Runnable runnable, long delay) {
    Server.getInstance().getScheduler().scheduleDelayedTask(this.plugin, runnable, Math.toIntExact(delay));
  }

  private void updateSign(Sign sign, BlockEntitySign nukkitSign, SignLayout signLayout,
    ServiceInfoSnapshot serviceInfoSnapshot) {
    Preconditions.checkNotNull(nukkitSign);
    Preconditions.checkNotNull(signLayout);

    if (signLayout.getLines() != null &&
      signLayout.getLines().length == 4) {

      String[] lines = new String[4];

      for (int i = 0; i < lines.length; i++) {
        String line = super.replaceServiceInfo(signLayout.getLines()[i], sign.getTargetGroup(), serviceInfoSnapshot)
          .replace('&', '§');
        lines[i] = line;
      }

      nukkitSign.setText(lines);

      this.changeBlock(nukkitSign, signLayout.getBlockType(), signLayout.getSubId());
    }
  }

  private void changeBlock(BlockEntitySign nukkitSign, String blockType, int subId) {
    Preconditions.checkNotNull(nukkitSign);

    if (blockType != null) {

      Block block = nukkitSign.getBlock();

      if (block instanceof Faceable) {
        Faceable faceable = (Faceable) block;
        BlockFace blockFace = block instanceof BlockWallSign ? faceable.getBlockFace().getOpposite() : BlockFace.DOWN;

        Location backBlockLocation = block.getSide(blockFace).getLocation();

        int itemId;
        try {
          itemId = Integer.parseInt(blockType);
        } catch (NumberFormatException exception) {
          return;
        }

        backBlockLocation.getLevel().setBlock(backBlockLocation, Block.get(itemId, Math.max(0, subId)), true, true);
      }


    }
  }

  public Location toLocation(WorldPosition position) {
    Preconditions.checkNotNull(position);

    Level level = Server.getInstance().getLevelByName(position.getWorld());
    return level == null ? null : new Location(position.getX(), position.getY(), position.getZ(), level);
  }

  public NukkitCloudNetSignsPlugin getPlugin() {
    return this.plugin;
  }
}<|MERGE_RESOLUTION|>--- conflicted
+++ resolved
@@ -38,48 +38,6 @@
 
 public final class NukkitSignManagement extends AbstractSignManagement {
 
-<<<<<<< HEAD
-    private final NukkitCloudNetSignsPlugin plugin;
-
-    NukkitSignManagement(NukkitCloudNetSignsPlugin plugin) {
-        super();
-
-        this.plugin = plugin;
-
-        super.executeSearchingTask();
-        super.executeStartingTask();
-        super.updateSigns();
-    }
-
-    private void runSync(Runnable runnable) {
-        if (Server.getInstance().isPrimaryThread()) {
-            runnable.run();
-        } else {
-            Server.getInstance().getScheduler().scheduleTask(this.plugin, runnable);
-        }
-    }
-
-    /**
-     * @deprecated SignManagement should be accessed via the {@link de.dytanic.cloudnet.common.registry.IServicesRegistry}
-     */
-    @Deprecated
-    public static NukkitSignManagement getInstance() {
-        return (NukkitSignManagement) CloudNetDriver.getInstance().getServicesRegistry().getFirstService(AbstractSignManagement.class);
-    }
-
-    @Override
-    protected void updateSignNext(@NotNull Sign sign, @NotNull SignLayout signLayout, @Nullable ServiceInfoSnapshot serviceInfoSnapshot) {
-        this.runSync(() -> {
-            Location location = this.toLocation(sign.getWorldPosition());
-            if (location != null && location.getLevel().isChunkLoaded(location.getChunkX(), location.getChunkZ())) {
-                BlockEntity blockEntity = location.getLevel().getBlockEntity(location);
-                if (blockEntity instanceof BlockEntitySign) {
-                    this.updateSign(sign, (BlockEntitySign) blockEntity, signLayout, serviceInfoSnapshot);
-                }
-            }
-        });
-    }
-=======
   private final NukkitCloudNetSignsPlugin plugin;
 
   NukkitSignManagement(NukkitCloudNetSignsPlugin plugin) {
@@ -101,10 +59,18 @@
       .getFirstService(AbstractSignManagement.class);
   }
 
+  private void runSync(Runnable runnable) {
+    if (Server.getInstance().isPrimaryThread()) {
+      runnable.run();
+    } else {
+      Server.getInstance().getScheduler().scheduleTask(this.plugin, runnable);
+    }
+  }
+
   @Override
   protected void updateSignNext(@NotNull Sign sign, @NotNull SignLayout signLayout,
     @Nullable ServiceInfoSnapshot serviceInfoSnapshot) {
-    Server.getInstance().getScheduler().scheduleTask(this.plugin, () -> {
+    this.runSync(() -> {
       Location location = this.toLocation(sign.getWorldPosition());
       if (location != null && location.getLevel().isChunkLoaded(location.getChunkX(), location.getChunkZ())) {
         BlockEntity blockEntity = location.getLevel().getBlockEntity(location);
@@ -114,7 +80,6 @@
       }
     });
   }
->>>>>>> 8110683e
 
   @Override
   public void cleanup() {
