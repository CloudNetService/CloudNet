/*
 * Copyright 2019-2021 CloudNetService team & contributors
 *
 * Licensed under the Apache License, Version 2.0 (the "License");
 * you may not use this file except in compliance with the License.
 * You may obtain a copy of the License at
 *
 *     http://www.apache.org/licenses/LICENSE-2.0
 *
 * Unless required by applicable law or agreed to in writing, software
 * distributed under the License is distributed on an "AS IS" BASIS,
 * WITHOUT WARRANTIES OR CONDITIONS OF ANY KIND, either express or implied.
 * See the License for the specific language governing permissions and
 * limitations under the License.
 */

package de.dytanic.cloudnet.ext.signs.nukkit;

import cn.nukkit.Server;
import cn.nukkit.block.Block;
import cn.nukkit.block.BlockWallSign;
import cn.nukkit.blockentity.BlockEntity;
import cn.nukkit.blockentity.BlockEntitySign;
import cn.nukkit.level.Level;
import cn.nukkit.level.Location;
import cn.nukkit.math.BlockFace;
import cn.nukkit.utils.Faceable;
import com.google.common.base.Preconditions;
import de.dytanic.cloudnet.driver.CloudNetDriver;
import de.dytanic.cloudnet.driver.service.ServiceInfoSnapshot;
import de.dytanic.cloudnet.ext.bridge.WorldPosition;
import de.dytanic.cloudnet.ext.signs.AbstractSignManagement;
import de.dytanic.cloudnet.ext.signs.Sign;
import de.dytanic.cloudnet.ext.signs.SignLayout;
import java.util.Iterator;
import org.jetbrains.annotations.NotNull;
import org.jetbrains.annotations.Nullable;

public final class NukkitSignManagement extends AbstractSignManagement {

  private final NukkitCloudNetSignsPlugin plugin;

  NukkitSignManagement(NukkitCloudNetSignsPlugin plugin) {
    super();

    this.plugin = plugin;

    super.executeSearchingTask();
    super.executeStartingTask();
    super.updateSigns();
  }

  /**
   * @deprecated SignManagement should be accessed via the {@link de.dytanic.cloudnet.common.registry.IServicesRegistry}
   */
  @Deprecated
  public static NukkitSignManagement getInstance() {
    return (NukkitSignManagement) CloudNetDriver.getInstance().getServicesRegistry()
      .getFirstService(AbstractSignManagement.class);
  }

<<<<<<< HEAD
  @Override
  protected void updateSignNext(@NotNull Sign sign, @NotNull SignLayout signLayout,
    @Nullable ServiceInfoSnapshot serviceInfoSnapshot) {
    Server.getInstance().getScheduler().scheduleTask(this.plugin, () -> {
=======
  private void runSync(Runnable runnable) {
    if (Server.getInstance().isPrimaryThread()) {
      runnable.run();
    } else {
      Server.getInstance().getScheduler().scheduleTask(this.plugin, runnable);
    }
  }

  @Override
  protected void updateSignNext(@NotNull Sign sign, @NotNull SignLayout signLayout,
    @Nullable ServiceInfoSnapshot serviceInfoSnapshot) {
    this.runSync(() -> {
>>>>>>> 1d669d60
      Location location = this.toLocation(sign.getWorldPosition());
      if (location != null && location.getLevel().isChunkLoaded(location.getChunkX(), location.getChunkZ())) {
        BlockEntity blockEntity = location.getLevel().getBlockEntity(location);
        if (blockEntity instanceof BlockEntitySign) {
          this.updateSign(sign, (BlockEntitySign) blockEntity, signLayout, serviceInfoSnapshot);
        }
      }
    });
  }

  @Override
  public void cleanup() {
    Iterator<Sign> signIterator = super.signs.iterator();

    while (signIterator.hasNext()) {
      Sign sign = signIterator.next();

      Location location = this.toLocation(sign.getWorldPosition());

      if (location == null || !(location.getLevel().getBlockEntity(location) instanceof BlockEntitySign)) {
        signIterator.remove();
        super.sendSignRemoveUpdate(sign);
      }
    }
  }

  @Override
  protected void runTaskLater(@NotNull Runnable runnable, long delay) {
    Server.getInstance().getScheduler().scheduleDelayedTask(this.plugin, runnable, Math.toIntExact(delay));
  }

  private void updateSign(Sign sign, BlockEntitySign nukkitSign, SignLayout signLayout,
    ServiceInfoSnapshot serviceInfoSnapshot) {
    Preconditions.checkNotNull(nukkitSign);
    Preconditions.checkNotNull(signLayout);

    if (signLayout.getLines() != null &&
      signLayout.getLines().length == 4) {

      String[] lines = new String[4];

      for (int i = 0; i < lines.length; i++) {
        String line = super.replaceServiceInfo(signLayout.getLines()[i], sign.getTargetGroup(), serviceInfoSnapshot)
          .replace('&', '§');
        lines[i] = line;
      }

      nukkitSign.setText(lines);

      this.changeBlock(nukkitSign, signLayout.getBlockType(), signLayout.getSubId());
    }
  }

  private void changeBlock(BlockEntitySign nukkitSign, String blockType, int subId) {
    Preconditions.checkNotNull(nukkitSign);

    if (blockType != null) {

      Block block = nukkitSign.getBlock();

      if (block instanceof Faceable) {
        Faceable faceable = (Faceable) block;
        BlockFace blockFace = block instanceof BlockWallSign ? faceable.getBlockFace().getOpposite() : BlockFace.DOWN;

        Location backBlockLocation = block.getSide(blockFace).getLocation();

        int itemId;
        try {
          itemId = Integer.parseInt(blockType);
        } catch (NumberFormatException exception) {
          return;
        }

        backBlockLocation.getLevel().setBlock(backBlockLocation, Block.get(itemId, Math.max(0, subId)), true, true);
      }


    }
  }

  public Location toLocation(WorldPosition position) {
    Preconditions.checkNotNull(position);

    Level level = Server.getInstance().getLevelByName(position.getWorld());
    return level == null ? null : new Location(position.getX(), position.getY(), position.getZ(), level);
  }

  public NukkitCloudNetSignsPlugin getPlugin() {
    return this.plugin;
  }
}<|MERGE_RESOLUTION|>--- conflicted
+++ resolved
@@ -59,12 +59,6 @@
       .getFirstService(AbstractSignManagement.class);
   }
 
-<<<<<<< HEAD
-  @Override
-  protected void updateSignNext(@NotNull Sign sign, @NotNull SignLayout signLayout,
-    @Nullable ServiceInfoSnapshot serviceInfoSnapshot) {
-    Server.getInstance().getScheduler().scheduleTask(this.plugin, () -> {
-=======
   private void runSync(Runnable runnable) {
     if (Server.getInstance().isPrimaryThread()) {
       runnable.run();
@@ -77,7 +71,6 @@
   protected void updateSignNext(@NotNull Sign sign, @NotNull SignLayout signLayout,
     @Nullable ServiceInfoSnapshot serviceInfoSnapshot) {
     this.runSync(() -> {
->>>>>>> 1d669d60
       Location location = this.toLocation(sign.getWorldPosition());
       if (location != null && location.getLevel().isChunkLoaded(location.getChunkX(), location.getChunkZ())) {
         BlockEntity blockEntity = location.getLevel().getBlockEntity(location);
