package de.dytanic.cloudnet.ext.rest.http;

import com.google.common.base.Preconditions;
import de.dytanic.cloudnet.common.document.gson.JsonDocument;
import de.dytanic.cloudnet.common.io.FileUtils;
import de.dytanic.cloudnet.driver.network.http.HttpResponseCode;
import de.dytanic.cloudnet.driver.network.http.IHttpContext;
import de.dytanic.cloudnet.driver.service.ServiceTemplate;
import de.dytanic.cloudnet.driver.template.FileInfo;
import de.dytanic.cloudnet.http.V1HttpHandler;

import java.io.ByteArrayInputStream;
<<<<<<< HEAD
import java.io.IOException;
import java.io.OutputStream;
=======
import java.io.File;
import java.io.FileOutputStream;
import java.io.InputStream;
import java.nio.file.Files;
import java.util.ArrayList;
import java.util.Collection;
>>>>>>> 4360d2d2

// TODO not tested
public final class V1HttpHandlerLocalTemplateFileSystem extends V1HttpHandler {

    public V1HttpHandlerLocalTemplateFileSystem(String permission) {
        super(permission);
    }

    @Override
    public void handleOptions(String path, IHttpContext context) {
        this.sendOptions(context, "GET, DELETE, POST");
    }

    private boolean validateTemplate(IHttpContext context) {
        if (!context.request().pathParameters().containsKey("prefix") || !context.request().pathParameters().containsKey("name")) {
            this.send400Response(context, "path parameter prefix or suffix doesn't exists");
            return false;
        }
        return true;
    }

    @Override
    public void handleGet(String path, IHttpContext context) throws Exception {
        if (!this.validateTemplate(context)) {
            return;
        }

        ServiceTemplate serviceTemplate = ServiceTemplate.local(context.request().pathParameters().get("prefix"), context.request().pathParameters().get("name"));

        if (serviceTemplate.storage().exists()) {
            FileInfo info = this.getFileByPath(path, serviceTemplate);

            if (info == null) {
                this.send404Response(context, "file '" + this.parsePath(path) + "' in template '" + serviceTemplate.getTemplatePath() + "' not found");
                return;
            }

            if (info.isDirectory()) {
                FileInfo[] files = serviceTemplate.storage().listFiles(this.parsePath(path));

                context
                        .response()
                        .statusCode(HttpResponseCode.HTTP_OK)
                        .header("Content-Type", "application/json")
                        .body(GSON.toJson(files))
                        .context()
                        .closeAfter(true)
                        .cancelNext();
            } else {
                context
                        .response()
                        .statusCode(HttpResponseCode.HTTP_OK)
                        .header("Content-Type", "application/octet-stream")
                        .header("Content-Disposition", "attachment; filename=\"" + info.getName() + "\"")
                        .body(FileUtils.toByteArray(serviceTemplate.storage().newInputStream(this.parsePath(path))))
                        .context()
                        .closeAfter(true)
                        .cancelNext();
            }

        } else {
            this.send404Response(context, "template not found!");
        }
    }

    @Override
    public void handlePost(String path, IHttpContext context) throws IOException {
        if (!this.validateTemplate(context)) {
            return;
        }

        ServiceTemplate serviceTemplate = ServiceTemplate.local(context.request().pathParameters().get("prefix"), context.request().pathParameters().get("name"));

        if (serviceTemplate.storage().exists()) {
            try (OutputStream outputStream = serviceTemplate.storage().newOutputStream(this.parsePath(path))) {
                FileUtils.copy(new ByteArrayInputStream(context.request().body()), outputStream);
            }

<<<<<<< HEAD
            this.getCloudNet().deployTemplateInCluster(serviceTemplate, serviceTemplate.storage().toZipByteArray());
=======
            InputStream inputStream = TemplateStorageUtil.getLocalTemplateStorage().zipTemplate(serviceTemplate);
            if (inputStream == null) {
                context
                        .response()
                        .statusCode(HttpResponseCode.HTTP_INTERNAL_ERROR)
                        .header("Content-Type", "application/json")
                        .body(new JsonDocument("success", false).toByteArray())
                        .context()
                        .closeAfter(true)
                        .cancelNext();
                return;
            }

            this.getCloudNet().deployTemplateInCluster(serviceTemplate, inputStream);
>>>>>>> 4360d2d2

            context
                    .response()
                    .statusCode(HttpResponseCode.HTTP_OK)
                    .header("Content-Type", "application/json")
                    .body(new JsonDocument("success", true).toByteArray())
                    .context()
                    .closeAfter(true)
                    .cancelNext();

        } else {
            this.send404Response(context, "template not found!");
        }
    }

    @Override
<<<<<<< HEAD
    public void handleDelete(String path, IHttpContext context) throws IOException {
=======
    public void handleDelete(String path, IHttpContext context) throws Exception {
>>>>>>> 4360d2d2
        if (!this.validateTemplate(context)) {
            return;
        }

        ServiceTemplate serviceTemplate = ServiceTemplate.local(context.request().pathParameters().get("prefix"), context.request().pathParameters().get("name"));

        if (serviceTemplate.storage().exists()) {
            String filePath = this.parsePath(path);

            if (!serviceTemplate.storage().hasFile(filePath)) {
                this.send404Response(context, "file or directory '" + filePath + "' in template '" + serviceTemplate.getTemplatePath() + "' not found");
                return;
            }

<<<<<<< HEAD
            serviceTemplate.storage().deleteFile(filePath);
            this.getCloudNet().deployTemplateInCluster(serviceTemplate, serviceTemplate.storage().toZipByteArray());
=======
            FileUtils.delete(file);
            InputStream inputStream = TemplateStorageUtil.getLocalTemplateStorage().zipTemplate(serviceTemplate);
            if (inputStream == null) {
                context
                        .response()
                        .statusCode(HttpResponseCode.HTTP_INTERNAL_ERROR)
                        .header("Content-Type", "application/json")
                        .body(new JsonDocument("success", false).toByteArray())
                        .context()
                        .closeAfter(true)
                        .cancelNext();
                return;
            }

            this.getCloudNet().deployTemplateInCluster(serviceTemplate, inputStream);
>>>>>>> 4360d2d2

            context
                    .response()
                    .statusCode(HttpResponseCode.HTTP_OK)
                    .header("Content-Type", "application/json")
                    .body(new JsonDocument("success", true).toByteArray())
                    .context()
                    .closeAfter(true)
                    .cancelNext();

        } else {
            this.send404Response(context, "template not found!");
        }
    }


    private FileInfo getFileByPath(String path, ServiceTemplate serviceTemplate) throws IOException {
        return serviceTemplate.storage().getFileInfo(this.parsePath(path));
    }

    private String parsePath(String path) {
        String[] relativePathArray = path.split("/files");
        return relativePathArray.length == 1 ? "." : relativePathArray[1].substring(1);
    }

    private void send404Response(IHttpContext context, String reason) {
        Preconditions.checkNotNull(context);
        Preconditions.checkNotNull(reason);

        context
                .response()
                .statusCode(HttpResponseCode.HTTP_NOT_FOUND)
                .header("Content-Type", "application/json")
                .body(new JsonDocument("reason", reason).toByteArray())
                .context()
                .closeAfter(true)
                .cancelNext()
        ;
    }
}<|MERGE_RESOLUTION|>--- conflicted
+++ resolved
@@ -10,17 +10,9 @@
 import de.dytanic.cloudnet.http.V1HttpHandler;
 
 import java.io.ByteArrayInputStream;
-<<<<<<< HEAD
 import java.io.IOException;
 import java.io.OutputStream;
-=======
-import java.io.File;
-import java.io.FileOutputStream;
 import java.io.InputStream;
-import java.nio.file.Files;
-import java.util.ArrayList;
-import java.util.Collection;
->>>>>>> 4360d2d2
 
 // TODO not tested
 public final class V1HttpHandlerLocalTemplateFileSystem extends V1HttpHandler {
@@ -43,7 +35,7 @@
     }
 
     @Override
-    public void handleGet(String path, IHttpContext context) throws Exception {
+    public void handleGet(String path, IHttpContext context) throws IOException {
         if (!this.validateTemplate(context)) {
             return;
         }
@@ -99,10 +91,7 @@
                 FileUtils.copy(new ByteArrayInputStream(context.request().body()), outputStream);
             }
 
-<<<<<<< HEAD
-            this.getCloudNet().deployTemplateInCluster(serviceTemplate, serviceTemplate.storage().toZipByteArray());
-=======
-            InputStream inputStream = TemplateStorageUtil.getLocalTemplateStorage().zipTemplate(serviceTemplate);
+            InputStream inputStream = serviceTemplate.storage().zipTemplate(serviceTemplate);
             if (inputStream == null) {
                 context
                         .response()
@@ -116,7 +105,6 @@
             }
 
             this.getCloudNet().deployTemplateInCluster(serviceTemplate, inputStream);
->>>>>>> 4360d2d2
 
             context
                     .response()
@@ -133,11 +121,7 @@
     }
 
     @Override
-<<<<<<< HEAD
     public void handleDelete(String path, IHttpContext context) throws IOException {
-=======
-    public void handleDelete(String path, IHttpContext context) throws Exception {
->>>>>>> 4360d2d2
         if (!this.validateTemplate(context)) {
             return;
         }
@@ -152,26 +136,8 @@
                 return;
             }
 
-<<<<<<< HEAD
             serviceTemplate.storage().deleteFile(filePath);
-            this.getCloudNet().deployTemplateInCluster(serviceTemplate, serviceTemplate.storage().toZipByteArray());
-=======
-            FileUtils.delete(file);
-            InputStream inputStream = TemplateStorageUtil.getLocalTemplateStorage().zipTemplate(serviceTemplate);
-            if (inputStream == null) {
-                context
-                        .response()
-                        .statusCode(HttpResponseCode.HTTP_INTERNAL_ERROR)
-                        .header("Content-Type", "application/json")
-                        .body(new JsonDocument("success", false).toByteArray())
-                        .context()
-                        .closeAfter(true)
-                        .cancelNext();
-                return;
-            }
-
-            this.getCloudNet().deployTemplateInCluster(serviceTemplate, inputStream);
->>>>>>> 4360d2d2
+            this.getCloudNet().deployTemplateInCluster(serviceTemplate, serviceTemplate.storage().toZipByteArray()); // TODO add a method to delete the template in the cluster
 
             context
                     .response()
