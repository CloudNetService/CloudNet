package de.dytanic.cloudnet.ext.storage.ftp.storage.queue;

import de.dytanic.cloudnet.common.concurrent.CompletableTask;
import de.dytanic.cloudnet.common.concurrent.CompletedTask;
import de.dytanic.cloudnet.common.concurrent.ITask;
import de.dytanic.cloudnet.common.concurrent.function.ThrowableSupplier;
import de.dytanic.cloudnet.driver.service.ServiceTemplate;
import de.dytanic.cloudnet.driver.template.FileInfo;
import de.dytanic.cloudnet.driver.template.TemplateStorage;
import de.dytanic.cloudnet.driver.template.defaults.DefaultAsyncTemplateStorage;
import de.dytanic.cloudnet.ext.storage.ftp.storage.AbstractFTPStorage;
import org.jetbrains.annotations.NotNull;
import org.jetbrains.annotations.Nullable;

<<<<<<< HEAD
import java.io.*;
=======
import java.io.IOException;
import java.io.InputStream;
import java.io.OutputStream;
import java.nio.file.DirectoryStream;
>>>>>>> 5616b69e
import java.nio.file.Path;
import java.util.Collection;
import java.util.concurrent.BlockingQueue;
import java.util.concurrent.ExecutionException;
import java.util.concurrent.LinkedBlockingQueue;
import java.util.concurrent.TimeUnit;
<<<<<<< HEAD
import java.util.function.Function;
import java.util.function.Predicate;
=======
import java.util.concurrent.atomic.AtomicReference;
import java.util.zip.ZipInputStream;
>>>>>>> 5616b69e

public class FTPQueueStorage extends DefaultAsyncTemplateStorage implements Runnable, TemplateStorage {

    private static final long EMPTY_QUEUE_TOLERANCE_SECONDS = 5;

    private final AbstractFTPStorage executingStorage;
    @NotNull
    private final BlockingQueue<ITask<?>> ftpTaskQueue = new LinkedBlockingQueue<>();
    private boolean opened = true;

    public FTPQueueStorage(AbstractFTPStorage executingStorage) {
        this.executingStorage = executingStorage;
    }

    @Override
    public void run() {
        while (!Thread.currentThread().isInterrupted() && this.opened) {
            try {
                ITask<?> nextFTPTask = this.ftpTaskQueue.poll(EMPTY_QUEUE_TOLERANCE_SECONDS, TimeUnit.SECONDS);

                boolean ftpAvailable = this.executingStorage.isAvailable();

                if (nextFTPTask == null) {
                    if (ftpAvailable) {
                        this.executingStorage.close();
                    }
                } else {
                    if (!ftpAvailable && !this.executingStorage.connect()) {
                        nextFTPTask.cancel(true);
                    }

                    nextFTPTask.call();
                }
            } catch (Exception exception) {
                exception.printStackTrace();
            }

        }

    }

<<<<<<< HEAD
    private <V> ITask<V> addTask(FTPTask<V> task) {
        this.ftpTaskQueue.add(task);
        return task;
=======
    @Override
    @Deprecated
    public boolean deploy(byte[] zipInput, @NotNull ServiceTemplate target) {
        ITask<Boolean> ftpTask = new FTPTask<>(() -> this.executingStorage.deploy(zipInput, target));
        this.ftpTaskQueue.add(ftpTask);

        return ftpTask.getDef(false);
    }

    @Override
    public boolean deploy(@NotNull Path directory, @NotNull ServiceTemplate target, DirectoryStream.@Nullable Filter<Path> filter) {
        ITask<Boolean> ftpTask = new FTPTask<>(() -> this.executingStorage.deploy(directory, target, filter));
        this.ftpTaskQueue.add(ftpTask);

        return ftpTask.getDef(false);
>>>>>>> 5616b69e
    }

    @Override
    public void close() throws IOException {
        this.opened = false;
        this.executingStorage.close();
    }

    @Override
<<<<<<< HEAD
    public @NotNull ITask<Boolean> deployAsync(@NotNull byte[] zipInput, @NotNull ServiceTemplate target) {
        return this.addTask(new FTPTask<>(() -> this.executingStorage.deploy(zipInput, target)));
    }

    @Override
    public @NotNull ITask<Boolean> deployAsync(@NotNull File directory, @NotNull ServiceTemplate target, @Nullable Predicate<File> fileFilter) {
        return this.addTask(new FTPTask<>(() -> this.executingStorage.deploy(directory, target, fileFilter)));
    }

    @Override
    public @NotNull ITask<Boolean> deployAsync(@NotNull InputStream inputStream, @NotNull ServiceTemplate target) {
        return this.addTask(new FTPTask<>(() -> this.executingStorage.deploy(inputStream, target)));
    }

    @Override
    public @NotNull ITask<Boolean> copyAsync(@NotNull ServiceTemplate template, @NotNull File directory) {
        return this.addTask(new FTPTask<>(() -> this.executingStorage.copy(template, directory)));
    }

    @Override
    public @NotNull ITask<Boolean> copyAsync(@NotNull ServiceTemplate template, @NotNull Path directory) {
        return this.addTask(new FTPTask<>(() -> this.executingStorage.copy(template, directory)));
=======
    public boolean copy(@NotNull ServiceTemplate template, @NotNull Path directory) {
        ITask<Boolean> ftpTask = new FTPTask<>(() -> this.executingStorage.copy(template, directory));
        this.ftpTaskQueue.add(ftpTask);

        return ftpTask.getDef(false);
    }

    @Override
    public boolean copy(@NotNull ServiceTemplate template, @NotNull Path[] directories) {
        ITask<Boolean> ftpTask = new FTPTask<>(() -> this.executingStorage.copy(template, directories));
        this.ftpTaskQueue.add(ftpTask);

        return ftpTask.getDef(false);
>>>>>>> 5616b69e
    }

    @Override
    public @NotNull ITask<byte[]> toZipByteArrayAsync(@NotNull ServiceTemplate template) {
        return this.addTask(new FTPTask<>(() -> this.executingStorage.toZipByteArray(template)));
    }

    @Override
    public @NotNull ITask<InputStream> zipTemplateAsync(@NotNull ServiceTemplate template) {
        return this.addTask(new FTPTask<>(() -> this.executingStorage.zipTemplate(template)));
    }

    @Override
    public @NotNull ITask<Boolean> deleteAsync(@NotNull ServiceTemplate template) {
        return this.addTask(new FTPTask<>(() -> this.executingStorage.delete(template)));
    }

    @Override
    public @NotNull ITask<Boolean> createAsync(@NotNull ServiceTemplate template) {
        return this.addTask(new FTPTask<>(() -> this.executingStorage.create(template)));
    }

    @Override
    public @NotNull ITask<Boolean> hasAsync(@NotNull ServiceTemplate template) {
        return this.addTask(new FTPTask<>(() -> this.executingStorage.has(template)));
    }

    @Override
    public @NotNull ITask<OutputStream> appendOutputStreamAsync(@NotNull ServiceTemplate template, @NotNull String path) {
        return CompletableTask.supplyAsync(() -> this.createDataTransfer(() -> this.executingStorage.appendOutputStream(template, path), CloseableTask::toOutputStream));
    }

    @Override
    public @NotNull ITask<OutputStream> newOutputStreamAsync(@NotNull ServiceTemplate template, @NotNull String path) {
        return CompletableTask.supplyAsync(() -> this.createDataTransfer(() -> this.executingStorage.newOutputStream(template, path), CloseableTask::toOutputStream));
    }

    private <C extends Closeable, S> S createDataTransfer(ThrowableSupplier<C, IOException> streamSupplier, Function<CloseableTask<C>, S> streamMapper) throws IOException {
        CompletableTask<CloseableTask<C>> task = new CompletableTask<>();

        FTPTask<Void> ftpTask = new FTPTask<>(() -> {
            C c = streamSupplier.get();
            CloseableTask<C> resultStream = new CloseableTask<>(c);

            task.complete(resultStream);

            resultStream.get();

            this.executingStorage.completeDataTransfer();

            return null;
        }, task::call);
        this.ftpTaskQueue.add(ftpTask);

        try {
            CloseableTask<C> closeable = task.get();

            if (ftpTask.getException() instanceof IOException) {
                throw (IOException) ftpTask.getException();
            }

            return streamMapper.apply(closeable);
        } catch (InterruptedException | ExecutionException exception) {
            return null;
        }
    }

    @Override
    public @NotNull ITask<Boolean> createFileAsync(@NotNull ServiceTemplate template, @NotNull String path) {
        return this.addTask(new FTPTask<>(() -> this.executingStorage.createFile(template, path)));
    }

    @Override
    public @NotNull ITask<Boolean> createDirectoryAsync(@NotNull ServiceTemplate template, @NotNull String path) {
        return this.addTask(new FTPTask<>(() -> this.executingStorage.createDirectory(template, path)));
    }

    @Override
    public @NotNull ITask<Boolean> hasFileAsync(@NotNull ServiceTemplate template, @NotNull String path) {
        return this.addTask(new FTPTask<>(() -> this.executingStorage.hasFile(template, path)));
    }

    @Override
    public @NotNull ITask<Boolean> deleteFileAsync(@NotNull ServiceTemplate template, @NotNull String path) {
        return this.addTask(new FTPTask<>(() -> this.executingStorage.deleteFile(template, path)));
    }

    @Override
    public @NotNull ITask<InputStream> newInputStreamAsync(@NotNull ServiceTemplate template, @NotNull String path) {
        return CompletableTask.supplyAsync(() -> this.createDataTransfer(() -> this.executingStorage.newInputStream(template, path), CloseableTask::toInputStream));
    }

    @Override
    public @NotNull ITask<FileInfo> getFileInfoAsync(@NotNull ServiceTemplate template, @NotNull String path) {
        return this.addTask(new FTPTask<>(() -> this.executingStorage.getFileInfo(template, path)));
    }

    @Override
    public @NotNull ITask<FileInfo[]> listFilesAsync(@NotNull ServiceTemplate template, @NotNull String dir, boolean deep) {
        return this.addTask(new FTPTask<>(() -> this.executingStorage.listFiles(template, dir, deep)));
    }

    @Override
    public @NotNull ITask<Collection<ServiceTemplate>> getTemplatesAsync() {
        return this.addTask(new FTPTask<>(this.executingStorage::getTemplates));
    }

    @Override
    public @NotNull ITask<Void> closeAsync() {
        try {
            this.close();
            return CompletedTask.create(null);
        } catch (IOException exception) {
            return CompletedTask.createFailed(exception);
        }
    }

    public AbstractFTPStorage getExecutingStorage() {
        return this.executingStorage;
    }

    public boolean isOpened() {
        return this.opened;
    }

    @Override
    public String getName() {
        return this.executingStorage.getName();
    }
}<|MERGE_RESOLUTION|>--- conflicted
+++ resolved
@@ -12,27 +12,18 @@
 import org.jetbrains.annotations.NotNull;
 import org.jetbrains.annotations.Nullable;
 
-<<<<<<< HEAD
-import java.io.*;
-=======
+import java.io.Closeable;
 import java.io.IOException;
 import java.io.InputStream;
 import java.io.OutputStream;
-import java.nio.file.DirectoryStream;
->>>>>>> 5616b69e
 import java.nio.file.Path;
 import java.util.Collection;
 import java.util.concurrent.BlockingQueue;
 import java.util.concurrent.ExecutionException;
 import java.util.concurrent.LinkedBlockingQueue;
 import java.util.concurrent.TimeUnit;
-<<<<<<< HEAD
 import java.util.function.Function;
 import java.util.function.Predicate;
-=======
-import java.util.concurrent.atomic.AtomicReference;
-import java.util.zip.ZipInputStream;
->>>>>>> 5616b69e
 
 public class FTPQueueStorage extends DefaultAsyncTemplateStorage implements Runnable, TemplateStorage {
 
@@ -74,27 +65,9 @@
 
     }
 
-<<<<<<< HEAD
     private <V> ITask<V> addTask(FTPTask<V> task) {
         this.ftpTaskQueue.add(task);
         return task;
-=======
-    @Override
-    @Deprecated
-    public boolean deploy(byte[] zipInput, @NotNull ServiceTemplate target) {
-        ITask<Boolean> ftpTask = new FTPTask<>(() -> this.executingStorage.deploy(zipInput, target));
-        this.ftpTaskQueue.add(ftpTask);
-
-        return ftpTask.getDef(false);
-    }
-
-    @Override
-    public boolean deploy(@NotNull Path directory, @NotNull ServiceTemplate target, DirectoryStream.@Nullable Filter<Path> filter) {
-        ITask<Boolean> ftpTask = new FTPTask<>(() -> this.executingStorage.deploy(directory, target, filter));
-        this.ftpTaskQueue.add(ftpTask);
-
-        return ftpTask.getDef(false);
->>>>>>> 5616b69e
     }
 
     @Override
@@ -104,13 +77,7 @@
     }
 
     @Override
-<<<<<<< HEAD
-    public @NotNull ITask<Boolean> deployAsync(@NotNull byte[] zipInput, @NotNull ServiceTemplate target) {
-        return this.addTask(new FTPTask<>(() -> this.executingStorage.deploy(zipInput, target)));
-    }
-
-    @Override
-    public @NotNull ITask<Boolean> deployAsync(@NotNull File directory, @NotNull ServiceTemplate target, @Nullable Predicate<File> fileFilter) {
+    public @NotNull ITask<Boolean> deployAsync(@NotNull Path directory, @NotNull ServiceTemplate target, @Nullable Predicate<Path> fileFilter) {
         return this.addTask(new FTPTask<>(() -> this.executingStorage.deploy(directory, target, fileFilter)));
     }
 
@@ -120,33 +87,15 @@
     }
 
     @Override
-    public @NotNull ITask<Boolean> copyAsync(@NotNull ServiceTemplate template, @NotNull File directory) {
-        return this.addTask(new FTPTask<>(() -> this.executingStorage.copy(template, directory)));
-    }
-
-    @Override
     public @NotNull ITask<Boolean> copyAsync(@NotNull ServiceTemplate template, @NotNull Path directory) {
         return this.addTask(new FTPTask<>(() -> this.executingStorage.copy(template, directory)));
-=======
+    }
+
     public boolean copy(@NotNull ServiceTemplate template, @NotNull Path directory) {
         ITask<Boolean> ftpTask = new FTPTask<>(() -> this.executingStorage.copy(template, directory));
         this.ftpTaskQueue.add(ftpTask);
 
         return ftpTask.getDef(false);
-    }
-
-    @Override
-    public boolean copy(@NotNull ServiceTemplate template, @NotNull Path[] directories) {
-        ITask<Boolean> ftpTask = new FTPTask<>(() -> this.executingStorage.copy(template, directories));
-        this.ftpTaskQueue.add(ftpTask);
-
-        return ftpTask.getDef(false);
->>>>>>> 5616b69e
-    }
-
-    @Override
-    public @NotNull ITask<byte[]> toZipByteArrayAsync(@NotNull ServiceTemplate template) {
-        return this.addTask(new FTPTask<>(() -> this.executingStorage.toZipByteArray(template)));
     }
 
     @Override
