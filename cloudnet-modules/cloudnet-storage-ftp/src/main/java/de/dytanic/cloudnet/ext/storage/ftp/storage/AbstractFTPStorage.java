package de.dytanic.cloudnet.ext.storage.ftp.storage;

<<<<<<< HEAD

import de.dytanic.cloudnet.driver.template.defaults.DefaultSyncTemplateStorage;
=======
>>>>>>> 5616b69e
import de.dytanic.cloudnet.ext.storage.ftp.client.FTPCredentials;
import de.dytanic.cloudnet.ext.storage.ftp.client.FTPType;

public abstract class AbstractFTPStorage extends DefaultSyncTemplateStorage {

    private final String name;
    protected final FTPCredentials credentials;
    protected final FTPType ftpType;
    protected final String baseDirectory;

    AbstractFTPStorage(String name, FTPCredentials credentials, FTPType ftpType) {
        this.name = name;
        this.credentials = credentials;
        this.ftpType = ftpType;

        String baseDirectory = credentials.getBaseDirectory();

        this.baseDirectory = baseDirectory.endsWith("/") ? baseDirectory.substring(0, baseDirectory.length() - 1) : baseDirectory;
    }

    public abstract boolean connect();

    public abstract boolean isAvailable();

    public abstract void completeDataTransfer();

    @Override
    public String getName() {
        return this.name;
    }

    public FTPCredentials getCredentials() {
        return this.credentials;
    }

    public FTPType getFtpType() {
        return this.ftpType;
    }

    public String getBaseDirectory() {
        return this.baseDirectory;
    }

}<|MERGE_RESOLUTION|>--- conflicted
+++ resolved
@@ -1,19 +1,15 @@
 package de.dytanic.cloudnet.ext.storage.ftp.storage;
 
-<<<<<<< HEAD
-
 import de.dytanic.cloudnet.driver.template.defaults.DefaultSyncTemplateStorage;
-=======
->>>>>>> 5616b69e
 import de.dytanic.cloudnet.ext.storage.ftp.client.FTPCredentials;
 import de.dytanic.cloudnet.ext.storage.ftp.client.FTPType;
 
 public abstract class AbstractFTPStorage extends DefaultSyncTemplateStorage {
 
-    private final String name;
     protected final FTPCredentials credentials;
     protected final FTPType ftpType;
     protected final String baseDirectory;
+    private final String name;
 
     AbstractFTPStorage(String name, FTPCredentials credentials, FTPType ftpType) {
         this.name = name;
