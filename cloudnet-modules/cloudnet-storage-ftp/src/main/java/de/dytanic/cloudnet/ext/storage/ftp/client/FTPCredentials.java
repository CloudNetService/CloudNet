--- conflicted
+++ resolved
@@ -23,14 +23,6 @@
   private final HostAndPort address;
   private final String username;
   private final String password;
-<<<<<<< HEAD
-  private final String baseDirectory;
-
-  public FTPCredentials(HostAndPort address, String username, String password, String baseDirectory) {
-    this.address = address;
-    this.username = username;
-    this.password = password;
-=======
   private final String sshKeyPath;
   private final String sshKeyPassword;
   private final String baseDirectory;
@@ -47,7 +39,6 @@
     this.password = password;
     this.sshKeyPath = sshKeyPath;
     this.sshKeyPassword = sshKeyPassword;
->>>>>>> 1d669d60
     this.baseDirectory = baseDirectory;
   }
 
@@ -63,8 +54,6 @@
     return this.baseDirectory;
   }
 
-<<<<<<< HEAD
-=======
   public String getSshKeyPath() {
     return this.sshKeyPath;
   }
@@ -73,7 +62,6 @@
     return this.sshKeyPassword;
   }
 
->>>>>>> 1d669d60
   public String getUsername() {
     return this.username;
   }
