--- conflicted
+++ resolved
@@ -11,36 +11,28 @@
 import de.dytanic.cloudnet.ext.storage.ftp.client.FTPCredentials;
 import de.dytanic.cloudnet.ext.storage.ftp.client.FTPType;
 import org.apache.commons.net.MalformedServerReplyException;
-import org.apache.commons.net.ftp.*;
+import org.apache.commons.net.ftp.FTP;
+import org.apache.commons.net.ftp.FTPClient;
+import org.apache.commons.net.ftp.FTPFile;
+import org.apache.commons.net.ftp.FTPReply;
+import org.apache.commons.net.ftp.FTPSClient;
 import org.jetbrains.annotations.NotNull;
 import org.jetbrains.annotations.Nullable;
 
 import java.io.ByteArrayInputStream;
-import java.io.ByteArrayOutputStream;
 import java.io.File;
 import java.io.IOException;
 import java.io.InputStream;
 import java.io.OutputStream;
 import java.nio.charset.StandardCharsets;
-<<<<<<< HEAD
-import java.nio.file.Files;
-import java.nio.file.LinkOption;
-import java.nio.file.Path;
-=======
 import java.nio.file.DirectoryStream;
 import java.nio.file.Files;
 import java.nio.file.LinkOption;
 import java.nio.file.Path;
-import java.nio.file.Paths;
->>>>>>> 5616b69e
 import java.nio.file.StandardOpenOption;
 import java.util.ArrayList;
 import java.util.Collection;
-<<<<<<< HEAD
 import java.util.function.Predicate;
-=======
-import java.util.UUID;
->>>>>>> 5616b69e
 import java.util.zip.ZipEntry;
 import java.util.zip.ZipInputStream;
 import java.util.zip.ZipOutputStream;
@@ -105,15 +97,6 @@
         this.ftpClient.disconnect();
     }
 
-    @Override
-    @Deprecated
-    public boolean deploy(byte[] zipInput, @NotNull ServiceTemplate target) {
-        Preconditions.checkNotNull(zipInput);
-        Preconditions.checkNotNull(target);
-
-        return this.deploy(new ZipInputStream(new ByteArrayInputStream(zipInput), StandardCharsets.UTF_8), target);
-    }
-
     private void deployZipEntry(ZipInputStream zipInputStream, ZipEntry zipEntry, String targetDirectory) throws IOException {
         String entryPath = (targetDirectory + "/" + zipEntry.getName()).replace(File.separatorChar, '/');
 
@@ -126,7 +109,7 @@
     }
 
     @Override
-    public boolean deploy(@NotNull Path directory, @NotNull ServiceTemplate target, DirectoryStream.@Nullable Filter<Path> filter) {
+    public boolean deploy(@NotNull Path directory, @NotNull ServiceTemplate target, Predicate<Path> filter) {
         if (Files.isDirectory(directory)) {
             boolean result = true;
             try (DirectoryStream<Path> stream = Files.newDirectoryStream(directory)) {
@@ -169,42 +152,6 @@
         }
 
         return false;
-    }
-
-<<<<<<< HEAD
-    private boolean deploy(File[] files, ServiceTemplate target, Predicate<File> fileFilter) {
-=======
-    @Override
-    public boolean deploy(@NotNull Path[] paths, @NotNull ServiceTemplate target) {
-        Preconditions.checkNotNull(paths);
-        Preconditions.checkNotNull(target);
-
-        return this.deployFiles(paths, target);
-    }
-
-    private boolean deployFiles(Path[] files, ServiceTemplate target) {
->>>>>>> 5616b69e
-        Preconditions.checkNotNull(files);
-        Preconditions.checkNotNull(target);
-
-        if (this.has(target)) {
-            this.delete(target);
-        }
-
-        try {
-            this.createDirectories(target.getTemplatePath());
-
-            for (Path file : files) {
-                if (file != null) {
-                    this.deployFile(file, target.getTemplatePath());
-                }
-            }
-
-            return true;
-        } catch (IOException exception) {
-            exception.printStackTrace();
-            return false;
-        }
     }
 
     private void deployFile(Path file, String targetDirectory) throws IOException {
@@ -222,29 +169,6 @@
         }
     }
 
-    @Override
-    public boolean copy(@NotNull ServiceTemplate template, @NotNull Path directory) {
-        Preconditions.checkNotNull(template);
-        Preconditions.checkNotNull(directory);
-
-        if (!this.has(template)) {
-            return false;
-        }
-
-        try {
-            FTPFile[] files = this.ftpClient.listFiles(template.getTemplatePath());
-            if (files != null) {
-                for (FTPFile file : files) {
-                    this.copyFile(template.getTemplatePath() + "/" + file.getName(), file, directory);
-                }
-            }
-            return true;
-        } catch (IOException exception) {
-            exception.printStackTrace();
-        }
-        return false;
-    }
-
     private void copyFile(String filePath, FTPFile file, Path directory) throws IOException {
         FileUtils.createDirectoryReported(directory);
 
@@ -266,47 +190,26 @@
     }
 
     @Override
-<<<<<<< HEAD
     public boolean copy(@NotNull ServiceTemplate template, @NotNull Path directory) {
         Preconditions.checkNotNull(template);
         Preconditions.checkNotNull(directory);
 
-        return this.copy(template, directory.toFile());
-=======
-    public boolean copy(@NotNull ServiceTemplate template, @NotNull Path[] directories) {
-        Preconditions.checkNotNull(template);
-        Preconditions.checkNotNull(directories);
-
-        boolean value = true;
-        for (Path dir : directories) {
-            if (!this.copy(template, dir)) {
-                value = false;
-            }
-        }
-
-        return value;
->>>>>>> 5616b69e
-    }
-
-    @Override
-    @Deprecated
-    public byte[] toZipByteArray(@NotNull ServiceTemplate template) {
         if (!this.has(template)) {
-            return FileUtils.emptyZipByteArray();
-        }
-
-        try (ByteArrayOutputStream byteArrayOutputStream = new ByteArrayOutputStream();
-             ZipOutputStream zipOutputStream = new ZipOutputStream(byteArrayOutputStream, StandardCharsets.UTF_8)) {
-
-            this.zipToStream(zipOutputStream, template.getTemplatePath(), "");
-
-            return byteArrayOutputStream.toByteArray();
-
-        } catch (IOException exception) {
-            exception.printStackTrace();
-        }
-
-        return FileUtils.emptyZipByteArray();
+            return false;
+        }
+
+        try {
+            FTPFile[] files = this.ftpClient.listFiles(template.getTemplatePath());
+            if (files != null) {
+                for (FTPFile file : files) {
+                    this.copyFile(template.getTemplatePath() + "/" + file.getName(), file, directory);
+                }
+            }
+            return true;
+        } catch (IOException exception) {
+            exception.printStackTrace();
+        }
+        return false;
     }
 
     @Override
