/*
 * Copyright 2019-2021 CloudNetService team & contributors
 *
 * Licensed under the Apache License, Version 2.0 (the "License");
 * you may not use this file except in compliance with the License.
 * You may obtain a copy of the License at
 *
 *     http://www.apache.org/licenses/LICENSE-2.0
 *
 * Unless required by applicable law or agreed to in writing, software
 * distributed under the License is distributed on an "AS IS" BASIS,
 * WITHOUT WARRANTIES OR CONDITIONS OF ANY KIND, either express or implied.
 * See the License for the specific language governing permissions and
 * limitations under the License.
 */

package de.dytanic.cloudnet.ext.storage.ftp;

import de.dytanic.cloudnet.driver.module.ModuleLifeCycle;
import de.dytanic.cloudnet.driver.module.ModuleTask;
import de.dytanic.cloudnet.driver.network.HostAndPort;
import de.dytanic.cloudnet.ext.storage.ftp.client.FTPCredentials;
import de.dytanic.cloudnet.ext.storage.ftp.client.FTPType;
import de.dytanic.cloudnet.ext.storage.ftp.storage.queue.FTPQueueStorage;
import de.dytanic.cloudnet.module.NodeCloudNetModule;
import java.util.Arrays;

public final class CloudNetStorageFTPModule extends NodeCloudNetModule {

  private FTPQueueStorage templateStorage;

  @ModuleTask(order = 127, event = ModuleLifeCycle.STARTED)
  public void initConfiguration() {
    if (super.getConfig().contains("ssl")) {
      super.getConfig().remove("ssl");
      super.getConfig().remove("bufferSize");
    }

    super.getConfig().get("type", FTPType.class, FTPType.FTP);
    super.getConfig().get("address", HostAndPort.class, new HostAndPort("127.0.0.1", 21));

    super.getConfig().getString("storage", "ftp");
    super.getConfig().getString("username", "root");
    super.getConfig().getString("password", "password");
<<<<<<< HEAD
=======
    super.getConfig().getString("sshKeyPath", "");
    super.getConfig().getString("sshKeyPassword", "");
>>>>>>> 1d669d60
    super.getConfig().getString("baseDirectory", "/home/cloudnet");

    super.saveConfig();
  }

  @ModuleTask(order = 126, event = ModuleLifeCycle.STARTED)
  public void registerStorage() {
    FTPType ftpType = super.getConfig().get("type", FTPType.class);

    if (ftpType == null) {
      super.getModuleWrapper().stopModule();

      throw new IllegalArgumentException("Invalid ftp type! Available types: " + Arrays.toString(FTPType.values()));
    }

    String storageName = super.getConfig().getString("storage");
    FTPCredentials credentials = super.getConfig().toInstanceOf(FTPCredentials.class);

    this.templateStorage = new FTPQueueStorage(ftpType.createNewTemplateStorage(storageName, credentials));
    super.registerTemplateStorage(storageName, this.templateStorage);

    Thread ftpQueueThread = new Thread(this.templateStorage, "FTP queue worker");
    ftpQueueThread.setDaemon(true);
    ftpQueueThread.start();
  }

  @ModuleTask(event = ModuleLifeCycle.STOPPED)
  public void unregisterStorage() {
    if (this.templateStorage != null) {
      try {
        this.templateStorage.close();
      } catch (Exception exception) {
        exception.printStackTrace();
      }
    }
  }
<<<<<<< HEAD

=======
>>>>>>> 1d669d60
}<|MERGE_RESOLUTION|>--- conflicted
+++ resolved
@@ -42,11 +42,10 @@
     super.getConfig().getString("storage", "ftp");
     super.getConfig().getString("username", "root");
     super.getConfig().getString("password", "password");
-<<<<<<< HEAD
-=======
+
     super.getConfig().getString("sshKeyPath", "");
     super.getConfig().getString("sshKeyPassword", "");
->>>>>>> 1d669d60
+
     super.getConfig().getString("baseDirectory", "/home/cloudnet");
 
     super.saveConfig();
@@ -83,8 +82,4 @@
       }
     }
   }
-<<<<<<< HEAD
-
-=======
->>>>>>> 1d669d60
 }