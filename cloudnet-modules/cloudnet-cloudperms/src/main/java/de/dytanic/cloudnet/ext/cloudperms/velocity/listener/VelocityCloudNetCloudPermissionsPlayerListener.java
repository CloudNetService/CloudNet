--- conflicted
+++ resolved
@@ -10,13 +10,8 @@
 import com.velocitypowered.api.proxy.Player;
 import de.dytanic.cloudnet.driver.permission.IPermissionManagement;
 import de.dytanic.cloudnet.ext.cloudperms.CloudPermissionsHelper;
-<<<<<<< HEAD
-import net.kyori.text.Component;
-import net.kyori.text.serializer.legacy.LegacyComponentSerializer;
-=======
 import net.kyori.adventure.text.Component;
 import net.kyori.adventure.text.serializer.legacy.LegacyComponentSerializer;
->>>>>>> f9947a86
 
 public final class VelocityCloudNetCloudPermissionsPlayerListener {
 
@@ -31,23 +26,11 @@
     @Subscribe(order = PostOrder.LAST)
     public void handle(LoginEvent event) {
         if (event.getResult().isAllowed()) {
-<<<<<<< HEAD
             Player player = event.getPlayer();
             CloudPermissionsHelper.initPermissionUser(this.permissionsManagement, player.getUniqueId(), player.getUsername(), message -> {
-                Component reasonComponent = LegacyComponentSerializer.legacyLinking().deserialize(message.replace("&", "§"));
+                Component reasonComponent = LegacyComponentSerializer.legacySection().deserialize(message.replace("&", "§"));
                 event.setResult(ResultedEvent.ComponentResult.denied(reasonComponent));
             });
-=======
-            CloudPermissionsHelper.initPermissionUser(
-                    this.permissionsManagement,
-                    event.getPlayer().getUniqueId(),
-                    event.getPlayer().getUsername(),
-                    message -> {
-                        Component result = LegacyComponentSerializer.legacySection().deserialize(message.replace("&", "§"));
-                        event.setResult(ResultedEvent.ComponentResult.denied(result));
-                    }
-            );
->>>>>>> f9947a86
         }
     }
 
