--- conflicted
+++ resolved
@@ -3,11 +3,8 @@
 import com.google.common.base.Preconditions;
 import de.dytanic.cloudnet.driver.CloudNetDriver;
 import de.dytanic.cloudnet.driver.permission.IPermissionManagement;
-<<<<<<< HEAD
 import de.dytanic.cloudnet.ext.cloudperms.CloudPermissionsManagement;
-=======
 import de.dytanic.cloudnet.driver.permission.IPermissionUser;
->>>>>>> f331154d
 import de.dytanic.cloudnet.ext.cloudperms.bukkit.listener.BukkitCloudNetCloudPermissionsPlayerListener;
 import de.dytanic.cloudnet.wrapper.Wrapper;
 import org.bukkit.Bukkit;
@@ -20,26 +17,19 @@
 
 public final class BukkitCloudNetCloudPermissionsPlugin extends JavaPlugin {
 
-<<<<<<< HEAD
     private CloudPermissionsManagement permissionsManagement;
-=======
     private static BukkitCloudNetCloudPermissionsPlugin instance;
 
     public static BukkitCloudNetCloudPermissionsPlugin getInstance() {
         return BukkitCloudNetCloudPermissionsPlugin.instance;
     }
->>>>>>> f331154d
 
     @Override
     public void onEnable() {
         this.checkForVault();
         this.initPlayersCloudPermissible();
 
-<<<<<<< HEAD
         getServer().getPluginManager().registerEvents(new BukkitCloudNetCloudPermissionsPlayerListener(this, this.permissionsManagement), this);
-=======
-        this.getServer().getPluginManager().registerEvents(new BukkitCloudNetCloudPermissionsPlayerListener(CloudNetDriver.getInstance().getPermissionManagement()), this);
->>>>>>> f331154d
     }
 
     @Override
@@ -48,120 +38,6 @@
         Wrapper.getInstance().unregisterPacketListenersByClassLoader(this.getClass().getClassLoader());
     }
 
-<<<<<<< HEAD
-=======
-    public void updateNameTags(Player player) {
-        this.updateNameTags(player, null);
-    }
-
-    public void updateNameTags(Player player, Function<Player, IPermissionGroup> playerIPermissionGroupFunction) {
-        this.updateNameTags(player, playerIPermissionGroupFunction, null);
-    }
-
-    public void updateNameTags(Player player, Function<Player, IPermissionGroup> playerIPermissionGroupFunction,
-                               Function<Player, IPermissionGroup> allOtherPlayerPermissionGroupFunction) {
-        Preconditions.checkNotNull(player);
-
-        IPermissionUser playerPermissionUser = CloudNetDriver.getInstance().getPermissionManagement().getUser(player.getUniqueId());
-        AtomicReference<IPermissionGroup> playerPermissionGroup = new AtomicReference<>(playerIPermissionGroupFunction != null ? playerIPermissionGroupFunction.apply(player) : null);
-
-        if (playerPermissionUser != null && playerPermissionGroup.get() == null) {
-            playerPermissionGroup.set(CloudNetDriver.getInstance().getPermissionManagement().getHighestPermissionGroup(playerPermissionUser));
-
-            if (playerPermissionGroup.get() == null) {
-                playerPermissionGroup.set(CloudNetDriver.getInstance().getPermissionManagement().getDefaultPermissionGroup());
-            }
-        }
-
-        int sortIdLength = CloudNetDriver.getInstance().getPermissionManagement().getGroups().stream()
-                .map(IPermissionGroup::getSortId)
-                .map(String::valueOf)
-                .mapToInt(String::length)
-                .max()
-                .orElse(0);
-
-        this.initScoreboard(player);
-
-        Bukkit.getOnlinePlayers().forEach(all -> {
-            this.initScoreboard(all);
-
-            if (playerPermissionGroup.get() != null) {
-                this.addTeamEntry(player, all, playerPermissionGroup.get(), sortIdLength);
-            }
-
-            IPermissionUser targetPermissionUser = CloudNetDriver.getInstance().getPermissionManagement().getUser(all.getUniqueId());
-            IPermissionGroup targetPermissionGroup = allOtherPlayerPermissionGroupFunction != null ? allOtherPlayerPermissionGroupFunction.apply(all) : null;
-
-            if (targetPermissionUser != null && targetPermissionGroup == null) {
-                targetPermissionGroup = CloudNetDriver.getInstance().getPermissionManagement().getHighestPermissionGroup(targetPermissionUser);
-
-                if (targetPermissionGroup == null) {
-                    targetPermissionGroup = CloudNetDriver.getInstance().getPermissionManagement().getDefaultPermissionGroup();
-                }
-            }
-
-            if (targetPermissionGroup != null) {
-                this.addTeamEntry(all, player, targetPermissionGroup, sortIdLength);
-            }
-        });
-    }
-
-    private void addTeamEntry(Player target, Player all, IPermissionGroup permissionGroup, int highestSortIdLength) {
-        int sortIdLength = String.valueOf(permissionGroup.getSortId()).length();
-        String teamName = (
-                highestSortIdLength == sortIdLength ?
-                        permissionGroup.getSortId() :
-                        String.format("%0" + highestSortIdLength + "d", permissionGroup.getSortId())
-        ) + permissionGroup.getName();
-
-        if (teamName.length() > 16) {
-            teamName = teamName.substring(0, 16);
-        }
-
-        Team team = all.getScoreboard().getTeam(teamName);
-        if (team == null) {
-            team = all.getScoreboard().registerNewTeam(teamName);
-        }
-
-        String prefix = permissionGroup.getPrefix();
-        String color = permissionGroup.getColor();
-        String suffix = permissionGroup.getSuffix();
-
-        try {
-            Method method = team.getClass().getDeclaredMethod("setColor", ChatColor.class);
-            method.setAccessible(true);
-
-            if (color != null && !color.isEmpty()) {
-                ChatColor chatColor = ChatColor.getByChar(color.replaceAll("&", "").replaceAll("§", ""));
-                if (chatColor != null) {
-                    method.invoke(team, chatColor);
-                }
-            } else {
-                color = ChatColor.getLastColors(prefix.replace('&', '§'));
-                if (!color.isEmpty()) {
-                    ChatColor chatColor = ChatColor.getByChar(color.replaceAll("&", "").replaceAll("§", ""));
-                    if (chatColor != null) {
-                        permissionGroup.setColor(color);
-                        CloudNetDriver.getInstance().getPermissionManagement().updateGroup(permissionGroup);
-                        method.invoke(team, chatColor);
-                    }
-                }
-            }
-        } catch (NoSuchMethodException ignored) {
-        } catch (IllegalAccessException | InvocationTargetException exception) {
-            exception.printStackTrace();
-        }
-
-        team.setPrefix(ChatColor.translateAlternateColorCodes('&', prefix));
-
-        team.setSuffix(ChatColor.translateAlternateColorCodes('&', suffix));
-
-        team.addEntry(target.getName());
-
-        target.setDisplayName(ChatColor.translateAlternateColorCodes('&', permissionGroup.getDisplay() + target.getName()));
-    }
-
->>>>>>> f331154d
     public void injectCloudPermissible(Player player) {
         Preconditions.checkNotNull(player);
 
