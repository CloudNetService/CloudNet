/*
 * Copyright 2019-2021 CloudNetService team & contributors
 *
 * Licensed under the Apache License, Version 2.0 (the "License");
 * you may not use this file except in compliance with the License.
 * You may obtain a copy of the License at
 *
 *     http://www.apache.org/licenses/LICENSE-2.0
 *
 * Unless required by applicable law or agreed to in writing, software
 * distributed under the License is distributed on an "AS IS" BASIS,
 * WITHOUT WARRANTIES OR CONDITIONS OF ANY KIND, either express or implied.
 * See the License for the specific language governing permissions and
 * limitations under the License.
 */
<<<<<<< HEAD

jar {
  archiveFileName.set(cloudnetModuleCloudPermsFileName)
}

repositories {
  maven { url 'https://jitpack.io' }
=======

jar {
  archiveFileName.set(cloudnetModuleCloudPermsFileName)
>>>>>>> 1d669d60
}

dependencies {
  compileOnly project(':cloudnet')
  compileOnly project(':cloudnet-wrapper-jvm')
<<<<<<< HEAD
  compileOnly group: 'io.gomint', name: 'gomint-server', version: dependencyGoMintVersion
  compileOnly group: 'cn.nukkit', name: 'nukkit', version: dependencyNukkitXVersion
  compileOnly group: 'org.spongepowered', name: 'spongeapi', version: dependencySpongeVersion
  compileOnly group: 'org.spigotmc', name: 'spigot-api', version: dependencySpigotApiVersion
  compileOnly group: 'net.md-5', name: 'bungeecord-api', version: dependencyBungeeCordVersion
  compileOnly group: 'com.velocitypowered', name: 'velocity-api', version: dependencyVelocityVersion
  compileOnly group: 'net.milkbowl.vault', name: 'VaultAPI', version: dependencyVaultVersion
=======
  compileOnly group: 'cn.nukkit', name: 'nukkit', version: dependencyNukkitXVersion
  compileOnly group: 'io.gomint', name: 'gomint-server', version: dependencyGoMintVersion
  compileOnly group: 'org.spigotmc', name: 'spigot-api', version: dependencySpigotApiVersion
  compileOnly group: 'net.milkbowl.vault', name: 'VaultAPI', version: dependencyVaultVersion
  compileOnly group: 'org.spongepowered', name: 'spongeapi', version: dependencySpongeVersion
  compileOnly group: 'net.md-5', name: 'bungeecord-api', version: dependencyBungeeCordVersion
  compileOnly group: 'com.velocitypowered', name: 'velocity-api', version: dependencyVelocityVersion
  compileOnly group: 'dev.waterdog.waterdogpe', name: 'waterdog', version: dependencyWaterdogPEVersion
>>>>>>> 1d669d60
}<|MERGE_RESOLUTION|>--- conflicted
+++ resolved
@@ -13,33 +13,15 @@
  * See the License for the specific language governing permissions and
  * limitations under the License.
  */
-<<<<<<< HEAD
 
 jar {
   archiveFileName.set(cloudnetModuleCloudPermsFileName)
 }
 
-repositories {
-  maven { url 'https://jitpack.io' }
-=======
-
-jar {
-  archiveFileName.set(cloudnetModuleCloudPermsFileName)
->>>>>>> 1d669d60
-}
-
 dependencies {
   compileOnly project(':cloudnet')
   compileOnly project(':cloudnet-wrapper-jvm')
-<<<<<<< HEAD
-  compileOnly group: 'io.gomint', name: 'gomint-server', version: dependencyGoMintVersion
-  compileOnly group: 'cn.nukkit', name: 'nukkit', version: dependencyNukkitXVersion
-  compileOnly group: 'org.spongepowered', name: 'spongeapi', version: dependencySpongeVersion
-  compileOnly group: 'org.spigotmc', name: 'spigot-api', version: dependencySpigotApiVersion
-  compileOnly group: 'net.md-5', name: 'bungeecord-api', version: dependencyBungeeCordVersion
-  compileOnly group: 'com.velocitypowered', name: 'velocity-api', version: dependencyVelocityVersion
-  compileOnly group: 'net.milkbowl.vault', name: 'VaultAPI', version: dependencyVaultVersion
-=======
+
   compileOnly group: 'cn.nukkit', name: 'nukkit', version: dependencyNukkitXVersion
   compileOnly group: 'io.gomint', name: 'gomint-server', version: dependencyGoMintVersion
   compileOnly group: 'org.spigotmc', name: 'spigot-api', version: dependencySpigotApiVersion
@@ -48,5 +30,4 @@
   compileOnly group: 'net.md-5', name: 'bungeecord-api', version: dependencyBungeeCordVersion
   compileOnly group: 'com.velocitypowered', name: 'velocity-api', version: dependencyVelocityVersion
   compileOnly group: 'dev.waterdog.waterdogpe', name: 'waterdog', version: dependencyWaterdogPEVersion
->>>>>>> 1d669d60
 }