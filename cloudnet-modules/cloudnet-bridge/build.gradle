/*
 * Copyright 2019-2021 CloudNetService team & contributors
 *
 * Licensed under the Apache License, Version 2.0 (the "License");
 * you may not use this file except in compliance with the License.
 * You may obtain a copy of the License at
 *
 *     http://www.apache.org/licenses/LICENSE-2.0
 *
 * Unless required by applicable law or agreed to in writing, software
 * distributed under the License is distributed on an "AS IS" BASIS,
 * WITHOUT WARRANTIES OR CONDITIONS OF ANY KIND, either express or implied.
 * See the License for the specific language governing permissions and
 * limitations under the License.
 */

<<<<<<< HEAD
jar {
  archiveFileName.set(cloudnetModuleBridgeFileName)
=======
plugins {
  id "com.github.johnrengelman.shadow" version "7.0.0"
}

jar {
  archiveFileName.set(cloudnetModuleBridgeFileName)
}

shadowJar {
  archiveFileName.set(cloudnetModuleBridgeFileName)
  dependsOn jar
>>>>>>> 1d669d60
}

dependencies {
  compileOnly project(':cloudnet')
  compileOnly project(':cloudnet-wrapper-jvm')
  compileOnly group: 'io.gomint', name: 'gomint-server', version: dependencyGoMintVersion
  compileOnly group: 'cn.nukkit', name: 'nukkit', version: dependencyNukkitXVersion
  compileOnly group: 'org.spongepowered', name: 'spongeapi', version: dependencySpongeVersion
  compileOnly group: 'org.spigotmc', name: 'spigot-api', version: dependencySpigotApiVersion
  compileOnly group: 'net.md-5', name: 'bungeecord-api', version: dependencyBungeeCordVersion
  compileOnly group: 'com.velocitypowered', name: 'velocity-api', version: dependencyVelocityVersion
<<<<<<< HEAD
=======
  compileOnly group: 'dev.waterdog.waterdogpe', name: 'waterdog', version: dependencyWaterdogPEVersion
  // DEPRECATED: will be removed completely in 3.6 (See VelocityComponentMessenger for further information)
  implementation group: 'net.kyori', name: 'text-api', version: '3.0.4'
  implementation(group: 'net.kyori', name: 'adventure-text-serializer-legacy-text3', version: '4.0.0-SNAPSHOT') {
    transitive = false
  }
>>>>>>> 1d669d60
}<|MERGE_RESOLUTION|>--- conflicted
+++ resolved
@@ -14,10 +14,6 @@
  * limitations under the License.
  */
 
-<<<<<<< HEAD
-jar {
-  archiveFileName.set(cloudnetModuleBridgeFileName)
-=======
 plugins {
   id "com.github.johnrengelman.shadow" version "7.0.0"
 }
@@ -29,7 +25,6 @@
 shadowJar {
   archiveFileName.set(cloudnetModuleBridgeFileName)
   dependsOn jar
->>>>>>> 1d669d60
 }
 
 dependencies {
@@ -41,13 +36,10 @@
   compileOnly group: 'org.spigotmc', name: 'spigot-api', version: dependencySpigotApiVersion
   compileOnly group: 'net.md-5', name: 'bungeecord-api', version: dependencyBungeeCordVersion
   compileOnly group: 'com.velocitypowered', name: 'velocity-api', version: dependencyVelocityVersion
-<<<<<<< HEAD
-=======
   compileOnly group: 'dev.waterdog.waterdogpe', name: 'waterdog', version: dependencyWaterdogPEVersion
   // DEPRECATED: will be removed completely in 3.6 (See VelocityComponentMessenger for further information)
   implementation group: 'net.kyori', name: 'text-api', version: '3.0.4'
   implementation(group: 'net.kyori', name: 'adventure-text-serializer-legacy-text3', version: '4.0.0-SNAPSHOT') {
     transitive = false
   }
->>>>>>> 1d669d60
 }