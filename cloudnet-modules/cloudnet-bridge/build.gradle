/*
 * Copyright 2019-2021 CloudNetService team & contributors
 *
 * Licensed under the Apache License, Version 2.0 (the "License");
 * you may not use this file except in compliance with the License.
 * You may obtain a copy of the License at
 *
 *     http://www.apache.org/licenses/LICENSE-2.0
 *
 * Unless required by applicable law or agreed to in writing, software
 * distributed under the License is distributed on an "AS IS" BASIS,
 * WITHOUT WARRANTIES OR CONDITIONS OF ANY KIND, either express or implied.
 * See the License for the specific language governing permissions and
 * limitations under the License.
 */

jar {
  archiveFileName.set(cloudnetModuleBridgeFileName)
}

dependencies {
<<<<<<< HEAD
    compileOnly project(':cloudnet')
    compileOnly project(':cloudnet-wrapper-jvm')
    compileOnly group: 'io.gomint', name: 'gomint-server', version: dependencyGoMintVersion
    compileOnly group: 'cn.nukkit', name: 'nukkit', version: dependencyNukkitXVersion
    compileOnly group: 'org.spongepowered', name: 'spongeapi', version: dependencySpongeVersion
    compileOnly group: 'org.spigotmc', name: 'spigot-api', version: dependencySpigotApiVersion
    compileOnly group: 'net.md-5', name: 'bungeecord-api', version: dependencyBungeeCordVersion
    compileOnly group: 'com.velocitypowered', name: 'velocity-api', version: dependencyVelocityVersion
    compileOnly group: 'dev.waterdog.waterdogpe', name: 'waterdog', version: dependencyWaterdogPEVersion
=======
  compileOnly project(':cloudnet')
  compileOnly project(':cloudnet-wrapper-jvm')
  compileOnly group: 'io.gomint', name: 'gomint-server', version: dependencyGoMintVersion
  compileOnly group: 'cn.nukkit', name: 'nukkit', version: dependencyNukkitXVersion
  compileOnly group: 'org.spongepowered', name: 'spongeapi', version: dependencySpongeVersion
  compileOnly group: 'org.spigotmc', name: 'spigot-api', version: dependencySpigotApiVersion
  compileOnly group: 'net.md-5', name: 'bungeecord-api', version: dependencyBungeeCordVersion
  compileOnly group: 'com.velocitypowered', name: 'velocity-api', version: dependencyVelocityVersion
>>>>>>> 8110683e
}<|MERGE_RESOLUTION|>--- conflicted
+++ resolved
@@ -19,17 +19,6 @@
 }
 
 dependencies {
-<<<<<<< HEAD
-    compileOnly project(':cloudnet')
-    compileOnly project(':cloudnet-wrapper-jvm')
-    compileOnly group: 'io.gomint', name: 'gomint-server', version: dependencyGoMintVersion
-    compileOnly group: 'cn.nukkit', name: 'nukkit', version: dependencyNukkitXVersion
-    compileOnly group: 'org.spongepowered', name: 'spongeapi', version: dependencySpongeVersion
-    compileOnly group: 'org.spigotmc', name: 'spigot-api', version: dependencySpigotApiVersion
-    compileOnly group: 'net.md-5', name: 'bungeecord-api', version: dependencyBungeeCordVersion
-    compileOnly group: 'com.velocitypowered', name: 'velocity-api', version: dependencyVelocityVersion
-    compileOnly group: 'dev.waterdog.waterdogpe', name: 'waterdog', version: dependencyWaterdogPEVersion
-=======
   compileOnly project(':cloudnet')
   compileOnly project(':cloudnet-wrapper-jvm')
   compileOnly group: 'io.gomint', name: 'gomint-server', version: dependencyGoMintVersion
@@ -38,5 +27,5 @@
   compileOnly group: 'org.spigotmc', name: 'spigot-api', version: dependencySpigotApiVersion
   compileOnly group: 'net.md-5', name: 'bungeecord-api', version: dependencyBungeeCordVersion
   compileOnly group: 'com.velocitypowered', name: 'velocity-api', version: dependencyVelocityVersion
->>>>>>> 8110683e
+  compileOnly group: 'dev.waterdog.waterdogpe', name: 'waterdog', version: dependencyWaterdogPEVersion
 }