package de.dytanic.cloudnet.ext.bridge.bungee.command;

import de.dytanic.cloudnet.ext.bridge.BridgeConfigurationProvider;
import de.dytanic.cloudnet.ext.bridge.bungee.BungeeCloudNetHelper;
import net.md_5.bungee.api.ChatColor;
import net.md_5.bungee.api.CommandSender;
import net.md_5.bungee.api.ProxyServer;
import net.md_5.bungee.api.chat.TextComponent;
import net.md_5.bungee.api.config.ServerInfo;
import net.md_5.bungee.api.connection.ProxiedPlayer;
import net.md_5.bungee.api.plugin.Command;

public final class CommandHub extends Command {

    public CommandHub() {
        super("hub");
    }

    @Override
    public void execute(CommandSender sender, String[] args) {
        if (!(sender instanceof ProxiedPlayer)) {
            return;
        }

        ProxiedPlayer proxiedPlayer = (ProxiedPlayer) sender;

        if (BungeeCloudNetHelper.isOnAFallbackInstance(proxiedPlayer)) {
            sender.sendMessage(TextComponent.fromLegacyText(ChatColor.translateAlternateColorCodes('&', BridgeConfigurationProvider.load().getMessages().get("command-hub-already-in-hub"))));
            return;
        }

        String server = BungeeCloudNetHelper.filterServiceForProxiedPlayer(proxiedPlayer, proxiedPlayer.getServer() != null ?
                proxiedPlayer.getServer().getInfo().getName()
                :
                null);

        if (server != null) {
            ServerInfo serverInfo = ProxyServer.getInstance().getServerInfo(server);

            if (serverInfo == null) {
                sender.sendMessage(TextComponent.fromLegacyText(ChatColor.translateAlternateColorCodes('&', BridgeConfigurationProvider.load().getMessages().get("command-hub-no-server-found"))));
                return;
            }

            proxiedPlayer.connect(serverInfo);
            sender.sendMessage(TextComponent.fromLegacyText(ChatColor.translateAlternateColorCodes('&',
                    BridgeConfigurationProvider.load().getMessages().get("command-hub-success-connect"))
<<<<<<< HEAD
                    .replace("%server%", server )
            );
=======
                    .replace("%server%", server + "")));
>>>>>>> a952a14a
        } else {
            sender.sendMessage(TextComponent.fromLegacyText(ChatColor.translateAlternateColorCodes('&', BridgeConfigurationProvider.load().getMessages().get("command-hub-no-server-found"))));
        }
    }

    @Override
    public String[] getAliases() {
        return new String[]{"lobby", "l", "leave"};
    }
}<|MERGE_RESOLUTION|>--- conflicted
+++ resolved
@@ -45,12 +45,8 @@
             proxiedPlayer.connect(serverInfo);
             sender.sendMessage(TextComponent.fromLegacyText(ChatColor.translateAlternateColorCodes('&',
                     BridgeConfigurationProvider.load().getMessages().get("command-hub-success-connect"))
-<<<<<<< HEAD
-                    .replace("%server%", server )
-            );
-=======
-                    .replace("%server%", server + "")));
->>>>>>> a952a14a
+                    .replace("%server%", server)
+            ));
         } else {
             sender.sendMessage(TextComponent.fromLegacyText(ChatColor.translateAlternateColorCodes('&', BridgeConfigurationProvider.load().getMessages().get("command-hub-no-server-found"))));
         }
