--- conflicted
+++ resolved
@@ -23,24 +23,13 @@
 
 public class TaskConfigListener {
 
-<<<<<<< HEAD
-    @EventListener
-    public void handleTaskAdd(LocalServiceTaskAddEvent event) {
-        ServiceTask serviceTask = event.getTask();
-        if (serviceTask.getProcessConfiguration().getEnvironment().isMinecraftServer() && !serviceTask.getProperties().contains("requiredPermission")) {
-            serviceTask.getProperties().appendNull("requiredPermission");
-            CloudNet.getInstance().getServiceTaskProvider().addPermanentServiceTask(serviceTask);
-        }
-=======
   @EventListener
-  public void handleTaskAdd(ServiceTaskAddEvent event) {
+  public void handleTaskAdd(LocalServiceTaskAddEvent event) {
     ServiceTask serviceTask = event.getTask();
     if (serviceTask.getProcessConfiguration().getEnvironment().isMinecraftServer() && !serviceTask.getProperties()
       .contains("requiredPermission")) {
       serviceTask.getProperties().appendNull("requiredPermission");
       CloudNet.getInstance().getServiceTaskProvider().addPermanentServiceTask(serviceTask);
->>>>>>> 3fb17fcb
     }
   }
-
 }