--- conflicted
+++ resolved
@@ -66,11 +66,7 @@
   }
 
   @Override
-<<<<<<< HEAD
-  protected void sendPluginMessage(@NotNull ProxiedPlayer player, @NotNull String tag, @NotNull byte[] data) {
-=======
   protected void sendPluginMessage(@NotNull ProxiedPlayer player, @NotNull String tag, byte[] data) {
->>>>>>> 1d669d60
     if (!ProxyServer.getInstance().getChannels().contains(tag)) {
       ProxyServer.getInstance().registerChannel(tag);
     }
