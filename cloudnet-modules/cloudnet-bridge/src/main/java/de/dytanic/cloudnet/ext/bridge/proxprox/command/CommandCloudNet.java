--- conflicted
+++ resolved
@@ -2,19 +2,11 @@
 
 import de.dytanic.cloudnet.common.command.CommandInfo;
 import de.dytanic.cloudnet.driver.CloudNetDriver;
-import de.dytanic.cloudnet.driver.permission.IPermissionUser;
 import de.dytanic.cloudnet.ext.bridge.BridgeConfigurationProvider;
-import de.dytanic.cloudnet.ext.bridge.bungee.BungeeCloudNetHelper;
 import io.gomint.proxprox.api.ChatColor;
 import io.gomint.proxprox.api.command.Command;
 import io.gomint.proxprox.api.command.CommandSender;
 import io.gomint.proxprox.api.entity.Player;
-<<<<<<< HEAD
-import net.md_5.bungee.api.connection.ProxiedPlayer;
-
-import java.util.UUID;
-=======
->>>>>>> cf9ccb7a
 
 public final class CommandCloudNet extends Command {
 
@@ -39,11 +31,7 @@
         }
 
         if (sender instanceof Player) {
-<<<<<<< HEAD
-            CommandInfo commandInfo = CloudNetDriver.getInstance().getConsoleCommand(stringBuilder.toString());
-=======
             CommandInfo commandInfo = CloudNetDriver.getInstance().getNodeInfoProvider().getConsoleCommand(stringBuilder.toString());
->>>>>>> cf9ccb7a
             if (commandInfo != null && commandInfo.getPermission() != null) {
                 if (!sender.hasPermission(commandInfo.getPermission())) {
                     sender.sendMessage(
