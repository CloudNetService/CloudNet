--- conflicted
+++ resolved
@@ -55,11 +55,7 @@
 
   public static void initProperties(ServiceInfoSnapshot serviceInfoSnapshot) {
     serviceInfoSnapshot.getProperties()
-<<<<<<< HEAD
-      .append("Online", true)
-=======
       .append("Online", BridgeHelper.isOnline())
->>>>>>> 1d669d60
       .append("Version", Protocol.MINECRAFT_PE_NETWORK_VERSION)
       .append("GoMint-Version", GoMint.instance().version())
       .append("Max-Players", BridgeServerHelper.getMaxPlayers())
@@ -119,10 +115,6 @@
           gameRules
         );
       }).collect(Collectors.toList()));
-<<<<<<< HEAD
-
-=======
->>>>>>> 1d669d60
   }
 
   public static NetworkConnectionInfo createNetworkConnectionInfo(EntityPlayer player) {
@@ -169,8 +161,4 @@
       BridgeHelper.createOwnNetworkServiceInfo()
     );
   }
-<<<<<<< HEAD
-
-=======
->>>>>>> 1d669d60
 }