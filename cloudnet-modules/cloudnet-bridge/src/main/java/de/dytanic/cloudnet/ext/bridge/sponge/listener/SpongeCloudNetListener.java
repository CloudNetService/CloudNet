--- conflicted
+++ resolved
@@ -19,12 +19,6 @@
 import de.dytanic.cloudnet.driver.event.EventListener;
 import de.dytanic.cloudnet.driver.event.events.channel.ChannelMessageReceiveEvent;
 import de.dytanic.cloudnet.driver.event.events.network.NetworkChannelPacketReceiveEvent;
-<<<<<<< HEAD
-import de.dytanic.cloudnet.driver.event.events.service.*;
-import de.dytanic.cloudnet.driver.event.events.service.task.ServiceTaskAddEvent;
-import de.dytanic.cloudnet.driver.event.events.service.task.ServiceTaskRemoveEvent;
-import de.dytanic.cloudnet.ext.bridge.event.*;
-=======
 import de.dytanic.cloudnet.driver.event.events.service.CloudServiceConnectNetworkEvent;
 import de.dytanic.cloudnet.driver.event.events.service.CloudServiceDisconnectNetworkEvent;
 import de.dytanic.cloudnet.driver.event.events.service.CloudServiceInfoUpdateEvent;
@@ -32,6 +26,8 @@
 import de.dytanic.cloudnet.driver.event.events.service.CloudServiceStartEvent;
 import de.dytanic.cloudnet.driver.event.events.service.CloudServiceStopEvent;
 import de.dytanic.cloudnet.driver.event.events.service.CloudServiceUnregisterEvent;
+import de.dytanic.cloudnet.driver.event.events.service.task.ServiceTaskAddEvent;
+import de.dytanic.cloudnet.driver.event.events.service.task.ServiceTaskRemoveEvent;
 import de.dytanic.cloudnet.ext.bridge.event.BridgeConfigurationUpdateEvent;
 import de.dytanic.cloudnet.ext.bridge.event.BridgeProxyPlayerDisconnectEvent;
 import de.dytanic.cloudnet.ext.bridge.event.BridgeProxyPlayerLoginRequestEvent;
@@ -41,7 +37,6 @@
 import de.dytanic.cloudnet.ext.bridge.event.BridgeServerPlayerDisconnectEvent;
 import de.dytanic.cloudnet.ext.bridge.event.BridgeServerPlayerLoginRequestEvent;
 import de.dytanic.cloudnet.ext.bridge.event.BridgeServerPlayerLoginSuccessEvent;
->>>>>>> 3fb17fcb
 import de.dytanic.cloudnet.ext.bridge.sponge.SpongeCloudNetHelper;
 import de.dytanic.cloudnet.ext.bridge.sponge.event.SpongeBridgeConfigurationUpdateEvent;
 import de.dytanic.cloudnet.ext.bridge.sponge.event.SpongeBridgeProxyPlayerDisconnectEvent;
@@ -61,123 +56,14 @@
 import de.dytanic.cloudnet.ext.bridge.sponge.event.SpongeCloudServiceUnregisterEvent;
 import de.dytanic.cloudnet.ext.bridge.sponge.event.SpongeNetworkChannelPacketReceiveEvent;
 import de.dytanic.cloudnet.ext.bridge.sponge.event.SpongeServiceInfoSnapshotConfigureEvent;
+import de.dytanic.cloudnet.ext.bridge.sponge.event.SpongeServiceTaskAddEvent;
+import de.dytanic.cloudnet.ext.bridge.sponge.event.SpongeServiceTaskRemoveEvent;
 import de.dytanic.cloudnet.wrapper.event.service.ServiceInfoSnapshotConfigureEvent;
 import org.spongepowered.api.Sponge;
 import org.spongepowered.api.event.Event;
 
 public final class SpongeCloudNetListener {
 
-<<<<<<< HEAD
-    @EventListener
-    public void handle(ServiceInfoSnapshotConfigureEvent event) {
-        SpongeCloudNetHelper.initProperties(event.getServiceInfoSnapshot());
-        this.spongeCall(new SpongeServiceInfoSnapshotConfigureEvent(event.getServiceInfoSnapshot()));
-    }
-
-    @EventListener
-    public void handle(CloudServiceInfoUpdateEvent event) {
-        this.spongeCall(new SpongeCloudServiceInfoUpdateEvent(event.getServiceInfo()));
-    }
-
-    @EventListener
-    public void handle(CloudServiceRegisterEvent event) {
-        this.spongeCall(new SpongeCloudServiceRegisterEvent(event.getServiceInfo()));
-    }
-
-    @EventListener
-    public void handle(CloudServiceStartEvent event) {
-        this.spongeCall(new SpongeCloudServiceStartEvent(event.getServiceInfo()));
-    }
-
-    @EventListener
-    public void handle(CloudServiceConnectNetworkEvent event) {
-        this.spongeCall(new SpongeCloudServiceConnectNetworkEvent(event.getServiceInfo()));
-    }
-
-    @EventListener
-    public void handle(CloudServiceDisconnectNetworkEvent event) {
-        this.spongeCall(new SpongeCloudServiceDisconnectNetworkEvent(event.getServiceInfo()));
-    }
-
-    @EventListener
-    public void handle(CloudServiceStopEvent event) {
-        this.spongeCall(new SpongeCloudServiceStopEvent(event.getServiceInfo()));
-    }
-
-    @EventListener
-    public void handle(CloudServiceUnregisterEvent event) {
-        this.spongeCall(new SpongeCloudServiceUnregisterEvent(event.getServiceInfo()));
-    }
-
-    @EventListener
-    public void handle(ServiceTaskAddEvent event) {
-        this.spongeCall(new SpongeServiceTaskAddEvent(event.getTask()));
-    }
-
-    @EventListener
-    public void handle(ServiceTaskRemoveEvent event) {
-        this.spongeCall(new SpongeServiceTaskRemoveEvent(event.getTask()));
-    }
-
-    @EventListener
-    public void handle(ChannelMessageReceiveEvent event) {
-        this.spongeCall(new SpongeChannelMessageReceiveEvent(event));
-    }
-
-    @EventListener
-    public void handle(NetworkChannelPacketReceiveEvent event) {
-        this.spongeCall(new SpongeNetworkChannelPacketReceiveEvent(event.getChannel(), event.getPacket()));
-    }
-
-    @EventListener
-    public void handle(BridgeConfigurationUpdateEvent event) {
-        this.spongeCall(new SpongeBridgeConfigurationUpdateEvent(event.getBridgeConfiguration()));
-    }
-
-    @EventListener
-    public void handle(BridgeProxyPlayerLoginRequestEvent event) {
-        this.spongeCall(new SpongeBridgeProxyPlayerLoginSuccessEvent(event.getNetworkConnectionInfo()));
-    }
-
-    @EventListener
-    public void handle(BridgeProxyPlayerLoginSuccessEvent event) {
-        this.spongeCall(new SpongeBridgeProxyPlayerLoginSuccessEvent(event.getNetworkConnectionInfo()));
-    }
-
-    @EventListener
-    public void handle(BridgeProxyPlayerServerConnectRequestEvent event) {
-        this.spongeCall(new SpongeBridgeProxyPlayerServerConnectRequestEvent(event.getNetworkConnectionInfo(), event.getNetworkServiceInfo()));
-    }
-
-    @EventListener
-    public void handle(BridgeProxyPlayerServerSwitchEvent event) {
-        this.spongeCall(new SpongeBridgeProxyPlayerServerSwitchEvent(event.getNetworkConnectionInfo(), event.getNetworkServiceInfo()));
-    }
-
-    @EventListener
-    public void handle(BridgeProxyPlayerDisconnectEvent event) {
-        this.spongeCall(new SpongeBridgeProxyPlayerDisconnectEvent(event.getNetworkConnectionInfo()));
-    }
-
-    @EventListener
-    public void handle(BridgeServerPlayerLoginRequestEvent event) {
-        this.spongeCall(new SpongeBridgeServerPlayerLoginRequestEvent(event.getNetworkConnectionInfo(), event.getNetworkPlayerServerInfo()));
-    }
-
-    @EventListener
-    public void handle(BridgeServerPlayerLoginSuccessEvent event) {
-        this.spongeCall(new SpongeBridgeServerPlayerLoginSuccessEvent(event.getNetworkConnectionInfo(), event.getNetworkPlayerServerInfo()));
-    }
-
-    @EventListener
-    public void handle(BridgeServerPlayerDisconnectEvent event) {
-        this.spongeCall(new SpongeBridgeServerPlayerDisconnectEvent(event.getNetworkConnectionInfo(), event.getNetworkPlayerServerInfo()));
-    }
-
-    private void spongeCall(Event event) {
-        Sponge.getEventManager().post(event);
-    }
-=======
   @EventListener
   public void handle(ServiceInfoSnapshotConfigureEvent event) {
     SpongeCloudNetHelper.initProperties(event.getServiceInfoSnapshot());
@@ -217,6 +103,16 @@
   @EventListener
   public void handle(CloudServiceUnregisterEvent event) {
     this.spongeCall(new SpongeCloudServiceUnregisterEvent(event.getServiceInfo()));
+  }
+
+  @EventListener
+  public void handle(ServiceTaskAddEvent event) {
+    this.spongeCall(new SpongeServiceTaskAddEvent(event.getTask()));
+  }
+
+  @EventListener
+  public void handle(ServiceTaskRemoveEvent event) {
+    this.spongeCall(new SpongeServiceTaskRemoveEvent(event.getTask()));
   }
 
   @EventListener
@@ -282,5 +178,4 @@
   private void spongeCall(Event event) {
     Sponge.getEventManager().post(event);
   }
->>>>>>> 3fb17fcb
 }