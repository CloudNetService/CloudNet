--- conflicted
+++ resolved
@@ -45,13 +45,6 @@
             case BridgeConstants.BRIDGE_EVENT_CHANNEL_MESSAGE_NAME_PROXY_LOGIN_REQUEST: {
                 NetworkConnectionInfo networkConnectionInfo = event.getData().get("networkConnectionInfo", NetworkConnectionInfo.TYPE);
                 CloudNetDriver.getInstance().getEventManager().callEvent(new BridgeProxyPlayerLoginRequestEvent(networkConnectionInfo));
-<<<<<<< HEAD
-                System.out.println(LanguageManager.getMessage("module-bridge-player-proxy-login-request")
-                        .replace("%uniqueId%", networkConnectionInfo.getUniqueId() + "")
-                        .replace("%name%", networkConnectionInfo.getName() + "")
-                        .replace("%proxy%", networkConnectionInfo.getNetworkService().getServerName() + "")
-                );
-=======
 
                 if (bridgeConfiguration.isLogPlayerConnections()) {
                     System.out.println(LanguageManager.getMessage("module-bridge-player-proxy-login-request")
@@ -60,19 +53,11 @@
                             .replace("%proxy%", networkConnectionInfo.getNetworkService().getServerName() + "")
                     );
                 }
->>>>>>> 5fd0019e
             }
             break;
             case BridgeConstants.BRIDGE_EVENT_CHANNEL_MESSAGE_NAME_PROXY_LOGIN_SUCCESS: {
                 NetworkConnectionInfo networkConnectionInfo = event.getData().get("networkConnectionInfo", NetworkConnectionInfo.TYPE);
                 CloudNetDriver.getInstance().getEventManager().callEvent(new BridgeProxyPlayerLoginSuccessEvent(networkConnectionInfo));
-<<<<<<< HEAD
-                System.out.println(LanguageManager.getMessage("module-bridge-player-proxy-login-success")
-                        .replace("%uniqueId%", networkConnectionInfo.getUniqueId() + "")
-                        .replace("%name%", networkConnectionInfo.getName() + "")
-                        .replace("%proxy%", networkConnectionInfo.getNetworkService().getServerName() + "")
-                );
-=======
 
                 if (bridgeConfiguration.isLogPlayerConnections()) {
                     System.out.println(LanguageManager.getMessage("module-bridge-player-proxy-login-success")
@@ -81,7 +66,6 @@
                             .replace("%proxy%", networkConnectionInfo.getNetworkService().getServerName() + "")
                     );
                 }
->>>>>>> 5fd0019e
 
                 /*= -------------------------------------- =*/
                 //Player
@@ -91,14 +75,6 @@
             case BridgeConstants.BRIDGE_EVENT_CHANNEL_MESSAGE_NAME_PROXY_SERVER_CONNECT_REQUEST: {
                 NetworkConnectionInfo networkConnectionInfo = event.getData().get("networkConnectionInfo", NetworkConnectionInfo.TYPE);
                 NetworkServiceInfo networkServiceInfo = event.getData().get("networkServiceInfo", NetworkServiceInfo.class);
-<<<<<<< HEAD
-                System.out.println(LanguageManager.getMessage("module-bridge-player-proxy-server-connect-request")
-                        .replace("%uniqueId%", networkConnectionInfo.getUniqueId() + "")
-                        .replace("%name%", networkConnectionInfo.getName() + "")
-                        .replace("%proxy%", networkConnectionInfo.getNetworkService().getServerName() + "")
-                        .replace("%server%", networkServiceInfo.getServerName() + "")
-                );
-=======
 
                 if (bridgeConfiguration.isLogPlayerConnections()) {
                     System.out.println(LanguageManager.getMessage("module-bridge-player-proxy-server-connect-request")
@@ -108,7 +84,6 @@
                             .replace("%server%", networkServiceInfo.getServerName() + "")
                     );
                 }
->>>>>>> 5fd0019e
 
                 CloudNetDriver.getInstance().getEventManager().callEvent(new BridgeProxyPlayerServerConnectRequestEvent(networkConnectionInfo, networkServiceInfo));
             }
@@ -116,14 +91,6 @@
             case BridgeConstants.BRIDGE_EVENT_CHANNEL_MESSAGE_NAME_PROXY_SERVER_SWITCH: {
                 NetworkConnectionInfo networkConnectionInfo = event.getData().get("networkConnectionInfo", NetworkConnectionInfo.TYPE);
                 NetworkServiceInfo networkServiceInfo = event.getData().get("networkServiceInfo", NetworkServiceInfo.class);
-<<<<<<< HEAD
-                System.out.println(LanguageManager.getMessage("module-bridge-player-proxy-server-switch")
-                        .replace("%uniqueId%", networkConnectionInfo.getUniqueId() + "")
-                        .replace("%name%", networkConnectionInfo.getName() + "")
-                        .replace("%proxy%", networkConnectionInfo.getNetworkService().getServerName() + "")
-                        .replace("%server%", networkServiceInfo.getServerName() + "")
-                );
-=======
 
                 if (bridgeConfiguration.isLogPlayerConnections()) {
                     System.out.println(LanguageManager.getMessage("module-bridge-player-proxy-server-switch")
@@ -133,20 +100,12 @@
                             .replace("%server%", networkServiceInfo.getServerName() + "")
                     );
                 }
->>>>>>> 5fd0019e
 
                 CloudNetDriver.getInstance().getEventManager().callEvent(new BridgeProxyPlayerServerSwitchEvent(networkConnectionInfo, networkServiceInfo));
             }
             break;
             case BridgeConstants.BRIDGE_EVENT_CHANNEL_MESSAGE_NAME_PROXY_DISCONNECT: {
                 NetworkConnectionInfo networkConnectionInfo = event.getData().get("networkConnectionInfo", NetworkConnectionInfo.TYPE);
-<<<<<<< HEAD
-                System.out.println(LanguageManager.getMessage("module-bridge-player-proxy-disconnect")
-                        .replace("%uniqueId%", networkConnectionInfo.getUniqueId() + "")
-                        .replace("%name%", networkConnectionInfo.getName() + "")
-                        .replace("%proxy%", networkConnectionInfo.getNetworkService().getServerName() + "")
-                );
-=======
 
                 if (bridgeConfiguration.isLogPlayerConnections()) {
                     System.out.println(LanguageManager.getMessage("module-bridge-player-proxy-disconnect")
@@ -155,7 +114,6 @@
                             .replace("%proxy%", networkConnectionInfo.getNetworkService().getServerName() + "")
                     );
                 }
->>>>>>> 5fd0019e
 
                 CloudNetDriver.getInstance().getEventManager().callEvent(new BridgeProxyPlayerDisconnectEvent(networkConnectionInfo));
                 logoutPlayer(networkConnectionInfo);
@@ -164,13 +122,6 @@
             case BridgeConstants.BRIDGE_EVENT_CHANNEL_MESSAGE_NAME_SERVER_LOGIN_REQUEST: {
                 NetworkPlayerServerInfo networkPlayerServerInfo = event.getData().get("networkPlayerServerInfo", NetworkPlayerServerInfo.TYPE);
                 NetworkConnectionInfo networkConnectionInfo = event.getData().get("networkConnectionInfo", NetworkConnectionInfo.TYPE);
-<<<<<<< HEAD
-                System.out.println(LanguageManager.getMessage("module-bridge-player-server-login-request")
-                        .replace("%uniqueId%", networkPlayerServerInfo.getUniqueId() + "")
-                        .replace("%name%", networkPlayerServerInfo.getName() + "")
-                        .replace("%server%", networkPlayerServerInfo.getNetworkService().getServerName() + "")
-                );
-=======
 
                 if (bridgeConfiguration.isLogPlayerConnections()) {
                     System.out.println(LanguageManager.getMessage("module-bridge-player-server-login-request")
@@ -179,7 +130,6 @@
                             .replace("%server%", networkPlayerServerInfo.getNetworkService().getServerName() + "")
                     );
                 }
->>>>>>> 5fd0019e
 
                 CloudNetDriver.getInstance().getEventManager().callEvent(new BridgeServerPlayerLoginRequestEvent(networkConnectionInfo, networkPlayerServerInfo));
             }
@@ -187,13 +137,6 @@
             case BridgeConstants.BRIDGE_EVENT_CHANNEL_MESSAGE_NAME_SERVER_LOGIN_SUCCESS: {
                 NetworkPlayerServerInfo networkPlayerServerInfo = event.getData().get("networkPlayerServerInfo", NetworkPlayerServerInfo.TYPE);
                 NetworkConnectionInfo networkConnectionInfo = event.getData().get("networkConnectionInfo", NetworkConnectionInfo.TYPE);
-<<<<<<< HEAD
-                System.out.println(LanguageManager.getMessage("module-bridge-player-server-login-success")
-                        .replace("%uniqueId%", networkPlayerServerInfo.getUniqueId() + "")
-                        .replace("%name%", networkPlayerServerInfo.getName() + "")
-                        .replace("%server%", networkPlayerServerInfo.getNetworkService().getServerName() + "")
-                );
-=======
 
                 if (bridgeConfiguration.isLogPlayerConnections()) {
                     System.out.println(LanguageManager.getMessage("module-bridge-player-server-login-success")
@@ -202,7 +145,6 @@
                             .replace("%server%", networkPlayerServerInfo.getNetworkService().getServerName() + "")
                     );
                 }
->>>>>>> 5fd0019e
 
                 CloudNetDriver.getInstance().getEventManager().callEvent(new BridgeServerPlayerLoginSuccessEvent(networkConnectionInfo, networkPlayerServerInfo));
                 loginPlayer(networkConnectionInfo, networkPlayerServerInfo);
@@ -211,13 +153,6 @@
             case BridgeConstants.BRIDGE_EVENT_CHANNEL_MESSAGE_NAME_SERVER_DISCONNECT: {
                 NetworkPlayerServerInfo networkPlayerServerInfo = event.getData().get("networkPlayerServerInfo", NetworkPlayerServerInfo.TYPE);
                 NetworkConnectionInfo networkConnectionInfo = event.getData().get("networkConnectionInfo", NetworkConnectionInfo.TYPE);
-<<<<<<< HEAD
-                System.out.println(LanguageManager.getMessage("module-bridge-player-server-disconnect")
-                        .replace("%uniqueId%", networkPlayerServerInfo.getUniqueId() + "")
-                        .replace("%name%", networkPlayerServerInfo.getName() + "")
-                        .replace("%server%", networkPlayerServerInfo.getNetworkService().getServerName() + "")
-                );
-=======
 
                 if (bridgeConfiguration.isLogPlayerConnections()) {
                     System.out.println(LanguageManager.getMessage("module-bridge-player-server-disconnect")
@@ -226,7 +161,6 @@
                             .replace("%server%", networkPlayerServerInfo.getNetworkService().getServerName() + "")
                     );
                 }
->>>>>>> 5fd0019e
 
                 CloudNetDriver.getInstance().getEventManager().callEvent(new BridgeServerPlayerDisconnectEvent(networkConnectionInfo, networkPlayerServerInfo));
                 logoutPlayer(networkConnectionInfo);
