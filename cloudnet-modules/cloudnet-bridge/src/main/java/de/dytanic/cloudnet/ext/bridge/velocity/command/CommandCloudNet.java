--- conflicted
+++ resolved
@@ -5,19 +5,12 @@
 import com.velocitypowered.api.proxy.Player;
 import de.dytanic.cloudnet.common.command.CommandInfo;
 import de.dytanic.cloudnet.driver.CloudNetDriver;
-import de.dytanic.cloudnet.driver.permission.IPermissionUser;
 import de.dytanic.cloudnet.ext.bridge.BridgeConfigurationProvider;
-import de.dytanic.cloudnet.ext.bridge.bungee.BungeeCloudNetHelper;
 import net.kyori.text.TextComponent;
-import net.md_5.bungee.api.connection.ProxiedPlayer;
 import org.checkerframework.checker.nullness.qual.NonNull;
 import org.checkerframework.checker.optional.qual.MaybePresent;
 
-<<<<<<< HEAD
-import java.util.UUID;
-=======
 import java.util.*;
->>>>>>> cf9ccb7a
 
 public final class CommandCloudNet implements Command {
 
@@ -49,26 +42,7 @@
             }
         }
 
-<<<<<<< HEAD
-        if (source instanceof Player) {
-            CommandInfo commandInfo = CloudNetDriver.getInstance().getConsoleCommand(stringBuilder.toString());
-            if (commandInfo != null && commandInfo.getPermission() != null) {
-                if (!source.hasPermission(commandInfo.getPermission())) {
-                    source.sendMessage(
-                            TextComponent.of(
-                                    BridgeConfigurationProvider.load().getMessages().get("command-cloud-sub-command-no-permission")
-                                            .replace("%command%", stringBuilder)
-                            )
-                    );
-                    return;
-                }
-            }
-        }
-
-        String[] messages = CloudNetDriver.getInstance().sendCommandLine(stringBuilder.toString());
-=======
         String[] messages = CloudNetDriver.getInstance().sendCommandLine(commandLine);
->>>>>>> cf9ccb7a
 
         if (messages != null) {
             for (String message : messages) {
