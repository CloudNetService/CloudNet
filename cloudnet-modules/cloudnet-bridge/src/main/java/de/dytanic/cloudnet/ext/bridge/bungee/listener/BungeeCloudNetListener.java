package de.dytanic.cloudnet.ext.bridge.bungee.listener;

import de.dytanic.cloudnet.common.collection.Iterables;
import de.dytanic.cloudnet.common.document.gson.JsonDocument;
import de.dytanic.cloudnet.driver.event.EventListener;
import de.dytanic.cloudnet.driver.event.events.channel.ChannelMessageReceiveEvent;
import de.dytanic.cloudnet.driver.event.events.instance.CloudNetTickEvent;
import de.dytanic.cloudnet.driver.event.events.network.NetworkChannelPacketReceiveEvent;
import de.dytanic.cloudnet.driver.event.events.network.NetworkClusterNodeInfoUpdateEvent;
import de.dytanic.cloudnet.driver.event.events.service.*;
import de.dytanic.cloudnet.ext.bridge.BridgeConstants;
import de.dytanic.cloudnet.ext.bridge.bungee.BungeeCloudNetHelper;
import de.dytanic.cloudnet.ext.bridge.bungee.event.*;
import de.dytanic.cloudnet.ext.bridge.event.*;
import de.dytanic.cloudnet.wrapper.event.service.ServiceInfoSnapshotConfigureEvent;
import net.md_5.bungee.api.ChatColor;
import net.md_5.bungee.api.ProxyServer;
import net.md_5.bungee.api.chat.BaseComponent;
import net.md_5.bungee.api.chat.TextComponent;
import net.md_5.bungee.api.config.ServerInfo;
import net.md_5.bungee.api.connection.ProxiedPlayer;
import net.md_5.bungee.api.plugin.Event;
import net.md_5.bungee.chat.ComponentSerializer;

import java.net.InetSocketAddress;
import java.util.UUID;

public final class BungeeCloudNetListener {

    @EventListener
    public void handle(ServiceInfoSnapshotConfigureEvent event) {
        BungeeCloudNetHelper.initProperties(event.getServiceInfoSnapshot());
        this.bungeeCall(new BungeeServiceInfoSnapshotConfigureEvent(event.getServiceInfoSnapshot()));
    }

    @EventListener
    public void handle(CloudServiceStartEvent event) {
        if (BungeeCloudNetHelper.isServiceEnvironmentTypeProvidedForBungeeCord(event.getServiceInfo())) {
            if (event.getServiceInfo().getProperties().contains("Online-Mode") && event.getServiceInfo().getProperties().getBoolean("Online-Mode")) {
                return;
            }

            String name = event.getServiceInfo().getServiceId().getName();

            ProxyServer.getInstance().getServers().put(name, BungeeCloudNetHelper.createServerInfo(name, new InetSocketAddress(
                    event.getServiceInfo().getAddress().getHost(),
                    event.getServiceInfo().getAddress().getPort()
            )));
        }

        this.bungeeCall(new BungeeCloudServiceStartEvent(event.getServiceInfo()));
    }

    @EventListener
    public void handle(CloudServiceStopEvent event) {
        if (BungeeCloudNetHelper.isServiceEnvironmentTypeProvidedForBungeeCord(event.getServiceInfo())) {
            String name = event.getServiceInfo().getServiceId().getName();
            ProxyServer.getInstance().getServers().remove(name);
        }

        this.bungeeCall(new BungeeCloudServiceStopEvent(event.getServiceInfo()));
    }

    @EventListener
    public void handle(CloudServiceInfoUpdateEvent event) {
        if (BungeeCloudNetHelper.isServiceEnvironmentTypeProvidedForBungeeCord(event.getServiceInfo())) {
            BungeeCloudNetHelper.SERVER_TO_SERVICE_INFO_SNAPSHOT_ASSOCIATION.put(event.getServiceInfo().getServiceId().getName(), event.getServiceInfo());
        }

        this.bungeeCall(new BungeeCloudServiceInfoUpdateEvent(event.getServiceInfo()));
    }

    @EventListener
    public void handle(CloudServiceRegisterEvent event) {
        if (BungeeCloudNetHelper.isServiceEnvironmentTypeProvidedForBungeeCord(event.getServiceInfo())) {
            BungeeCloudNetHelper.SERVER_TO_SERVICE_INFO_SNAPSHOT_ASSOCIATION.put(event.getServiceInfo().getServiceId().getName(), event.getServiceInfo());
        }

        this.bungeeCall(new BungeeCloudServiceRegisterEvent(event.getServiceInfo()));
    }

    @EventListener
    public void handle(CloudServiceConnectNetworkEvent event) {
        if (BungeeCloudNetHelper.isServiceEnvironmentTypeProvidedForBungeeCord(event.getServiceInfo())) {
            BungeeCloudNetHelper.SERVER_TO_SERVICE_INFO_SNAPSHOT_ASSOCIATION.put(event.getServiceInfo().getServiceId().getName(), event.getServiceInfo());
        }

        this.bungeeCall(new BungeeCloudServiceConnectNetworkEvent(event.getServiceInfo()));
    }

    @EventListener
    public void handle(CloudServiceDisconnectNetworkEvent event) {
        if (BungeeCloudNetHelper.isServiceEnvironmentTypeProvidedForBungeeCord(event.getServiceInfo())) {
            BungeeCloudNetHelper.SERVER_TO_SERVICE_INFO_SNAPSHOT_ASSOCIATION.put(event.getServiceInfo().getServiceId().getName(), event.getServiceInfo());
        }

        this.bungeeCall(new BungeeCloudServiceDisconnectNetworkEvent(event.getServiceInfo()));
    }

    @EventListener
    public void handle(CloudServiceUnregisterEvent event) {
        if (BungeeCloudNetHelper.isServiceEnvironmentTypeProvidedForBungeeCord(event.getServiceInfo())) {
            BungeeCloudNetHelper.SERVER_TO_SERVICE_INFO_SNAPSHOT_ASSOCIATION.remove(event.getServiceInfo().getServiceId().getName());
        }

        this.bungeeCall(new BungeeCloudServiceUnregisterEvent(event.getServiceInfo()));
    }

    @EventListener
    public void handle(ChannelMessageReceiveEvent event) {
        this.bungeeCall(new BungeeChannelMessageReceiveEvent(event.getChannel(), event.getMessage(), event.getData()));

        if (!event.getChannel().equalsIgnoreCase(BridgeConstants.BRIDGE_CUSTOM_MESSAGING_CHANNEL_PLAYER_API_CHANNEL_NAME)) {
            return;
        }

        switch (event.getMessage().toLowerCase()) {
            case "send_on_proxy_player_to_server": {
                ProxiedPlayer proxiedPlayer = getPlayer(event.getData());

                if (proxiedPlayer != null && event.getData().getString("serviceName") != null) {
                    ServerInfo serverInfo = ProxyServer.getInstance().getServerInfo(event.getData().getString("serviceName"));

                    if (serverInfo != null) {
                        proxiedPlayer.connect(serverInfo);
                    }
                }
            }
            break;
            case "kick_on_proxy_player_from_network": {
                ProxiedPlayer proxiedPlayer = getPlayer(event.getData());

                if (proxiedPlayer != null && event.getData().getString("kickMessage") != null) {
<<<<<<< HEAD
                    proxiedPlayer.disconnect(TextComponent.fromLegacyText(ChatColor.translateAlternateColorCodes('&', event.getData().getString("kickMessage"))));
=======
                    proxiedPlayer.disconnect(TextComponent.fromLegacyText(ChatColor.translateAlternateColorCodes('&', event.getData().getString("kickMessage") + "")));
>>>>>>> a952a14a
                }
            }
            break;
            case "send_message_to_proxy_player": {
                ProxiedPlayer proxiedPlayer = getPlayer(event.getData());

                if (proxiedPlayer != null) {
                    BaseComponent[] messages = event.getData().contains("message") ? TextComponent.fromLegacyText(event.getData().getString("message")) :
                            ComponentSerializer.parse(event.getData().getString("messages"));
                    proxiedPlayer.sendMessage(messages);
                }
            }
            break;

            case "broadcast_message": {
                String permission = event.getData().getString("permission");

                BaseComponent[] messages = event.getData().contains("message") ? TextComponent.fromLegacyText(event.getData().getString("message")) :
                        ComponentSerializer.parse(event.getData().getString("messages"));

                for (ProxiedPlayer proxiedPlayer : ProxyServer.getInstance().getPlayers()) {
                    if (permission == null || proxiedPlayer.hasPermission(permission)) {
                        proxiedPlayer.sendMessage(messages);
                    }
                }
            }
            break;
        }
    }

    public ProxiedPlayer getPlayer(JsonDocument data) {
        return Iterables.first(ProxyServer.getInstance().getPlayers(), proxiedPlayer ->
                data.contains("uniqueId") && proxiedPlayer.getUniqueId().equals(data.get("uniqueId", UUID.class)));
    }

    @EventListener
    public void handle(CloudNetTickEvent event) {
        this.bungeeCall(new BungeeCloudNetTickEvent());
    }

    @EventListener
    public void handle(NetworkClusterNodeInfoUpdateEvent event) {
        this.bungeeCall(new BungeeNetworkClusterNodeInfoUpdateEvent(event.getNetworkClusterNodeInfoSnapshot()));
    }

    @EventListener
    public void handle(NetworkChannelPacketReceiveEvent event) {
        this.bungeeCall(new BungeeNetworkChannelPacketReceiveEvent(event.getChannel(), event.getPacket()));
    }

    @EventListener
    public void handle(BridgeConfigurationUpdateEvent event) {
        this.bungeeCall(new BungeeBridgeConfigurationUpdateEvent(event.getBridgeConfiguration()));
    }

    @EventListener
    public void handle(BridgeProxyPlayerLoginRequestEvent event) {
        this.bungeeCall(new BungeeBridgeProxyPlayerLoginSuccessEvent(event.getNetworkConnectionInfo()));
    }

    @EventListener
    public void handle(BridgeProxyPlayerLoginSuccessEvent event) {
        this.bungeeCall(new BungeeBridgeProxyPlayerLoginSuccessEvent(event.getNetworkConnectionInfo()));
    }

    @EventListener
    public void handle(BridgeProxyPlayerServerConnectRequestEvent event) {
        this.bungeeCall(new BungeeBridgeProxyPlayerServerConnectRequestEvent(event.getNetworkConnectionInfo(), event.getNetworkServiceInfo()));
    }

    @EventListener
    public void handle(BridgeProxyPlayerServerSwitchEvent event) {
        this.bungeeCall(new BungeeBridgeProxyPlayerServerSwitchEvent(event.getNetworkConnectionInfo(), event.getNetworkServiceInfo()));
    }

    @EventListener
    public void handle(BridgeProxyPlayerDisconnectEvent event) {
        this.bungeeCall(new BungeeBridgeProxyPlayerDisconnectEvent(event.getNetworkConnectionInfo()));
    }

    @EventListener
    public void handle(BridgeServerPlayerLoginRequestEvent event) {
        this.bungeeCall(new BungeeBridgeServerPlayerLoginRequestEvent(event.getNetworkConnectionInfo(), event.getNetworkPlayerServerInfo()));
    }

    @EventListener
    public void handle(BridgeServerPlayerLoginSuccessEvent event) {
        this.bungeeCall(new BungeeBridgeServerPlayerLoginSuccessEvent(event.getNetworkConnectionInfo(), event.getNetworkPlayerServerInfo()));
    }

    @EventListener
    public void handle(BridgeServerPlayerDisconnectEvent event) {
        this.bungeeCall(new BungeeBridgeServerPlayerDisconnectEvent(event.getNetworkConnectionInfo(), event.getNetworkPlayerServerInfo()));
    }

    private void bungeeCall(Event event) {
        ProxyServer.getInstance().getPluginManager().callEvent(event);
    }

}<|MERGE_RESOLUTION|>--- conflicted
+++ resolved
@@ -131,11 +131,7 @@
                 ProxiedPlayer proxiedPlayer = getPlayer(event.getData());
 
                 if (proxiedPlayer != null && event.getData().getString("kickMessage") != null) {
-<<<<<<< HEAD
                     proxiedPlayer.disconnect(TextComponent.fromLegacyText(ChatColor.translateAlternateColorCodes('&', event.getData().getString("kickMessage"))));
-=======
-                    proxiedPlayer.disconnect(TextComponent.fromLegacyText(ChatColor.translateAlternateColorCodes('&', event.getData().getString("kickMessage") + "")));
->>>>>>> a952a14a
                 }
             }
             break;
