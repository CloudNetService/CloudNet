package de.dytanic.cloudnet.ext.bridge.node;

import de.dytanic.cloudnet.common.document.gson.JsonDocument;
import de.dytanic.cloudnet.driver.module.ModuleLifeCycle;
import de.dytanic.cloudnet.driver.module.ModuleTask;
import de.dytanic.cloudnet.ext.bridge.BridgeConfiguration;
import de.dytanic.cloudnet.ext.bridge.ProxyFallback;
import de.dytanic.cloudnet.ext.bridge.ProxyFallbackConfiguration;
import de.dytanic.cloudnet.ext.bridge.listener.TaskConfigListener;
import de.dytanic.cloudnet.ext.bridge.node.command.CommandBridge;
import de.dytanic.cloudnet.ext.bridge.node.command.CommandPlayers;
import de.dytanic.cloudnet.ext.bridge.node.http.V1BridgeConfigurationHttpHandler;
import de.dytanic.cloudnet.ext.bridge.node.listener.*;
import de.dytanic.cloudnet.ext.bridge.node.player.NodePlayerManager;
import de.dytanic.cloudnet.ext.bridge.player.IPlayerManager;
import de.dytanic.cloudnet.module.NodeCloudNetModule;

import java.io.File;
import java.util.ArrayList;
import java.util.Collections;
import java.util.HashMap;
import java.util.Map;

public final class CloudNetBridgeModule extends NodeCloudNetModule {

    private static final Map<String, String> DEFAULT_MESSAGES = new HashMap<>();

    static {
        DEFAULT_MESSAGES.put("command-hub-success-connect", "&7You did successfully connect to %server%");
        DEFAULT_MESSAGES.put("command-hub-already-in-hub", "&cYou are already connected");
        DEFAULT_MESSAGES.put("command-hub-no-server-found", "&7Hub server cannot be found");
        DEFAULT_MESSAGES.put("server-join-cancel-because-only-proxy", "&7You must connect from an original proxy server");
        DEFAULT_MESSAGES.put("server-join-cancel-because-maintenance", "&7This server is currently in maintenance mode");
        DEFAULT_MESSAGES.put("server-join-cancel-because-permission", "&7You do not have the required permissions to connect to this server.");
        DEFAULT_MESSAGES.put("command-cloud-sub-command-no-permission", "&7You are not allowed to use &b%command%");
        DEFAULT_MESSAGES.put("already-connected", "§cYou are already connected to this network!");
    }

    private static CloudNetBridgeModule instance;

    private BridgeConfiguration bridgeConfiguration;

    private final NodePlayerManager nodePlayerManager = new NodePlayerManager("cloudnet_cloud_players");

    public CloudNetBridgeModule() {
        instance = this;
    }

    public static CloudNetBridgeModule getInstance() {
        return CloudNetBridgeModule.instance;
    }

    @ModuleTask(order = 64, event = ModuleLifeCycle.STARTED)
    public void createConfiguration() {

        this.getModuleWrapper().getDataFolder().mkdirs();

        this.bridgeConfiguration = this.getConfig().get("config", BridgeConfiguration.TYPE, new BridgeConfiguration(
                "&7Cloud &8| &b",
                true,
                new ArrayList<>(),
                new ArrayList<>(),
                new ArrayList<>(),
                DEFAULT_MESSAGES,
                true
        ));

        if (this.bridgeConfiguration.getMessages() != null) {
            for (Map.Entry<String, String> entry : DEFAULT_MESSAGES.entrySet()) {
                if (!this.bridgeConfiguration.getMessages().containsKey(entry.getKey())) {
                    this.bridgeConfiguration.getMessages().put(entry.getKey(), entry.getValue());
                }
            }
        } else {
            this.bridgeConfiguration.setMessages(new HashMap<>(DEFAULT_MESSAGES));
        }

        this.getConfig().append("config", this.bridgeConfiguration);
        this.saveConfig();
    }

    public ProxyFallbackConfiguration createDefaultFallbackConfiguration(String targetGroup) {
        return new ProxyFallbackConfiguration(
                targetGroup,
                "Lobby",
                Collections.singletonList(new ProxyFallback("Lobby", null, 1))
        );
    }

    public void writeConfiguration(BridgeConfiguration bridgeConfiguration) {
        this.getConfig().append("config", bridgeConfiguration);
        this.saveConfig();
    }

    @ModuleTask(order = 36, event = ModuleLifeCycle.STARTED)
    public void initNodePlayerManager() {
        super.getCloudNet().getServicesRegistry().registerService(IPlayerManager.class, "NodePlayerManager", this.nodePlayerManager);

        this.registerListener(new PlayerManagerListener(this.nodePlayerManager));
    }

    @ModuleTask(order = 35, event = ModuleLifeCycle.STARTED)
    public void registerHandlers() {
        this.getHttpServer().registerHandler("/api/v1/modules/bridge/config",
                new V1BridgeConfigurationHttpHandler("cloudnet.http.v1.modules.bridge.config"));
    }

    @ModuleTask(order = 17, event = ModuleLifeCycle.STARTED)
    public void checkTaskConfigurations() {
        this.getCloudNet().getServiceTaskProvider().getPermanentServiceTasks().forEach(serviceTask -> {
            // check if a service has permissions, if not add the default
            // also checks if the server is a minecraft server since this option is not supported in Proxys
            if (serviceTask.getProcessConfiguration().getEnvironment().isMinecraftServer() && !serviceTask.getProperties().contains("requiredPermission")) {
                        serviceTask.getProperties().appendNull("requiredPermission");
                        this.getCloudNet().getCloudServiceManager().updatePermanentServiceTask(serviceTask);
                    }
                }
        );
    }

    @ModuleTask(order = 16, event = ModuleLifeCycle.STARTED)
    public void registerCommands() {
<<<<<<< HEAD
        registerCommand(new CommandBridge());
        registerCommand(new CommandPlayers(this.nodePlayerManager));
=======
        this.registerCommand(new CommandReloadBridge());
        this.registerCommand(new CommandPlayers(this.nodePlayerManager));
>>>>>>> 23b807fe
    }

    @ModuleTask(order = 8, event = ModuleLifeCycle.STARTED)
    public void initListeners() {
        this.registerListeners(new NetworkListenerRegisterListener(), new BridgeTaskSetupListener(), new IncludePluginListener(),
                new NodeCustomChannelMessageListener(this.nodePlayerManager), new BridgePlayerDisconnectListener(this.nodePlayerManager),
                new BridgeDefaultConfigurationListener(), new BridgeServiceListCommandListener(), new TaskConfigListener());
    }

    @Override
    public JsonDocument reloadConfig() {
        this.getModuleWrapper().getDataFolder().mkdirs();
        File file = new File(this.getModuleWrapper().getDataFolder(), "config.json");

        if (!file.exists()) {
            this.createConfiguration();
        }

        return super.config = JsonDocument.newDocument(file);
    }

    public BridgeConfiguration getBridgeConfiguration() {
        return this.bridgeConfiguration;
    }

    public void setBridgeConfiguration(BridgeConfiguration bridgeConfiguration) {
        this.bridgeConfiguration = bridgeConfiguration;
    }
}<|MERGE_RESOLUTION|>--- conflicted
+++ resolved
@@ -120,13 +120,8 @@
 
     @ModuleTask(order = 16, event = ModuleLifeCycle.STARTED)
     public void registerCommands() {
-<<<<<<< HEAD
-        registerCommand(new CommandBridge());
-        registerCommand(new CommandPlayers(this.nodePlayerManager));
-=======
-        this.registerCommand(new CommandReloadBridge());
+        this.registerCommand(new CommandBridge());
         this.registerCommand(new CommandPlayers(this.nodePlayerManager));
->>>>>>> 23b807fe
     }
 
     @ModuleTask(order = 8, event = ModuleLifeCycle.STARTED)
