--- conflicted
+++ resolved
@@ -29,12 +29,8 @@
             new Pair<>("command-hub-already-in-hub", "&cYou are already connected"),
             new Pair<>("command-hub-no-server-found", "&7Hub server cannot be found"),
             new Pair<>("server-join-cancel-because-only-proxy", "&7You must connect from a original proxy server"),
-<<<<<<< HEAD
-            new Pair<>("command-cloud-sub-command-no-permission", "&7You are not allowed to use &e%command%")
-=======
             new Pair<>("server-join-cancel-because-maintenance", "&7This server is currently in maintenance mode"),
             new Pair<>("command-cloud-sub-command-no-permission", "&7You are not allowed to use &b%command%")
->>>>>>> cf9ccb7a
     );
 
     private static CloudNetBridgeModule instance;
@@ -79,20 +75,7 @@
             this.bridgeConfiguration.setMessages(new HashMap<>(DEFAULT_MESSAGES));
         }
 
-<<<<<<< HEAD
-        if (this.bridgeConfiguration.getMessages() != null) {
-            for (Map.Entry<String, String> entry : DEFAULT_MESSAGES.entrySet()) {
-                if (!this.bridgeConfiguration.getMessages().containsKey(entry.getKey())) {
-                    this.bridgeConfiguration.getMessages().put(entry.getKey(), entry.getValue());
-                }
-            }
-        } else {
-            this.bridgeConfiguration.setMessages(new HashMap<>(DEFAULT_MESSAGES));
-        }
-
-=======
         getConfig().append("config", this.bridgeConfiguration);
->>>>>>> cf9ccb7a
         saveConfig();
     }
 
