--- conflicted
+++ resolved
@@ -33,80 +33,52 @@
 import de.dytanic.cloudnet.ext.bridge.nukkit.event.NukkitServiceTaskAddEvent;
 import de.dytanic.cloudnet.ext.bridge.server.OnlyProxyProtection;
 import de.dytanic.cloudnet.wrapper.Wrapper;
-
 import java.util.Optional;
 
 public final class NukkitPlayerListener implements Listener {
 
   private final OnlyProxyProtection onlyProxyProtection;
 
-<<<<<<< HEAD
-    private ServiceTask serviceTask;
+  private ServiceTask serviceTask;
 
-    public NukkitPlayerListener() {
-        this.onlyProxyProtection = new OnlyProxyProtection(Server.getInstance().getPropertyBoolean("xbox-auth"));
+  public NukkitPlayerListener() {
+    this.onlyProxyProtection = new OnlyProxyProtection(Server.getInstance().getPropertyBoolean("xbox-auth"));
 
-        String currentTaskName = Wrapper.getInstance().getServiceId().getTaskName();
-        this.serviceTask = Wrapper.getInstance().getServiceTaskProvider().getServiceTask(currentTaskName);
+    String currentTaskName = Wrapper.getInstance().getServiceId().getTaskName();
+    this.serviceTask = Wrapper.getInstance().getServiceTaskProvider().getServiceTask(currentTaskName);
+  }
+
+  private Optional<String> getPlayerKickMessage(Player player) {
+    if (this.serviceTask == null) {
+      return Optional.empty();
     }
 
-    private Optional<String> getPlayerKickMessage(Player player) {
-        if (this.serviceTask == null) {
-            return Optional.empty();
-        }
+    BridgeConfiguration bridgeConfiguration = BridgeConfigurationProvider.load();
 
-        BridgeConfiguration bridgeConfiguration = BridgeConfigurationProvider.load();
-
-        if (this.serviceTask.isMaintenance() && !player.hasPermission("cloudnet.bridge.maintenance")) {
-            return Optional.of(bridgeConfiguration.getMessages().get("server-join-cancel-because-maintenance").replace('&', '§'));
-        } else {
-            String requiredPermission = this.serviceTask.getProperties().getString("requiredPermission");
-            if (requiredPermission != null && !player.hasPermission(requiredPermission)) {
-                return Optional.of(bridgeConfiguration.getMessages().get("server-join-cancel-because-permission").replace('&', '§'));
-            }
-        }
-
-        return Optional.empty();
+    if (this.serviceTask.isMaintenance() && !player.hasPermission("cloudnet.bridge.maintenance")) {
+      return Optional
+        .of(bridgeConfiguration.getMessages().get("server-join-cancel-because-maintenance").replace('&', '§'));
+    } else {
+      String requiredPermission = this.serviceTask.getProperties().getString("requiredPermission");
+      if (requiredPermission != null && !player.hasPermission(requiredPermission)) {
+        return Optional
+          .of(bridgeConfiguration.getMessages().get("server-join-cancel-because-permission").replace('&', '§'));
+      }
     }
 
-    @EventHandler
-    public void handle(NukkitServiceTaskAddEvent event) {
-        ServiceTask task = event.getTask();
+    return Optional.empty();
+  }
 
-        if (this.serviceTask != null && this.serviceTask.getName().equals(task.getName())) {
-            this.serviceTask = task;
+  @EventHandler
+  public void handle(NukkitServiceTaskAddEvent event) {
+    ServiceTask task = event.getTask();
 
-            Server.getInstance().getOnlinePlayers().forEach((uuid, player) -> this.getPlayerKickMessage(player).ifPresent(player::kick));
-        }
+    if (this.serviceTask != null && this.serviceTask.getName().equals(task.getName())) {
+      this.serviceTask = task;
+
+      Server.getInstance().getOnlinePlayers()
+        .forEach((uuid, player) -> this.getPlayerKickMessage(player).ifPresent(player::kick));
     }
-
-    @EventHandler(priority = EventPriority.HIGHEST)
-    public void handle(PlayerLoginEvent event) {
-        Player player = event.getPlayer();
-        BridgeConfiguration bridgeConfiguration = BridgeConfigurationProvider.load();
-
-        if (this.onlyProxyProtection.shouldDisallowPlayer(player.getAddress())) {
-            event.setCancelled(true);
-            event.setKickMessage(bridgeConfiguration.getMessages().get("server-join-cancel-because-only-proxy").replace('&', '§'));
-            return;
-        }
-
-        Optional<String> kickMessageOptional = this.getPlayerKickMessage(player);
-
-        if (kickMessageOptional.isPresent()) {
-            String kickMessage = kickMessageOptional.get();
-
-            event.setCancelled(true);
-            event.setKickMessage(kickMessage);
-            return;
-        }
-
-        BridgeHelper.sendChannelMessageServerLoginRequest(NukkitCloudNetHelper.createNetworkConnectionInfo(player),
-                NukkitCloudNetHelper.createNetworkPlayerServerInfo(player, true)
-        );
-=======
-  public NukkitPlayerListener() {
-    this.onlyProxyProtection = new OnlyProxyProtection(Server.getInstance().getPropertyBoolean("xbox-auth"));
   }
 
   @EventHandler(priority = EventPriority.HIGHEST)
@@ -119,27 +91,16 @@
       event.setKickMessage(
         bridgeConfiguration.getMessages().get("server-join-cancel-because-only-proxy").replace('&', '§'));
       return;
->>>>>>> 3fb17fcb
     }
 
-    String currentTaskName = Wrapper.getInstance().getServiceId().getTaskName();
-    ServiceTask serviceTask = Wrapper.getInstance().getServiceTaskProvider().getServiceTask(currentTaskName);
+    Optional<String> kickMessageOptional = this.getPlayerKickMessage(player);
 
-    if (serviceTask != null) {
-      String requiredPermission = serviceTask.getProperties().getString("requiredPermission");
-      if (requiredPermission != null && !player.hasPermission(requiredPermission)) {
-        event.setCancelled(true);
-        event.setKickMessage(ChatColor.translateAlternateColorCodes('&',
-          bridgeConfiguration.getMessages().get("server-join-cancel-because-permission")));
-        return;
-      }
+    if (kickMessageOptional.isPresent()) {
+      String kickMessage = kickMessageOptional.get();
 
-      if (serviceTask.isMaintenance() && !player.hasPermission("cloudnet.bridge.maintenance")) {
-        event.setCancelled(true);
-        event.setKickMessage(
-          bridgeConfiguration.getMessages().get("server-join-cancel-because-maintenance").replace('&', '§'));
-        return;
-      }
+      event.setCancelled(true);
+      event.setKickMessage(kickMessage);
+      return;
     }
 
     BridgeHelper.sendChannelMessageServerLoginRequest(NukkitCloudNetHelper.createNetworkConnectionInfo(player),
