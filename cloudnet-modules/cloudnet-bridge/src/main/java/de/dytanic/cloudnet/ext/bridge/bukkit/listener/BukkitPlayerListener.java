--- conflicted
+++ resolved
@@ -25,6 +25,7 @@
 import de.dytanic.cloudnet.ext.bridge.bukkit.event.BukkitServiceTaskAddEvent;
 import de.dytanic.cloudnet.ext.bridge.server.OnlyProxyProtection;
 import de.dytanic.cloudnet.wrapper.Wrapper;
+import java.util.Optional;
 import org.bukkit.Bukkit;
 import org.bukkit.ChatColor;
 import org.bukkit.entity.Player;
@@ -35,87 +36,54 @@
 import org.bukkit.event.player.PlayerLoginEvent;
 import org.bukkit.event.player.PlayerQuitEvent;
 
-import java.util.Optional;
-
 public final class BukkitPlayerListener implements Listener {
 
   private final BukkitCloudNetBridgePlugin plugin;
+  private final OnlyProxyProtection onlyProxyProtection;
 
-  private final OnlyProxyProtection onlyProxyProtection;
+  private ServiceTask serviceTask;
 
   public BukkitPlayerListener(BukkitCloudNetBridgePlugin plugin) {
     this.plugin = plugin;
 
     this.onlyProxyProtection = new OnlyProxyProtection(Bukkit.getOnlineMode());
+
+    String currentTaskName = Wrapper.getInstance().getServiceId().getTaskName();
+    this.serviceTask = Wrapper.getInstance().getServiceTaskProvider().getServiceTask(currentTaskName);
   }
 
-<<<<<<< HEAD
-    private ServiceTask serviceTask;
-
-    public BukkitPlayerListener(BukkitCloudNetBridgePlugin plugin) {
-        this.plugin = plugin;
-
-        this.onlyProxyProtection = new OnlyProxyProtection(Bukkit.getOnlineMode());
-
-        String currentTaskName = Wrapper.getInstance().getServiceId().getTaskName();
-        this.serviceTask = Wrapper.getInstance().getServiceTaskProvider().getServiceTask(currentTaskName);
+  private Optional<String> getPlayerKickMessage(Player player) {
+    if (this.serviceTask == null) {
+      return Optional.empty();
     }
 
-    private Optional<String> getPlayerKickMessage(Player player) {
-        if (this.serviceTask == null) {
-            return Optional.empty();
-        }
+    BridgeConfiguration bridgeConfiguration = BridgeConfigurationProvider.load();
 
-        BridgeConfiguration bridgeConfiguration = BridgeConfigurationProvider.load();
-
-        if (this.serviceTask.isMaintenance() && !player.hasPermission("cloudnet.bridge.maintenance")) {
-            return Optional.of(ChatColor.translateAlternateColorCodes('&', bridgeConfiguration.getMessages().get("server-join-cancel-because-maintenance")));
-        } else {
-            String requiredPermission = this.serviceTask.getProperties().getString("requiredPermission");
-            if (requiredPermission != null && !player.hasPermission(requiredPermission)) {
-                return Optional.of(ChatColor.translateAlternateColorCodes('&', bridgeConfiguration.getMessages().get("server-join-cancel-because-permission")));
-            }
-        }
-
-        return Optional.empty();
+    if (this.serviceTask.isMaintenance() && !player.hasPermission("cloudnet.bridge.maintenance")) {
+      return Optional.of(ChatColor.translateAlternateColorCodes('&',
+        bridgeConfiguration.getMessages().get("server-join-cancel-because-maintenance")));
+    } else {
+      String requiredPermission = this.serviceTask.getProperties().getString("requiredPermission");
+      if (requiredPermission != null && !player.hasPermission(requiredPermission)) {
+        return Optional.of(ChatColor.translateAlternateColorCodes('&',
+          bridgeConfiguration.getMessages().get("server-join-cancel-because-permission")));
+      }
     }
 
-    @EventHandler
-    public void handle(BukkitServiceTaskAddEvent event) {
-        ServiceTask task = event.getTask();
+    return Optional.empty();
+  }
 
-        if (this.serviceTask != null && this.serviceTask.getName().equals(task.getName())) {
-            this.serviceTask = task;
+  @EventHandler
+  public void handle(BukkitServiceTaskAddEvent event) {
+    ServiceTask task = event.getTask();
 
-            Bukkit.getOnlinePlayers().forEach(player -> this.getPlayerKickMessage(player).ifPresent(player::kickPlayer));
-        }
+    if (this.serviceTask != null && this.serviceTask.getName().equals(task.getName())) {
+      this.serviceTask = task;
+
+      Bukkit.getOnlinePlayers().forEach(player -> this.getPlayerKickMessage(player).ifPresent(player::kickPlayer));
     }
+  }
 
-    @EventHandler(priority = EventPriority.HIGHEST)
-    public void handle(PlayerLoginEvent event) {
-        Player player = event.getPlayer();
-        BridgeConfiguration bridgeConfiguration = BridgeConfigurationProvider.load();
-
-        if (this.onlyProxyProtection.shouldDisallowPlayer(event.getRealAddress().getHostAddress())) {
-            event.setResult(PlayerLoginEvent.Result.KICK_WHITELIST);
-            event.setKickMessage(ChatColor.translateAlternateColorCodes('&', bridgeConfiguration.getMessages().get("server-join-cancel-because-only-proxy")));
-            return;
-        }
-
-        Optional<String> kickMessageOptional = this.getPlayerKickMessage(player);
-
-        if (kickMessageOptional.isPresent()) {
-            String kickMessage = kickMessageOptional.get();
-
-            event.setResult(PlayerLoginEvent.Result.KICK_WHITELIST);
-            event.setKickMessage(kickMessage);
-            return;
-        }
-
-        BridgeHelper.sendChannelMessageServerLoginRequest(BukkitCloudNetHelper.createNetworkConnectionInfo(player),
-                BukkitCloudNetHelper.createNetworkPlayerServerInfo(player, true)
-        );
-=======
   @EventHandler(priority = EventPriority.HIGHEST)
   public void handle(PlayerLoginEvent event) {
     Player player = event.getPlayer();
@@ -128,25 +96,14 @@
       return;
     }
 
-    String currentTaskName = Wrapper.getInstance().getServiceId().getTaskName();
-    ServiceTask serviceTask = Wrapper.getInstance().getServiceTaskProvider().getServiceTask(currentTaskName);
+    Optional<String> kickMessageOptional = this.getPlayerKickMessage(player);
 
-    if (serviceTask != null) {
-      String requiredPermission = serviceTask.getProperties().getString("requiredPermission");
-      if (requiredPermission != null && !player.hasPermission(requiredPermission)) {
-        event.setResult(PlayerLoginEvent.Result.KICK_WHITELIST);
-        event.setKickMessage(ChatColor.translateAlternateColorCodes('&',
-          bridgeConfiguration.getMessages().get("server-join-cancel-because-permission")));
-        return;
-      }
+    if (kickMessageOptional.isPresent()) {
+      String kickMessage = kickMessageOptional.get();
 
-      if (serviceTask.isMaintenance() && !player.hasPermission("cloudnet.bridge.maintenance")) {
-        event.setResult(PlayerLoginEvent.Result.KICK_WHITELIST);
-        event.setKickMessage(ChatColor.translateAlternateColorCodes('&',
-          bridgeConfiguration.getMessages().get("server-join-cancel-because-maintenance")));
-        return;
-      }
->>>>>>> 3fb17fcb
+      event.setResult(PlayerLoginEvent.Result.KICK_WHITELIST);
+      event.setKickMessage(kickMessage);
+      return;
     }
 
     BridgeHelper.sendChannelMessageServerLoginRequest(BukkitCloudNetHelper.createNetworkConnectionInfo(player),
