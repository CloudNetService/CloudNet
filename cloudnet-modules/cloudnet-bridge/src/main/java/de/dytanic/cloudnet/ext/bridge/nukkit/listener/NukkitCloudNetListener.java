/*
 * Copyright 2019-2021 CloudNetService team & contributors
 *
 * Licensed under the Apache License, Version 2.0 (the "License");
 * you may not use this file except in compliance with the License.
 * You may obtain a copy of the License at
 *
 *     http://www.apache.org/licenses/LICENSE-2.0
 *
 * Unless required by applicable law or agreed to in writing, software
 * distributed under the License is distributed on an "AS IS" BASIS,
 * WITHOUT WARRANTIES OR CONDITIONS OF ANY KIND, either express or implied.
 * See the License for the specific language governing permissions and
 * limitations under the License.
 */

package de.dytanic.cloudnet.ext.bridge.nukkit.listener;

import cn.nukkit.Server;
import cn.nukkit.event.Event;
import de.dytanic.cloudnet.driver.event.EventListener;
import de.dytanic.cloudnet.driver.event.events.channel.ChannelMessageReceiveEvent;
import de.dytanic.cloudnet.driver.event.events.network.NetworkChannelPacketReceiveEvent;
<<<<<<< HEAD
import de.dytanic.cloudnet.driver.event.events.service.*;
import de.dytanic.cloudnet.driver.event.events.service.task.ServiceTaskAddEvent;
import de.dytanic.cloudnet.driver.event.events.service.task.ServiceTaskRemoveEvent;
import de.dytanic.cloudnet.ext.bridge.event.*;
=======
import de.dytanic.cloudnet.driver.event.events.service.CloudServiceConnectNetworkEvent;
import de.dytanic.cloudnet.driver.event.events.service.CloudServiceDisconnectNetworkEvent;
import de.dytanic.cloudnet.driver.event.events.service.CloudServiceInfoUpdateEvent;
import de.dytanic.cloudnet.driver.event.events.service.CloudServiceRegisterEvent;
import de.dytanic.cloudnet.driver.event.events.service.CloudServiceStartEvent;
import de.dytanic.cloudnet.driver.event.events.service.CloudServiceStopEvent;
import de.dytanic.cloudnet.driver.event.events.service.CloudServiceUnregisterEvent;
import de.dytanic.cloudnet.ext.bridge.event.BridgeConfigurationUpdateEvent;
import de.dytanic.cloudnet.ext.bridge.event.BridgeProxyPlayerDisconnectEvent;
import de.dytanic.cloudnet.ext.bridge.event.BridgeProxyPlayerLoginRequestEvent;
import de.dytanic.cloudnet.ext.bridge.event.BridgeProxyPlayerLoginSuccessEvent;
import de.dytanic.cloudnet.ext.bridge.event.BridgeProxyPlayerServerConnectRequestEvent;
import de.dytanic.cloudnet.ext.bridge.event.BridgeProxyPlayerServerSwitchEvent;
import de.dytanic.cloudnet.ext.bridge.event.BridgeServerPlayerDisconnectEvent;
import de.dytanic.cloudnet.ext.bridge.event.BridgeServerPlayerLoginRequestEvent;
import de.dytanic.cloudnet.ext.bridge.event.BridgeServerPlayerLoginSuccessEvent;
>>>>>>> 3fb17fcb
import de.dytanic.cloudnet.ext.bridge.nukkit.NukkitCloudNetHelper;
import de.dytanic.cloudnet.ext.bridge.nukkit.event.NukkitBridgeConfigurationUpdateEvent;
import de.dytanic.cloudnet.ext.bridge.nukkit.event.NukkitBridgeProxyPlayerDisconnectEvent;
import de.dytanic.cloudnet.ext.bridge.nukkit.event.NukkitBridgeProxyPlayerLoginSuccessEvent;
import de.dytanic.cloudnet.ext.bridge.nukkit.event.NukkitBridgeProxyPlayerServerConnectRequestEvent;
import de.dytanic.cloudnet.ext.bridge.nukkit.event.NukkitBridgeProxyPlayerServerSwitchEvent;
import de.dytanic.cloudnet.ext.bridge.nukkit.event.NukkitBridgeServerPlayerDisconnectEvent;
import de.dytanic.cloudnet.ext.bridge.nukkit.event.NukkitBridgeServerPlayerLoginRequestEvent;
import de.dytanic.cloudnet.ext.bridge.nukkit.event.NukkitBridgeServerPlayerLoginSuccessEvent;
import de.dytanic.cloudnet.ext.bridge.nukkit.event.NukkitChannelMessageReceiveEvent;
import de.dytanic.cloudnet.ext.bridge.nukkit.event.NukkitCloudServiceConnectNetworkEvent;
import de.dytanic.cloudnet.ext.bridge.nukkit.event.NukkitCloudServiceDisconnectNetworkEvent;
import de.dytanic.cloudnet.ext.bridge.nukkit.event.NukkitCloudServiceInfoUpdateEvent;
import de.dytanic.cloudnet.ext.bridge.nukkit.event.NukkitCloudServiceRegisterEvent;
import de.dytanic.cloudnet.ext.bridge.nukkit.event.NukkitCloudServiceStartEvent;
import de.dytanic.cloudnet.ext.bridge.nukkit.event.NukkitCloudServiceStopEvent;
import de.dytanic.cloudnet.ext.bridge.nukkit.event.NukkitCloudServiceUnregisterEvent;
import de.dytanic.cloudnet.ext.bridge.nukkit.event.NukkitNetworkChannelPacketReceiveEvent;
import de.dytanic.cloudnet.ext.bridge.nukkit.event.NukkitServiceInfoSnapshotConfigureEvent;
import de.dytanic.cloudnet.wrapper.event.service.ServiceInfoSnapshotConfigureEvent;

public final class NukkitCloudNetListener {

<<<<<<< HEAD
    @EventListener
    public void handle(ServiceInfoSnapshotConfigureEvent event) {
        NukkitCloudNetHelper.initProperties(event.getServiceInfoSnapshot());
        this.nukkitCall(new NukkitServiceInfoSnapshotConfigureEvent(event.getServiceInfoSnapshot()));
    }

    @EventListener
    public void handle(CloudServiceInfoUpdateEvent event) {
        this.nukkitCall(new NukkitCloudServiceInfoUpdateEvent(event.getServiceInfo()));
    }

    @EventListener
    public void handle(CloudServiceRegisterEvent event) {
        this.nukkitCall(new NukkitCloudServiceRegisterEvent(event.getServiceInfo()));
    }

    @EventListener
    public void handle(CloudServiceStartEvent event) {
        this.nukkitCall(new NukkitCloudServiceStartEvent(event.getServiceInfo()));
    }

    @EventListener
    public void handle(CloudServiceConnectNetworkEvent event) {
        this.nukkitCall(new NukkitCloudServiceConnectNetworkEvent(event.getServiceInfo()));
    }

    @EventListener
    public void handle(CloudServiceDisconnectNetworkEvent event) {
        this.nukkitCall(new NukkitCloudServiceDisconnectNetworkEvent(event.getServiceInfo()));
    }

    @EventListener
    public void handle(CloudServiceStopEvent event) {
        this.nukkitCall(new NukkitCloudServiceStopEvent(event.getServiceInfo()));
    }

    @EventListener
    public void handle(CloudServiceUnregisterEvent event) {
        this.nukkitCall(new NukkitCloudServiceUnregisterEvent(event.getServiceInfo()));
    }

    @EventListener
    public void handle(ServiceTaskAddEvent event) {
        this.nukkitCall(new NukkitServiceTaskAddEvent(event.getTask()));
    }

    @EventListener
    public void handle(ServiceTaskRemoveEvent event) {
        this.nukkitCall(new NukkitServiceTaskRemoveEvent(event.getTask()));
    }

    @EventListener
    public void handle(ChannelMessageReceiveEvent event) {
        this.nukkitCall(new NukkitChannelMessageReceiveEvent(event));
    }

    @EventListener
    public void handle(NetworkChannelPacketReceiveEvent event) {
        this.nukkitCall(new NukkitNetworkChannelPacketReceiveEvent(event.getChannel(), event.getPacket()));
    }

    @EventListener
    public void handle(BridgeConfigurationUpdateEvent event) {
        this.nukkitCall(new NukkitBridgeConfigurationUpdateEvent(event.getBridgeConfiguration()));
    }

    @EventListener
    public void handle(BridgeProxyPlayerLoginRequestEvent event) {
        this.nukkitCall(new NukkitBridgeProxyPlayerLoginSuccessEvent(event.getNetworkConnectionInfo()));
    }

    @EventListener
    public void handle(BridgeProxyPlayerLoginSuccessEvent event) {
        this.nukkitCall(new NukkitBridgeProxyPlayerLoginSuccessEvent(event.getNetworkConnectionInfo()));
    }

    @EventListener
    public void handle(BridgeProxyPlayerServerConnectRequestEvent event) {
        this.nukkitCall(new NukkitBridgeProxyPlayerServerConnectRequestEvent(event.getNetworkConnectionInfo(), event.getNetworkServiceInfo()));
    }

    @EventListener
    public void handle(BridgeProxyPlayerServerSwitchEvent event) {
        this.nukkitCall(new NukkitBridgeProxyPlayerServerSwitchEvent(event.getNetworkConnectionInfo(), event.getNetworkServiceInfo()));
    }

    @EventListener
    public void handle(BridgeProxyPlayerDisconnectEvent event) {
        this.nukkitCall(new NukkitBridgeProxyPlayerDisconnectEvent(event.getNetworkConnectionInfo()));
    }

    @EventListener
    public void handle(BridgeServerPlayerLoginRequestEvent event) {
        this.nukkitCall(new NukkitBridgeServerPlayerLoginRequestEvent(event.getNetworkConnectionInfo(), event.getNetworkPlayerServerInfo()));
    }

    @EventListener
    public void handle(BridgeServerPlayerLoginSuccessEvent event) {
        this.nukkitCall(new NukkitBridgeServerPlayerLoginSuccessEvent(event.getNetworkConnectionInfo(), event.getNetworkPlayerServerInfo()));
    }

    @EventListener
    public void handle(BridgeServerPlayerDisconnectEvent event) {
        this.nukkitCall(new NukkitBridgeServerPlayerDisconnectEvent(event.getNetworkConnectionInfo(), event.getNetworkPlayerServerInfo()));
    }

    private void nukkitCall(Event event) {
        Server.getInstance().getPluginManager().callEvent(event);
    }
=======
  @EventListener
  public void handle(ServiceInfoSnapshotConfigureEvent event) {
    NukkitCloudNetHelper.initProperties(event.getServiceInfoSnapshot());
    this.nukkitCall(new NukkitServiceInfoSnapshotConfigureEvent(event.getServiceInfoSnapshot()));
  }

  @EventListener
  public void handle(CloudServiceInfoUpdateEvent event) {
    this.nukkitCall(new NukkitCloudServiceInfoUpdateEvent(event.getServiceInfo()));
  }

  @EventListener
  public void handle(CloudServiceRegisterEvent event) {
    this.nukkitCall(new NukkitCloudServiceRegisterEvent(event.getServiceInfo()));
  }

  @EventListener
  public void handle(CloudServiceStartEvent event) {
    this.nukkitCall(new NukkitCloudServiceStartEvent(event.getServiceInfo()));
  }

  @EventListener
  public void handle(CloudServiceConnectNetworkEvent event) {
    this.nukkitCall(new NukkitCloudServiceConnectNetworkEvent(event.getServiceInfo()));
  }

  @EventListener
  public void handle(CloudServiceDisconnectNetworkEvent event) {
    this.nukkitCall(new NukkitCloudServiceDisconnectNetworkEvent(event.getServiceInfo()));
  }

  @EventListener
  public void handle(CloudServiceStopEvent event) {
    this.nukkitCall(new NukkitCloudServiceStopEvent(event.getServiceInfo()));
  }

  @EventListener
  public void handle(CloudServiceUnregisterEvent event) {
    this.nukkitCall(new NukkitCloudServiceUnregisterEvent(event.getServiceInfo()));
  }

  @EventListener
  public void handle(ChannelMessageReceiveEvent event) {
    this.nukkitCall(new NukkitChannelMessageReceiveEvent(event));
  }

  @EventListener
  public void handle(NetworkChannelPacketReceiveEvent event) {
    this.nukkitCall(new NukkitNetworkChannelPacketReceiveEvent(event.getChannel(), event.getPacket()));
  }

  @EventListener
  public void handle(BridgeConfigurationUpdateEvent event) {
    this.nukkitCall(new NukkitBridgeConfigurationUpdateEvent(event.getBridgeConfiguration()));
  }

  @EventListener
  public void handle(BridgeProxyPlayerLoginRequestEvent event) {
    this.nukkitCall(new NukkitBridgeProxyPlayerLoginSuccessEvent(event.getNetworkConnectionInfo()));
  }

  @EventListener
  public void handle(BridgeProxyPlayerLoginSuccessEvent event) {
    this.nukkitCall(new NukkitBridgeProxyPlayerLoginSuccessEvent(event.getNetworkConnectionInfo()));
  }

  @EventListener
  public void handle(BridgeProxyPlayerServerConnectRequestEvent event) {
    this.nukkitCall(new NukkitBridgeProxyPlayerServerConnectRequestEvent(event.getNetworkConnectionInfo(),
      event.getNetworkServiceInfo()));
  }

  @EventListener
  public void handle(BridgeProxyPlayerServerSwitchEvent event) {
    this.nukkitCall(
      new NukkitBridgeProxyPlayerServerSwitchEvent(event.getNetworkConnectionInfo(), event.getNetworkServiceInfo()));
  }

  @EventListener
  public void handle(BridgeProxyPlayerDisconnectEvent event) {
    this.nukkitCall(new NukkitBridgeProxyPlayerDisconnectEvent(event.getNetworkConnectionInfo()));
  }

  @EventListener
  public void handle(BridgeServerPlayerLoginRequestEvent event) {
    this.nukkitCall(new NukkitBridgeServerPlayerLoginRequestEvent(event.getNetworkConnectionInfo(),
      event.getNetworkPlayerServerInfo()));
  }

  @EventListener
  public void handle(BridgeServerPlayerLoginSuccessEvent event) {
    this.nukkitCall(new NukkitBridgeServerPlayerLoginSuccessEvent(event.getNetworkConnectionInfo(),
      event.getNetworkPlayerServerInfo()));
  }

  @EventListener
  public void handle(BridgeServerPlayerDisconnectEvent event) {
    this.nukkitCall(new NukkitBridgeServerPlayerDisconnectEvent(event.getNetworkConnectionInfo(),
      event.getNetworkPlayerServerInfo()));
  }

  private void nukkitCall(Event event) {
    Server.getInstance().getPluginManager().callEvent(event);
  }

>>>>>>> 3fb17fcb
}<|MERGE_RESOLUTION|>--- conflicted
+++ resolved
@@ -21,12 +21,6 @@
 import de.dytanic.cloudnet.driver.event.EventListener;
 import de.dytanic.cloudnet.driver.event.events.channel.ChannelMessageReceiveEvent;
 import de.dytanic.cloudnet.driver.event.events.network.NetworkChannelPacketReceiveEvent;
-<<<<<<< HEAD
-import de.dytanic.cloudnet.driver.event.events.service.*;
-import de.dytanic.cloudnet.driver.event.events.service.task.ServiceTaskAddEvent;
-import de.dytanic.cloudnet.driver.event.events.service.task.ServiceTaskRemoveEvent;
-import de.dytanic.cloudnet.ext.bridge.event.*;
-=======
 import de.dytanic.cloudnet.driver.event.events.service.CloudServiceConnectNetworkEvent;
 import de.dytanic.cloudnet.driver.event.events.service.CloudServiceDisconnectNetworkEvent;
 import de.dytanic.cloudnet.driver.event.events.service.CloudServiceInfoUpdateEvent;
@@ -34,6 +28,8 @@
 import de.dytanic.cloudnet.driver.event.events.service.CloudServiceStartEvent;
 import de.dytanic.cloudnet.driver.event.events.service.CloudServiceStopEvent;
 import de.dytanic.cloudnet.driver.event.events.service.CloudServiceUnregisterEvent;
+import de.dytanic.cloudnet.driver.event.events.service.task.ServiceTaskAddEvent;
+import de.dytanic.cloudnet.driver.event.events.service.task.ServiceTaskRemoveEvent;
 import de.dytanic.cloudnet.ext.bridge.event.BridgeConfigurationUpdateEvent;
 import de.dytanic.cloudnet.ext.bridge.event.BridgeProxyPlayerDisconnectEvent;
 import de.dytanic.cloudnet.ext.bridge.event.BridgeProxyPlayerLoginRequestEvent;
@@ -43,7 +39,6 @@
 import de.dytanic.cloudnet.ext.bridge.event.BridgeServerPlayerDisconnectEvent;
 import de.dytanic.cloudnet.ext.bridge.event.BridgeServerPlayerLoginRequestEvent;
 import de.dytanic.cloudnet.ext.bridge.event.BridgeServerPlayerLoginSuccessEvent;
->>>>>>> 3fb17fcb
 import de.dytanic.cloudnet.ext.bridge.nukkit.NukkitCloudNetHelper;
 import de.dytanic.cloudnet.ext.bridge.nukkit.event.NukkitBridgeConfigurationUpdateEvent;
 import de.dytanic.cloudnet.ext.bridge.nukkit.event.NukkitBridgeProxyPlayerDisconnectEvent;
@@ -63,121 +58,12 @@
 import de.dytanic.cloudnet.ext.bridge.nukkit.event.NukkitCloudServiceUnregisterEvent;
 import de.dytanic.cloudnet.ext.bridge.nukkit.event.NukkitNetworkChannelPacketReceiveEvent;
 import de.dytanic.cloudnet.ext.bridge.nukkit.event.NukkitServiceInfoSnapshotConfigureEvent;
+import de.dytanic.cloudnet.ext.bridge.nukkit.event.NukkitServiceTaskAddEvent;
+import de.dytanic.cloudnet.ext.bridge.nukkit.event.NukkitServiceTaskRemoveEvent;
 import de.dytanic.cloudnet.wrapper.event.service.ServiceInfoSnapshotConfigureEvent;
 
 public final class NukkitCloudNetListener {
 
-<<<<<<< HEAD
-    @EventListener
-    public void handle(ServiceInfoSnapshotConfigureEvent event) {
-        NukkitCloudNetHelper.initProperties(event.getServiceInfoSnapshot());
-        this.nukkitCall(new NukkitServiceInfoSnapshotConfigureEvent(event.getServiceInfoSnapshot()));
-    }
-
-    @EventListener
-    public void handle(CloudServiceInfoUpdateEvent event) {
-        this.nukkitCall(new NukkitCloudServiceInfoUpdateEvent(event.getServiceInfo()));
-    }
-
-    @EventListener
-    public void handle(CloudServiceRegisterEvent event) {
-        this.nukkitCall(new NukkitCloudServiceRegisterEvent(event.getServiceInfo()));
-    }
-
-    @EventListener
-    public void handle(CloudServiceStartEvent event) {
-        this.nukkitCall(new NukkitCloudServiceStartEvent(event.getServiceInfo()));
-    }
-
-    @EventListener
-    public void handle(CloudServiceConnectNetworkEvent event) {
-        this.nukkitCall(new NukkitCloudServiceConnectNetworkEvent(event.getServiceInfo()));
-    }
-
-    @EventListener
-    public void handle(CloudServiceDisconnectNetworkEvent event) {
-        this.nukkitCall(new NukkitCloudServiceDisconnectNetworkEvent(event.getServiceInfo()));
-    }
-
-    @EventListener
-    public void handle(CloudServiceStopEvent event) {
-        this.nukkitCall(new NukkitCloudServiceStopEvent(event.getServiceInfo()));
-    }
-
-    @EventListener
-    public void handle(CloudServiceUnregisterEvent event) {
-        this.nukkitCall(new NukkitCloudServiceUnregisterEvent(event.getServiceInfo()));
-    }
-
-    @EventListener
-    public void handle(ServiceTaskAddEvent event) {
-        this.nukkitCall(new NukkitServiceTaskAddEvent(event.getTask()));
-    }
-
-    @EventListener
-    public void handle(ServiceTaskRemoveEvent event) {
-        this.nukkitCall(new NukkitServiceTaskRemoveEvent(event.getTask()));
-    }
-
-    @EventListener
-    public void handle(ChannelMessageReceiveEvent event) {
-        this.nukkitCall(new NukkitChannelMessageReceiveEvent(event));
-    }
-
-    @EventListener
-    public void handle(NetworkChannelPacketReceiveEvent event) {
-        this.nukkitCall(new NukkitNetworkChannelPacketReceiveEvent(event.getChannel(), event.getPacket()));
-    }
-
-    @EventListener
-    public void handle(BridgeConfigurationUpdateEvent event) {
-        this.nukkitCall(new NukkitBridgeConfigurationUpdateEvent(event.getBridgeConfiguration()));
-    }
-
-    @EventListener
-    public void handle(BridgeProxyPlayerLoginRequestEvent event) {
-        this.nukkitCall(new NukkitBridgeProxyPlayerLoginSuccessEvent(event.getNetworkConnectionInfo()));
-    }
-
-    @EventListener
-    public void handle(BridgeProxyPlayerLoginSuccessEvent event) {
-        this.nukkitCall(new NukkitBridgeProxyPlayerLoginSuccessEvent(event.getNetworkConnectionInfo()));
-    }
-
-    @EventListener
-    public void handle(BridgeProxyPlayerServerConnectRequestEvent event) {
-        this.nukkitCall(new NukkitBridgeProxyPlayerServerConnectRequestEvent(event.getNetworkConnectionInfo(), event.getNetworkServiceInfo()));
-    }
-
-    @EventListener
-    public void handle(BridgeProxyPlayerServerSwitchEvent event) {
-        this.nukkitCall(new NukkitBridgeProxyPlayerServerSwitchEvent(event.getNetworkConnectionInfo(), event.getNetworkServiceInfo()));
-    }
-
-    @EventListener
-    public void handle(BridgeProxyPlayerDisconnectEvent event) {
-        this.nukkitCall(new NukkitBridgeProxyPlayerDisconnectEvent(event.getNetworkConnectionInfo()));
-    }
-
-    @EventListener
-    public void handle(BridgeServerPlayerLoginRequestEvent event) {
-        this.nukkitCall(new NukkitBridgeServerPlayerLoginRequestEvent(event.getNetworkConnectionInfo(), event.getNetworkPlayerServerInfo()));
-    }
-
-    @EventListener
-    public void handle(BridgeServerPlayerLoginSuccessEvent event) {
-        this.nukkitCall(new NukkitBridgeServerPlayerLoginSuccessEvent(event.getNetworkConnectionInfo(), event.getNetworkPlayerServerInfo()));
-    }
-
-    @EventListener
-    public void handle(BridgeServerPlayerDisconnectEvent event) {
-        this.nukkitCall(new NukkitBridgeServerPlayerDisconnectEvent(event.getNetworkConnectionInfo(), event.getNetworkPlayerServerInfo()));
-    }
-
-    private void nukkitCall(Event event) {
-        Server.getInstance().getPluginManager().callEvent(event);
-    }
-=======
   @EventListener
   public void handle(ServiceInfoSnapshotConfigureEvent event) {
     NukkitCloudNetHelper.initProperties(event.getServiceInfoSnapshot());
@@ -217,6 +103,16 @@
   @EventListener
   public void handle(CloudServiceUnregisterEvent event) {
     this.nukkitCall(new NukkitCloudServiceUnregisterEvent(event.getServiceInfo()));
+  }
+
+  @EventListener
+  public void handle(ServiceTaskAddEvent event) {
+    this.nukkitCall(new NukkitServiceTaskAddEvent(event.getTask()));
+  }
+
+  @EventListener
+  public void handle(ServiceTaskRemoveEvent event) {
+    this.nukkitCall(new NukkitServiceTaskRemoveEvent(event.getTask()));
   }
 
   @EventListener
@@ -282,6 +178,4 @@
   private void nukkitCall(Event event) {
     Server.getInstance().getPluginManager().callEvent(event);
   }
-
->>>>>>> 3fb17fcb
 }