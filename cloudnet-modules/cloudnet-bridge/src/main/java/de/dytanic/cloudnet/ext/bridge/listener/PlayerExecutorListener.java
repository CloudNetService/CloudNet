--- conflicted
+++ resolved
@@ -165,11 +165,7 @@
 
   protected abstract void sendMessageComponent(@NotNull P player, @NotNull String data);
 
-<<<<<<< HEAD
-  protected abstract void sendPluginMessage(@NotNull P player, @NotNull String tag, @NotNull byte[] data);
-=======
   protected abstract void sendPluginMessage(@NotNull P player, @NotNull String tag, byte[] data);
->>>>>>> 1d669d60
 
   protected abstract void broadcastMessageComponent(@NotNull String data, @Nullable String permission);
 
