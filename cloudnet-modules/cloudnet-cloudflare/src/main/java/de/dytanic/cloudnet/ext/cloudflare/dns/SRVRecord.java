--- conflicted
+++ resolved
@@ -28,8 +28,6 @@
                         .toJsonObject()
         );
     }
-<<<<<<< HEAD
-=======
 
     public static SRVRecord forConfiguration(CloudflareConfigurationEntry entry, CloudflareGroupConfiguration configuration, int port) {
         return new SRVRecord(
@@ -51,5 +49,4 @@
                 CloudNet.getInstance().getConfig().getIdentity().getUniqueId() + "." + entry.getDomainName()
         );
     }
->>>>>>> b7233359
 }