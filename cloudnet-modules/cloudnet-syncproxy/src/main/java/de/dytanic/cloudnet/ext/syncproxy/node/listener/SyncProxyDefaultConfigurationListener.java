--- conflicted
+++ resolved
@@ -25,20 +25,9 @@
 
 public class SyncProxyDefaultConfigurationListener {
 
-<<<<<<< HEAD
-    @EventListener
-    public void handleTaskAdd(LocalServiceTaskAddEvent event) {
-        ServiceTask task = event.getTask();
-
-        if (!task.getProcessConfiguration().getEnvironment().isMinecraftJavaProxy() &&
-                !task.getProcessConfiguration().getEnvironment().isMinecraftBedrockProxy()) {
-            return;
-        }
-=======
   @EventListener
-  public void handleTaskAdd(ServiceTaskAddEvent event) {
+  public void handleTaskAdd(LocalServiceTaskAddEvent event) {
     ServiceTask task = event.getTask();
->>>>>>> 3fb17fcb
 
     if (!task.getProcessConfiguration().getEnvironment().isMinecraftJavaProxy() &&
       !task.getProcessConfiguration().getEnvironment().isMinecraftBedrockProxy()) {
@@ -66,7 +55,5 @@
       SyncProxyConfigurationWriterAndReader
         .write(configuration, CloudNetSyncProxyModule.getInstance().getConfigurationFilePath());
     }
-
   }
-
 }