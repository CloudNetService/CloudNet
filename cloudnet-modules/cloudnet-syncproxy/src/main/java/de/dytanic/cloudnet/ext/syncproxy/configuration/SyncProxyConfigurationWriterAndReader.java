/*
 * Copyright 2019-2021 CloudNetService team & contributors
 *
 * Licensed under the Apache License, Version 2.0 (the "License");
 * you may not use this file except in compliance with the License.
 * You may obtain a copy of the License at
 *
 *     http://www.apache.org/licenses/LICENSE-2.0
 *
 * Unless required by applicable law or agreed to in writing, software
 * distributed under the License is distributed on an "AS IS" BASIS,
 * WITHOUT WARRANTIES OR CONDITIONS OF ANY KIND, either express or implied.
 * See the License for the specific language governing permissions and
 * limitations under the License.
 */

package de.dytanic.cloudnet.ext.syncproxy.configuration;

import com.google.common.base.Preconditions;
import com.google.common.collect.ImmutableMap;
import de.dytanic.cloudnet.common.document.gson.JsonDocument;
import java.io.File;
import java.nio.file.Path;
import java.util.ArrayList;
import java.util.Collections;
import java.util.HashMap;
import java.util.Map;

public final class SyncProxyConfigurationWriterAndReader {

  private static final Map<String, String> DEFAULT_MESSAGES = new HashMap<>(ImmutableMap.of(
    "player-login-not-whitelisted", "&cThe network is currently in maintenance!",
    "player-login-full-server", "&cThe network is currently full. You need extra permissions to enter the network",
    "service-start", "&7The service &e%service% &7is &astarting &7on node &e%node%&7...",
    "service-stop", "&7The service &e%service% &7is &cstopping &7on node &e%node%&7..."
  ));

  private SyncProxyConfigurationWriterAndReader() {
    throw new UnsupportedOperationException();
  }

  @Deprecated
  public static void write(SyncProxyConfiguration syncProxyConfiguration, File file) {
    write(syncProxyConfiguration, file.toPath());
  }

  public static void write(SyncProxyConfiguration syncProxyConfiguration, Path file) {
    Preconditions.checkNotNull(syncProxyConfiguration);
    Preconditions.checkNotNull(file);

    JsonDocument.newDocument("config", syncProxyConfiguration).write(file);
  }

  @Deprecated
  public static SyncProxyConfiguration read(File file) {
    return read(file.toPath());
  }

  public static SyncProxyConfiguration read(Path file) {
    Preconditions.checkNotNull(file);

    JsonDocument document = JsonDocument.newDocument(file);
    if (!document.contains("config")) {
      write(new SyncProxyConfiguration(
        new ArrayList<>(),
        new ArrayList<>(),
        DEFAULT_MESSAGES,
        true
      ), file);
      document = JsonDocument.newDocument(file);
    }

    SyncProxyConfiguration configuration = document.get("config", SyncProxyConfiguration.class);
    if (configuration.getMessages() != null) {
      boolean edit = false;
      for (Map.Entry<String, String> entry : DEFAULT_MESSAGES.entrySet()) {
        if (!configuration.getMessages().containsKey(entry.getKey())) {
          configuration.getMessages().put(entry.getKey(), entry.getValue());
          edit = true;
        }
      }
      if (edit) {
        write(configuration, file);
      }
    } else {
      configuration.setMessages(new HashMap<>(DEFAULT_MESSAGES));
      write(configuration, file);
    }
    return configuration;
  }

  public static SyncProxyTabListConfiguration createDefaultTabListConfiguration(String targetGroup) {
    return new SyncProxyTabListConfiguration(
      targetGroup,
      Collections.singletonList(
        new SyncProxyTabList(
          " \n &b&o■ &8┃ &3&lCloudNet &8● &cBlizzard &8&l» &7&o%online_players%&8/&7&o%max_players% &8┃ &b&o■ "
            + "\n &8► &7Current server &8● &b%server% &8◄ \n ",
          " \n &7Discord &8&l» &bdiscord.cloudnetservice.eu \n &7&onext &3&l&ogeneration &7&onetwork \n "
        )
      ),
      1
    );
  }

  public static SyncProxyProxyLoginConfiguration createDefaultLoginConfiguration(String targetGroup) {
    return new SyncProxyProxyLoginConfiguration(
      targetGroup,
      false,
      100,
      new ArrayList<>(),
      Collections.singletonList(new SyncProxyMotd(
<<<<<<< HEAD
        "         &b&o■ &8┃ &3&lCloudNet &8● &cBlizzard &8&l» &7&ov3.4 &8┃ &b&o■",
=======
        "         &b&o■ &8┃ &3&lCloudNet &8● &cBlizzard &8&l» &7&ov3.5 &8┃ &b&o■",
>>>>>>> 1d669d60
        "              &7&onext &3&l&ogeneration &7&onetwork",
        false,
        1,
        new String[]{},
        null
      )),
      Collections.singletonList(new SyncProxyMotd(
<<<<<<< HEAD
        "         &b&o■ &8┃ &3&lCloudNet &8● &cBlizzard &8&l» &7&ov3.4 &8┃ &b&o■",
=======
        "         &b&o■ &8┃ &3&lCloudNet &8● &cBlizzard &8&l» &7&ov3.5 &8┃ &b&o■",
>>>>>>> 1d669d60
        "     &3&lMaintenance &8&l» &7We are still in &3&lmaintenance",
        false,
        1,
        new String[]{
          " ",
<<<<<<< HEAD
          "&b&o■ &8┃ &3&lCloudNet &8● &cBlizzard &8&l» &7&ov3.4 &8┃ &b&o■",
=======
          "&b&o■ &8┃ &3&lCloudNet &8● &cBlizzard &8&l» &7&ov3.5 &8┃ &b&o■",
>>>>>>> 1d669d60
          "&7Discord &8&l» &bdiscord.cloudnetservice.eu",
          " "
        },
        "&8➜ &c&lMaintenance &8┃ &c✘"
      ))
    );
  }

}<|MERGE_RESOLUTION|>--- conflicted
+++ resolved
@@ -110,11 +110,7 @@
       100,
       new ArrayList<>(),
       Collections.singletonList(new SyncProxyMotd(
-<<<<<<< HEAD
-        "         &b&o■ &8┃ &3&lCloudNet &8● &cBlizzard &8&l» &7&ov3.4 &8┃ &b&o■",
-=======
         "         &b&o■ &8┃ &3&lCloudNet &8● &cBlizzard &8&l» &7&ov3.5 &8┃ &b&o■",
->>>>>>> 1d669d60
         "              &7&onext &3&l&ogeneration &7&onetwork",
         false,
         1,
@@ -122,21 +118,13 @@
         null
       )),
       Collections.singletonList(new SyncProxyMotd(
-<<<<<<< HEAD
-        "         &b&o■ &8┃ &3&lCloudNet &8● &cBlizzard &8&l» &7&ov3.4 &8┃ &b&o■",
-=======
         "         &b&o■ &8┃ &3&lCloudNet &8● &cBlizzard &8&l» &7&ov3.5 &8┃ &b&o■",
->>>>>>> 1d669d60
         "     &3&lMaintenance &8&l» &7We are still in &3&lmaintenance",
         false,
         1,
         new String[]{
           " ",
-<<<<<<< HEAD
-          "&b&o■ &8┃ &3&lCloudNet &8● &cBlizzard &8&l» &7&ov3.4 &8┃ &b&o■",
-=======
           "&b&o■ &8┃ &3&lCloudNet &8● &cBlizzard &8&l» &7&ov3.5 &8┃ &b&o■",
->>>>>>> 1d669d60
           "&7Discord &8&l» &bdiscord.cloudnetservice.eu",
           " "
         },
