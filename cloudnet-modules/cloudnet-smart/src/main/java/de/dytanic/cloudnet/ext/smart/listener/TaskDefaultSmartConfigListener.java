/*
 * Copyright 2019-2021 CloudNetService team & contributors
 *
 * Licensed under the Apache License, Version 2.0 (the "License");
 * you may not use this file except in compliance with the License.
 * You may obtain a copy of the License at
 *
 *     http://www.apache.org/licenses/LICENSE-2.0
 *
 * Unless required by applicable law or agreed to in writing, software
 * distributed under the License is distributed on an "AS IS" BASIS,
 * WITHOUT WARRANTIES OR CONDITIONS OF ANY KIND, either express or implied.
 * See the License for the specific language governing permissions and
 * limitations under the License.
 */

package de.dytanic.cloudnet.ext.smart.listener;

import de.dytanic.cloudnet.driver.event.EventListener;
import de.dytanic.cloudnet.event.service.task.LocalServiceTaskAddEvent;
import de.dytanic.cloudnet.ext.smart.CloudNetSmartModule;
import de.dytanic.cloudnet.ext.smart.util.SmartServiceTaskConfig;

public class TaskDefaultSmartConfigListener {

<<<<<<< HEAD
    @EventListener
    public void handleTaskAdd(LocalServiceTaskAddEvent event) {
        if (!event.getTask().getProperties().contains(CloudNetSmartModule.SMART_CONFIG_ENTRY)) {
            event.getTask().getProperties().append(CloudNetSmartModule.SMART_CONFIG_ENTRY, new SmartServiceTaskConfig());
        }
=======
  @EventListener
  public void handleTaskAdd(ServiceTaskAddEvent event) {
    if (!event.getTask().getProperties().contains(CloudNetSmartModule.SMART_CONFIG_ENTRY)) {
      event.getTask().getProperties().append(CloudNetSmartModule.SMART_CONFIG_ENTRY, new SmartServiceTaskConfig());
>>>>>>> 3fb17fcb
    }
  }

}<|MERGE_RESOLUTION|>--- conflicted
+++ resolved
@@ -23,19 +23,10 @@
 
 public class TaskDefaultSmartConfigListener {
 
-<<<<<<< HEAD
-    @EventListener
-    public void handleTaskAdd(LocalServiceTaskAddEvent event) {
-        if (!event.getTask().getProperties().contains(CloudNetSmartModule.SMART_CONFIG_ENTRY)) {
-            event.getTask().getProperties().append(CloudNetSmartModule.SMART_CONFIG_ENTRY, new SmartServiceTaskConfig());
-        }
-=======
   @EventListener
-  public void handleTaskAdd(ServiceTaskAddEvent event) {
+  public void handleTaskAdd(LocalServiceTaskAddEvent event) {
     if (!event.getTask().getProperties().contains(CloudNetSmartModule.SMART_CONFIG_ENTRY)) {
       event.getTask().getProperties().append(CloudNetSmartModule.SMART_CONFIG_ENTRY, new SmartServiceTaskConfig());
->>>>>>> 3fb17fcb
     }
   }
-
 }