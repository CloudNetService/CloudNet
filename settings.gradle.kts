/*
 * Copyright 2019-2021 CloudNetService team & contributors
 *
 * Licensed under the Apache License, Version 2.0 (the "License");
 * you may not use this file except in compliance with the License.
 * You may obtain a copy of the License at
 *
 *     http://www.apache.org/licenses/LICENSE-2.0
 *
 * Unless required by applicable law or agreed to in writing, software
 * distributed under the License is distributed on an "AS IS" BASIS,
 * WITHOUT WARRANTIES OR CONDITIONS OF ANY KIND, either express or implied.
 * See the License for the specific language governing permissions and
 * limitations under the License.
 */

enableFeaturePreview("VERSION_CATALOGS")
enableFeaturePreview("TYPESAFE_PROJECT_ACCESSORS")

pluginManagement {
  includeBuild("build-extensions")
}

rootProject.name = "cloudnet-root"

// top level projects
initializeProjects("ext", "common", "driver", "node", "wrapper-jvm", "launcher", "modules", "plugins")

// external lib helpers
initializeSubProjects("ext", "modlauncher", "adventure-helper", "bukkit-command", "updater")
// plugins
initializeSubProjects("plugins", "chat", "simplenametags")
// modules
initializeSubProjects("modules",
  "bridge",
  "report",
  "cloudflare",
  "rest",
  "database-mongodb",
  "database-mysql",
  "cloudperms",
  "signs",
  "storage-sftp",
  "syncproxy",
  "smart",
  "labymod",
  "npcs",
<<<<<<< HEAD
  "storage-s3",
  "dockerized-services")
=======
  "storage-s3")
// launcher
initializeSubProjects("launcher", "java6", "java17", "patcher")
>>>>>>> b61b56e8

fun initializeProjects(vararg names: String) {
  names.forEach {
    include("cloudnet-$it")
    project(":cloudnet-$it").projectDir = file(it)
  }
}

fun initializeSubProjects(rootProject: String, vararg names: String) {
  names.forEach {
    include("cloudnet-$rootProject:$it")
    // update the project properties
    project(":cloudnet-$rootProject:$it").name = it
    project(":cloudnet-$rootProject:$it").projectDir = file(rootProject).resolve(it)
  }
}<|MERGE_RESOLUTION|>--- conflicted
+++ resolved
@@ -45,14 +45,10 @@
   "smart",
   "labymod",
   "npcs",
-<<<<<<< HEAD
   "storage-s3",
   "dockerized-services")
-=======
-  "storage-s3")
 // launcher
 initializeSubProjects("launcher", "java6", "java17", "patcher")
->>>>>>> b61b56e8
 
 fun initializeProjects(vararg names: String) {
   names.forEach {
