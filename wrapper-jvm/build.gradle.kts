/*
 * Copyright 2019-2022 CloudNetService team & contributors
 *
 * Licensed under the Apache License, Version 2.0 (the "License");
 * you may not use this file except in compliance with the License.
 * You may obtain a copy of the License at
 *
 *     http://www.apache.org/licenses/LICENSE-2.0
 *
 * Unless required by applicable law or agreed to in writing, software
 * distributed under the License is distributed on an "AS IS" BASIS,
 * WITHOUT WARRANTIES OR CONDITIONS OF ANY KIND, either express or implied.
 * See the License for the specific language governing permissions and
 * limitations under the License.
 */

import com.github.jengelman.gradle.plugins.shadow.tasks.ShadowJar

plugins {
  alias(libs.plugins.shadow)
}

tasks.withType<ShadowJar> {
  archiveFileName.set(Files.wrapper)
  archiveVersion.set(null as String?)

<<<<<<< HEAD
=======
  // do not shade dependencies which we don't need to shade
  val ignoredGroupIds = arrayOf("io.netty", "io.netty.incubator", "com.google.guava", "com.google.code.gson", "org.ow2.asm")
  dependencies {
    exclude {
      it.moduleGroup != project.group && !ignoredGroupIds.contains(it.moduleGroup)
    }
  }

  // netty relocation
  relocate("io.netty", "eu.cloudnetservice.relocate.io.netty")
  relocate("META-INF/native/netty", "META-INF/native/eu_cloudnetservice_relocate_netty")
  relocate("META-INF/native/libnetty", "META-INF/native/libeu_cloudnetservice_relocate_netty")

>>>>>>> 3aa1b265
  // google lib relocation
  relocate("com.google.gson", "eu.cloudnetservice.relocate.gson")
  relocate("com.google.common", "eu.cloudnetservice.relocate.guava")

  // asm lib relocation
  relocate("org.objectweb.asm", "eu.cloudnetservice.relocate.asm")

  // drop unused classes which are making the jar bigger
  minimize()

  doFirst {
    // Note: included dependencies will not be resolved, they must be available from the node resolution already
    from(exportLanguageFileInformation())
    from(exportCnlFile("wrapper.cnl", ignoredGroupIds))
  }
}

dependencies {
  "api"(projects.driver)
  "api"(projects.ext.modlauncher)
}

applyJarMetadata(
  "eu.cloudnetservice.cloudnet.wrapper.Main",
  "eu.cloudnetservice.wrapper",
  "eu.cloudnetservice.cloudnet.wrapper.Premain")<|MERGE_RESOLUTION|>--- conflicted
+++ resolved
@@ -24,22 +24,14 @@
   archiveFileName.set(Files.wrapper)
   archiveVersion.set(null as String?)
 
-<<<<<<< HEAD
-=======
   // do not shade dependencies which we don't need to shade
-  val ignoredGroupIds = arrayOf("io.netty", "io.netty.incubator", "com.google.guava", "com.google.code.gson", "org.ow2.asm")
+  val ignoredGroupIds = arrayOf("com.google.guava", "com.google.code.gson", "org.ow2.asm")
   dependencies {
     exclude {
       it.moduleGroup != project.group && !ignoredGroupIds.contains(it.moduleGroup)
     }
   }
 
-  // netty relocation
-  relocate("io.netty", "eu.cloudnetservice.relocate.io.netty")
-  relocate("META-INF/native/netty", "META-INF/native/eu_cloudnetservice_relocate_netty")
-  relocate("META-INF/native/libnetty", "META-INF/native/libeu_cloudnetservice_relocate_netty")
-
->>>>>>> 3aa1b265
   // google lib relocation
   relocate("com.google.gson", "eu.cloudnetservice.relocate.gson")
   relocate("com.google.common", "eu.cloudnetservice.relocate.guava")
