--- conflicted
+++ resolved
@@ -275,11 +275,7 @@
       this.serviceConfiguration(),
       this.currentServiceInfoSnapshot.connectedTime(),
       ServiceLifeCycle.RUNNING,
-<<<<<<< HEAD
-      this.currentServiceInfoSnapshot.properties().clone());
-=======
       properties);
->>>>>>> 7629c7f9
   }
 
   /**
