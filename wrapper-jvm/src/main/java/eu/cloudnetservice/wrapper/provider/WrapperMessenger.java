--- conflicted
+++ resolved
@@ -55,11 +55,7 @@
 
   @Override
   public @NonNull Collection<ChannelMessage> sendChannelMessageQuery(@NonNull ChannelMessage channelMessage) {
-<<<<<<< HEAD
-    Collection<ChannelMessage> response = this.component.firstChannel()
-=======
-    return this.networkClient.firstChannel()
->>>>>>> 51e239b4
+    Collection<ChannelMessage> response =  this.networkClient.firstChannel()
       .queryPacketManager()
       .sendQueryPacket(new PacketServerChannelMessage(channelMessage, true))
       .join()
