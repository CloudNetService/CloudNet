--- conflicted
+++ resolved
@@ -51,14 +51,8 @@
 
   @Override
   public void publish(LogRecord record) {
-<<<<<<< HEAD
-    PrintStream targetStream = record.getLevel() == Level.SEVERE || record.getLevel() == Level.WARNING
-      ? this.errorStream : this.outputStream;
-    targetStream.println(super.getFormatter().format(record));
-=======
     PrintStream stream = record.getLevel().intValue() > Level.INFO.intValue() ? this.errorStream : this.outputStream;
     stream.println(super.getFormatter().format(record));
->>>>>>> f0bbb8c8
   }
 
   public @NotNull InternalPrintStreamLogHandler withFormatter(@NotNull Formatter formatter) {
