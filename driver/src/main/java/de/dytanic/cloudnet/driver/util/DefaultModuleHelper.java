/*
 * Copyright 2019-2021 CloudNetService team & contributors
 *
 * Licensed under the Apache License, Version 2.0 (the "License");
 * you may not use this file except in compliance with the License.
 * You may obtain a copy of the License at
 *
 *     http://www.apache.org/licenses/LICENSE-2.0
 *
 * Unless required by applicable law or agreed to in writing, software
 * distributed under the License is distributed on an "AS IS" BASIS,
 * WITHOUT WARRANTIES OR CONDITIONS OF ANY KIND, either express or implied.
 * See the License for the specific language governing permissions and
 * limitations under the License.
 */

package de.dytanic.cloudnet.driver.util;

import de.dytanic.cloudnet.common.io.FileUtils;
import de.dytanic.cloudnet.common.log.LogManager;
import de.dytanic.cloudnet.common.log.Logger;
import de.dytanic.cloudnet.common.unsafe.ResourceResolver;
import de.dytanic.cloudnet.driver.service.ServiceEnvironmentType;
import java.io.IOException;
import java.nio.file.Files;
import java.nio.file.Path;

/**
 * This class is for utility methods for the base modules in this multi module project
 */
public final class DefaultModuleHelper {

<<<<<<< HEAD
  /**
   * @deprecated use an appropriate database name or another database instead.
   */
  @Deprecated
  @ScheduledForRemoval
  public static final String DEFAULT_CONFIGURATION_DATABASE_NAME = "cloudNet_module_configuration";

  private static final Logger LOGGER = LogManager.logger(DefaultModuleHelper.class);
=======
  private static final Logger LOGGER = LogManager.getLogger(DefaultModuleHelper.class);
>>>>>>> 86b0a0cc

  private DefaultModuleHelper() {
    throw new UnsupportedOperationException();
  }

  /**
   * Copies the caller {@code clazz} location from the class path to the given {@code target} path.
   *
   * @param clazz  the class of which the associated class path entry should get copied.
   * @param target the target file to copy the file into - the file is not required to exist.
   * @return true if the entry was copied successfully, false otherwise.
   * @throws NullPointerException if {@code clazz} or {@code target} is null.
   */
  public static boolean copyCurrentModuleInstanceFromClass(Class<?> clazz, Path target) {
    try {
      // get the location of the class path entry associated with the given class
      var uri = ResourceResolver.resolveURIFromResourceByClass(clazz);
      // copy the file
      try (var out = Files.newOutputStream(target)) {
        FileUtils.copy(uri.toURL().openStream(), out);
        return true;
      }
    } catch (IOException exception) {
      LOGGER.severe("Unable to copy class path entry of " + clazz + " to " + target, exception);
      return false;
    }
  }

  /**
   * Copies the appropriate plugin configuration file for the given service environment {@code type}. All the listed
   * files will be copied and renamed to {@code plugin.yml}:
   *
   * <ul>
   *   <li>plugin.bungee.yml if the given environment is BUNGEECORD.</li>
   *   <li>plugin.waterdogpe.yml if the given environment is WATERDOG_PE.</li>
   *   <li>plugin.nukkit.yml if the given environment is NUKKIT.</li>
   *   <li>plugin.bukkit.yml is used as a fallback - if the file does not exist it will not be used.</li>
   * </ul>
   *
   * @param clazz the class of which the associated class path entry should get copied.
   * @param type  the current {@link ServiceEnvironmentType} of the service the file gets copied for.
   * @param file  the target file of the plugin to copy the file for.
   * @throws NullPointerException if clazz, type or file is null.
   */
  public static void copyPluginConfigurationFileForEnvironment(Class<?> clazz, ServiceEnvironmentType type, Path file) {
    FileUtils.openZipFileSystem(file, fileSystem -> {
      // check if there is a plugin.yml file already - delete if it exists
      var pluginPath = fileSystem.getPath("plugin.yml");
      if (Files.exists(pluginPath)) {
        Files.delete(pluginPath);
      }
      // select the input stream to copy the file from
      var in = clazz.getClassLoader().getResourceAsStream(String.format(
        "plugin.%s.yml",
        type.name().toLowerCase()));
      // copy the file if the file exists
      if (in != null) {
        Files.copy(in, pluginPath);
        // close the stream to avoid resource leaks
        in.close();
      }
    });
  }
}<|MERGE_RESOLUTION|>--- conflicted
+++ resolved
@@ -30,18 +30,7 @@
  */
 public final class DefaultModuleHelper {
 
-<<<<<<< HEAD
-  /**
-   * @deprecated use an appropriate database name or another database instead.
-   */
-  @Deprecated
-  @ScheduledForRemoval
-  public static final String DEFAULT_CONFIGURATION_DATABASE_NAME = "cloudNet_module_configuration";
-
-  private static final Logger LOGGER = LogManager.logger(DefaultModuleHelper.class);
-=======
   private static final Logger LOGGER = LogManager.getLogger(DefaultModuleHelper.class);
->>>>>>> 86b0a0cc
 
   private DefaultModuleHelper() {
     throw new UnsupportedOperationException();
