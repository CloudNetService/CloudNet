/*
 * Copyright 2019-2021 CloudNetService team & contributors
 *
 * Licensed under the Apache License, Version 2.0 (the "License");
 * you may not use this file except in compliance with the License.
 * You may obtain a copy of the License at
 *
 *     http://www.apache.org/licenses/LICENSE-2.0
 *
 * Unless required by applicable law or agreed to in writing, software
 * distributed under the License is distributed on an "AS IS" BASIS,
 * WITHOUT WARRANTIES OR CONDITIONS OF ANY KIND, either express or implied.
 * See the License for the specific language governing permissions and
 * limitations under the License.
 */

package de.dytanic.cloudnet.driver.service;

import com.google.common.base.Verify;
import de.dytanic.cloudnet.common.INameable;
import de.dytanic.cloudnet.common.document.gson.JsonDocument;
import de.dytanic.cloudnet.common.document.property.DocProperty;
import de.dytanic.cloudnet.common.document.property.FunctionalDocProperty;
import de.dytanic.cloudnet.common.document.property.JsonDocPropertyHolder;
import java.util.Collection;
import java.util.HashSet;
import java.util.Set;
import lombok.EqualsAndHashCode;
import lombok.ToString;
import org.jetbrains.annotations.NotNull;

/**
 * The ServiceEnvironmentType groups the single {@link ServiceEnvironment} and provides methods to retrieve the main
 * class needed for the start of the ServiceEnvironment
 */
@ToString
@EqualsAndHashCode(callSuper = false)
public class ServiceEnvironmentType extends JsonDocPropertyHolder implements INameable, Cloneable {

  public static final DocProperty<Boolean> JAVA_PROXY = FunctionalDocProperty.<Boolean>forNamedProperty("isJavaProxy")
    .reader(document -> document.getBoolean("isJavaProxy"))
    .writer((bool, document) -> document.append("isJavaProxy", bool))
    .build();
  public static final DocProperty<Boolean> PE_PROXY = FunctionalDocProperty.<Boolean>forNamedProperty("isPeProxy")
    .reader(document -> document.getBoolean("isPeProxy"))
    .writer((bool, document) -> document.append("isPeProxy", bool))
    .build();
  public static final DocProperty<Boolean> JAVA_SERVER = FunctionalDocProperty.<Boolean>forNamedProperty("isJavaServer")
    .reader(document -> document.getBoolean("isJavaServer"))
    .writer((bool, document) -> document.append("isJavaServer", bool))
    .build();
  public static final DocProperty<Boolean> PE_SERVER = FunctionalDocProperty.<Boolean>forNamedProperty("isPeServer")
    .reader(document -> document.getBoolean("isPeServer"))
    .writer((bool, document) -> document.append("isPeServer", bool))
    .build();

  public static final ServiceEnvironmentType NUKKIT = ServiceEnvironmentType.builder()
    .name("NUKKIT")
    .addDefaultProcessArgument("disable-ansi")
    .properties(JsonDocument.newDocument().property(PE_SERVER, true))
    .build();
  public static final ServiceEnvironmentType MINECRAFT_SERVER = ServiceEnvironmentType.builder()
    .name("MINECRAFT_SERVER")
    .addDefaultProcessArgument("nogui")
    .properties(JsonDocument.newDocument().property(JAVA_SERVER, true))
    .build();
  public static final ServiceEnvironmentType GLOWSTONE = ServiceEnvironmentType.builder()
    .name("GLOWSTONE")
    .properties(JsonDocument.newDocument().property(JAVA_SERVER, true))
    .build();
  public static final ServiceEnvironmentType BUNGEECORD = ServiceEnvironmentType.builder()
    .name("BUNGEECORD")
    .defaultServiceStartPort(25565)
    .properties(JsonDocument.newDocument().property(JAVA_PROXY, true))
    .build();
  public static final ServiceEnvironmentType VELOCITY = ServiceEnvironmentType.builder()
    .name("VELOCITY")
    .defaultServiceStartPort(25565)
    .properties(JsonDocument.newDocument().property(JAVA_PROXY, true))
    .build();
  public static final ServiceEnvironmentType WATERDOG_PE = ServiceEnvironmentType.builder()
    .name("WATERDOG_PE")
    .defaultServiceStartPort(19132)
    .properties(JsonDocument.newDocument().property(PE_PROXY, true))
    .build();

  private final String name;
  private final int defaultServiceStartPort;
  private final Set<String> defaultProcessArguments;

  protected ServiceEnvironmentType(
    @NotNull String name,
    int defaultServiceStartPort,
    @NotNull Set<String> defaultProcessArguments,
    @NotNull JsonDocument properties
  ) {
    this.name = name;
    this.defaultServiceStartPort = defaultServiceStartPort;
    this.defaultProcessArguments = defaultProcessArguments;
    this.properties = properties;
  }

  public static @NotNull Builder builder() {
    return new Builder();
  }

  public static @NotNull Builder builder(@NotNull ServiceEnvironmentType type) {
    return builder()
      .name(type.name())
      .properties(type.properties().clone())
<<<<<<< HEAD
      .defaultServiceStartPort(type.getDefaultServiceStartPort())
      .defaultProcessArguments(type.getDefaultProcessArguments());
=======
      .defaultServiceStartPort(type.defaultStartPort())
      .defaultProcessArguments(type.defaultProcessArguments());
>>>>>>> 86b0a0cc
  }

  public static boolean isMinecraftProxy(@NotNull ServiceEnvironmentType type) {
    return JAVA_PROXY.get(type.properties()) || PE_PROXY.get(type.properties());
  }

  public static boolean isMinecraftServer(@NotNull ServiceEnvironmentType type) {
    return JAVA_SERVER.get(type.properties()) || PE_SERVER.get(type.properties());
  }

  @Override
  public @NotNull String name() {
    return this.name;
  }

  public int defaultStartPort() {
    return this.defaultServiceStartPort;
  }

  public @NotNull Collection<String> defaultProcessArguments() {
    return this.defaultProcessArguments;
  }

  @Override
  public ServiceEnvironmentType clone() {
    try {
      return (ServiceEnvironmentType) super.clone();
    } catch (CloneNotSupportedException exception) {
      throw new IllegalStateException(); // cannot happen - just explode
    }
  }

  public static class Builder {

    private String name;
    private int defaultServiceStartPort = 44955;
    private JsonDocument properties = JsonDocument.newDocument();
    private Set<String> defaultProcessArguments = new HashSet<>();

    public @NotNull Builder name(@NotNull String name) {
      this.name = name;
      return this;
    }

    public @NotNull Builder defaultServiceStartPort(int defaultServiceStartPort) {
      this.defaultServiceStartPort = defaultServiceStartPort;
      return this;
    }

    public @NotNull Builder properties(@NotNull JsonDocument properties) {
      this.properties = properties;
      return this;
    }

    public @NotNull Builder defaultProcessArguments(@NotNull Collection<String> defaultProcessArguments) {
      this.defaultProcessArguments = new HashSet<>(defaultProcessArguments);
      return this;
    }

    public @NotNull Builder addDefaultProcessArgument(@NotNull String defaultProcessArgument) {
      this.defaultProcessArguments.add(defaultProcessArgument);
      return this;
    }

    public @NotNull ServiceEnvironmentType build() {
      Verify.verifyNotNull(this.name, "no name given");
      Verify.verify(this.defaultServiceStartPort > 0 && this.defaultServiceStartPort <= 65535, "invalid default port");

      return new ServiceEnvironmentType(
        this.name,
        this.defaultServiceStartPort,
        this.defaultProcessArguments,
        this.properties);
    }
  }
}<|MERGE_RESOLUTION|>--- conflicted
+++ resolved
@@ -57,31 +57,31 @@
   public static final ServiceEnvironmentType NUKKIT = ServiceEnvironmentType.builder()
     .name("NUKKIT")
     .addDefaultProcessArgument("disable-ansi")
-    .properties(JsonDocument.newDocument().property(PE_SERVER, true))
+    .properties(JsonDocument.newDocument().setProperty(PE_SERVER, true))
     .build();
   public static final ServiceEnvironmentType MINECRAFT_SERVER = ServiceEnvironmentType.builder()
     .name("MINECRAFT_SERVER")
     .addDefaultProcessArgument("nogui")
-    .properties(JsonDocument.newDocument().property(JAVA_SERVER, true))
+    .properties(JsonDocument.newDocument().setProperty(JAVA_SERVER, true))
     .build();
   public static final ServiceEnvironmentType GLOWSTONE = ServiceEnvironmentType.builder()
     .name("GLOWSTONE")
-    .properties(JsonDocument.newDocument().property(JAVA_SERVER, true))
+    .properties(JsonDocument.newDocument().setProperty(JAVA_SERVER, true))
     .build();
   public static final ServiceEnvironmentType BUNGEECORD = ServiceEnvironmentType.builder()
     .name("BUNGEECORD")
     .defaultServiceStartPort(25565)
-    .properties(JsonDocument.newDocument().property(JAVA_PROXY, true))
+    .properties(JsonDocument.newDocument().setProperty(JAVA_PROXY, true))
     .build();
   public static final ServiceEnvironmentType VELOCITY = ServiceEnvironmentType.builder()
     .name("VELOCITY")
     .defaultServiceStartPort(25565)
-    .properties(JsonDocument.newDocument().property(JAVA_PROXY, true))
+    .properties(JsonDocument.newDocument().setProperty(JAVA_PROXY, true))
     .build();
   public static final ServiceEnvironmentType WATERDOG_PE = ServiceEnvironmentType.builder()
     .name("WATERDOG_PE")
     .defaultServiceStartPort(19132)
-    .properties(JsonDocument.newDocument().property(PE_PROXY, true))
+    .properties(JsonDocument.newDocument().setProperty(PE_PROXY, true))
     .build();
 
   private final String name;
@@ -108,13 +108,8 @@
     return builder()
       .name(type.name())
       .properties(type.properties().clone())
-<<<<<<< HEAD
-      .defaultServiceStartPort(type.getDefaultServiceStartPort())
-      .defaultProcessArguments(type.getDefaultProcessArguments());
-=======
       .defaultServiceStartPort(type.defaultStartPort())
       .defaultProcessArguments(type.defaultProcessArguments());
->>>>>>> 86b0a0cc
   }
 
   public static boolean isMinecraftProxy(@NotNull ServiceEnvironmentType type) {
