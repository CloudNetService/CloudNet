--- conflicted
+++ resolved
@@ -42,13 +42,8 @@
 
   public static @NotNull Builder builder(@NotNull ServiceRemoteInclusion inclusion) {
     return builder()
-<<<<<<< HEAD
-      .url(inclusion.getUrl())
-      .destination(inclusion.getDestination())
-=======
       .url(inclusion.url())
       .destination(inclusion.destination())
->>>>>>> 86b0a0cc
       .properties(inclusion.properties().clone());
   }
 
