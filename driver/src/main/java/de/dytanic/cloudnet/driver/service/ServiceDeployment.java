--- conflicted
+++ resolved
@@ -53,13 +53,8 @@
 
   public static @NotNull Builder builder(@NotNull ServiceDeployment deployment) {
     return builder()
-<<<<<<< HEAD
-      .template(deployment.getTemplate())
-      .excludes(deployment.getExcludes())
-=======
       .template(deployment.template())
       .excludes(deployment.excludes())
->>>>>>> 86b0a0cc
       .properties(deployment.properties().clone());
   }
 
