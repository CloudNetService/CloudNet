/*
 * Copyright 2019-2022 CloudNetService team & contributors
 *
 * Licensed under the Apache License, Version 2.0 (the "License");
 * you may not use this file except in compliance with the License.
 * You may obtain a copy of the License at
 *
 *     http://www.apache.org/licenses/LICENSE-2.0
 *
 * Unless required by applicable law or agreed to in writing, software
 * distributed under the License is distributed on an "AS IS" BASIS,
 * WITHOUT WARRANTIES OR CONDITIONS OF ANY KIND, either express or implied.
 * See the License for the specific language governing permissions and
 * limitations under the License.
 */

package eu.cloudnetservice.driver.network.netty.codec;

import eu.cloudnetservice.driver.network.netty.NettyUtil;
import eu.cloudnetservice.driver.network.netty.buffer.NettyImmutableDataBuf;
import eu.cloudnetservice.driver.network.protocol.Packet;
<<<<<<< HEAD
import io.netty5.buffer.api.Buffer;
import io.netty5.channel.ChannelHandlerContext;
import io.netty5.handler.codec.MessageToByteEncoderForBuffer;
import org.jetbrains.annotations.ApiStatus.Internal;
=======
import io.netty.buffer.ByteBuf;
import io.netty.channel.ChannelHandlerContext;
import io.netty.handler.codec.MessageToByteEncoder;
import lombok.NonNull;
import org.jetbrains.annotations.ApiStatus;
>>>>>>> 564d05f1

/**
 * An internal implementation of the packet encoder used for client to server communication.
 * <p>
 * A packet always contains the following data:
 * <ol>
 *   <li>The numeric id of the channel being sent to, by default a var int.
 *   <li>An optional query unique id if the packet is a query.
 *   <li>The data transferred to this component, might be empty.
 * </ol>
 *
 * @since 4.0
 */
<<<<<<< HEAD
@Internal
public final class NettyPacketEncoder extends MessageToByteEncoderForBuffer<Packet> {

  public static final NettyPacketEncoder INSTANCE = new NettyPacketEncoder();
=======
@ApiStatus.Internal
public final class NettyPacketEncoder extends MessageToByteEncoder<Packet> {
>>>>>>> 564d05f1

  /**
   * {@inheritDoc}
   */
  @Override
  protected Buffer allocateBuffer(ChannelHandlerContext ctx, Packet msg) {
    // we allocate 2 booleans (prioritized and isQuery) + content length + channel in advance
    var bufferLength = 2
      + msg.content().readableBytes()
      + NettyUtil.varIntBytes(msg.channel())
      + NettyUtil.varIntBytes(msg.content().readableBytes());
    // if the given packet has a query unique id we need two longs for that unique id as well
    if (msg.uniqueId() != null) {
      bufferLength += 16;
    }

    // allocate the buffer
    return ctx.bufferAllocator().allocate(bufferLength);
  }

  /**
   * {@inheritDoc}
   */
  @Override
  protected void encode(ChannelHandlerContext ctx, Packet msg, Buffer out) {
    // channel
    NettyUtil.writeVarInt(out, msg.channel());
    // packet priority
    out.writeBoolean(msg.prioritized());
    // query id (if present)
    var queryUniqueId = msg.uniqueId();
    out.writeBoolean(queryUniqueId != null);
    if (queryUniqueId != null) {
      out
        .writeLong(queryUniqueId.getMostSignificantBits())
        .writeLong(queryUniqueId.getLeastSignificantBits());
    }
    // body
    // we only support netty buf
    var content = ((NettyImmutableDataBuf) msg.content()).buffer();
    // write information to buffer
    var length = content.readableBytes();
    NettyUtil.writeVarInt(out, length);
    // copy the content and move the cursor of the destination buffer
    content.copyInto(0, out, out.writerOffset(), length);
    out.skipWritable(length);
    // release the content of the packet now, don't use the local field to respect if releasing was disabled in the
    // original buffer.
    msg.content().release();
  }

  /**
   * {@inheritDoc}
   */
  @Override
  public boolean isSharable() {
    // do this instead of @Sharable to prevent reflective calls
    return true;
  }
}<|MERGE_RESOLUTION|>--- conflicted
+++ resolved
@@ -19,18 +19,11 @@
 import eu.cloudnetservice.driver.network.netty.NettyUtil;
 import eu.cloudnetservice.driver.network.netty.buffer.NettyImmutableDataBuf;
 import eu.cloudnetservice.driver.network.protocol.Packet;
-<<<<<<< HEAD
 import io.netty5.buffer.api.Buffer;
 import io.netty5.channel.ChannelHandlerContext;
 import io.netty5.handler.codec.MessageToByteEncoderForBuffer;
-import org.jetbrains.annotations.ApiStatus.Internal;
-=======
-import io.netty.buffer.ByteBuf;
-import io.netty.channel.ChannelHandlerContext;
-import io.netty.handler.codec.MessageToByteEncoder;
 import lombok.NonNull;
 import org.jetbrains.annotations.ApiStatus;
->>>>>>> 564d05f1
 
 /**
  * An internal implementation of the packet encoder used for client to server communication.
@@ -44,21 +37,16 @@
  *
  * @since 4.0
  */
-<<<<<<< HEAD
-@Internal
+@ApiStatus.Internal
 public final class NettyPacketEncoder extends MessageToByteEncoderForBuffer<Packet> {
 
   public static final NettyPacketEncoder INSTANCE = new NettyPacketEncoder();
-=======
-@ApiStatus.Internal
-public final class NettyPacketEncoder extends MessageToByteEncoder<Packet> {
->>>>>>> 564d05f1
 
   /**
    * {@inheritDoc}
    */
   @Override
-  protected Buffer allocateBuffer(ChannelHandlerContext ctx, Packet msg) {
+  protected Buffer allocateBuffer(@NonNull ChannelHandlerContext ctx, @NonNull Packet msg) {
     // we allocate 2 booleans (prioritized and isQuery) + content length + channel in advance
     var bufferLength = 2
       + msg.content().readableBytes()
@@ -77,7 +65,7 @@
    * {@inheritDoc}
    */
   @Override
-  protected void encode(ChannelHandlerContext ctx, Packet msg, Buffer out) {
+  protected void encode(@NonNull ChannelHandlerContext ctx, @NonNull Packet msg, @NonNull Buffer out) {
     // channel
     NettyUtil.writeVarInt(out, msg.channel());
     // packet priority
@@ -98,7 +86,7 @@
     NettyUtil.writeVarInt(out, length);
     // copy the content and move the cursor of the destination buffer
     content.copyInto(0, out, out.writerOffset(), length);
-    out.skipWritable(length);
+    out.skipWritableBytes(length);
     // release the content of the packet now, don't use the local field to respect if releasing was disabled in the
     // original buffer.
     msg.content().release();
