--- conflicted
+++ resolved
@@ -48,24 +48,15 @@
    */
   @Override
   public @NonNull DataBuf.Mutable createEmpty() {
-<<<<<<< HEAD
     return new NettyMutableDataBuf(ALLOCATOR.allocate(0));
-=======
-    return new NettyMutableDataBuf(Unpooled.buffer());
->>>>>>> fe512908
   }
 
   /**
    * {@inheritDoc}
    */
   @Override
-<<<<<<< HEAD
-  public @NonNull DataBuf createOf(byte @NonNull [] bytes) {
+  public @NonNull DataBuf fromBytes(byte[] bytes) {
     return new NettyImmutableDataBuf(ALLOCATOR.copyOf(bytes));
-=======
-  public @NonNull DataBuf fromBytes(byte[] bytes) {
-    return new NettyImmutableDataBuf(Unpooled.wrappedBuffer(bytes));
->>>>>>> fe512908
   }
 
   /**
