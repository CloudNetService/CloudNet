/*
 * Copyright 2019-2022 CloudNetService team & contributors
 *
 * Licensed under the Apache License, Version 2.0 (the "License");
 * you may not use this file except in compliance with the License.
 * You may obtain a copy of the License at
 *
 *     http://www.apache.org/licenses/LICENSE-2.0
 *
 * Unless required by applicable law or agreed to in writing, software
 * distributed under the License is distributed on an "AS IS" BASIS,
 * WITHOUT WARRANTIES OR CONDITIONS OF ANY KIND, either express or implied.
 * See the License for the specific language governing permissions and
 * limitations under the License.
 */

package eu.cloudnetservice.driver.network.netty.http;

import eu.cloudnetservice.common.log.LogManager;
import eu.cloudnetservice.common.log.Logger;
import eu.cloudnetservice.driver.network.HostAndPort;
import eu.cloudnetservice.driver.network.http.HttpResponseCode;
<<<<<<< HEAD
import eu.cloudnetservice.driver.network.netty.http.NettyHttpServer.HttpHandlerEntry;
import io.netty5.channel.Channel;
import io.netty5.channel.ChannelFutureListeners;
import io.netty5.channel.ChannelHandlerContext;
import io.netty5.channel.SimpleChannelInboundHandler;
import io.netty5.handler.codec.http.DefaultHttpResponse;
import io.netty5.handler.codec.http.HttpHeaderNames;
import io.netty5.handler.codec.http.HttpHeaderValues;
import io.netty5.handler.codec.http.HttpRequest;
import io.netty5.handler.codec.http.HttpUtil;
import io.netty5.handler.timeout.ReadTimeoutException;
import io.netty5.util.concurrent.Future;
=======
import io.netty.channel.Channel;
import io.netty.channel.ChannelFuture;
import io.netty.channel.ChannelFutureListener;
import io.netty.channel.ChannelHandlerContext;
import io.netty.channel.SimpleChannelInboundHandler;
import io.netty.handler.codec.http.DefaultHttpResponse;
import io.netty.handler.codec.http.HttpChunkedInput;
import io.netty.handler.codec.http.HttpHeaderNames;
import io.netty.handler.codec.http.HttpHeaderValues;
import io.netty.handler.codec.http.HttpRequest;
import io.netty.handler.codec.http.HttpUtil;
import io.netty.handler.stream.ChunkedStream;
import io.netty.handler.timeout.ReadTimeoutException;
>>>>>>> 564d05f1
import java.io.IOException;
import java.net.URI;
import java.util.ArrayList;
import java.util.Comparator;
import java.util.HashMap;
import lombok.NonNull;
import org.jetbrains.annotations.ApiStatus;

/**
 * The http server handler implementation responsible to handling http requests sent to the server and responding to
 * them.
 *
 * @since 4.0
 */
@ApiStatus.Internal
final class NettyHttpServerHandler extends SimpleChannelInboundHandler<HttpRequest> {

  private static final Logger LOGGER = LogManager.logger(NettyHttpServerHandler.class);

  private final NettyHttpServer nettyHttpServer;
  private final HostAndPort connectedAddress;

  private NettyHttpChannel channel;

  /**
   * Constructs a new http server handler instance.
   *
   * @param nettyHttpServer  the http server associated with this handler.
   * @param connectedAddress the listener host and port associated with this handler.
   * @throws NullPointerException if the given server or host and port are null.
   */
  public NettyHttpServerHandler(@NonNull NettyHttpServer nettyHttpServer, @NonNull HostAndPort connectedAddress) {
    this.nettyHttpServer = nettyHttpServer;
    this.connectedAddress = connectedAddress;
  }

  /**
   * {@inheritDoc}
   */
  @Override
  public void channelActive(@NonNull ChannelHandlerContext ctx) {
    this.channel = new NettyHttpChannel(ctx.channel(), this.connectedAddress,
      HostAndPort.fromSocketAddress(ctx.channel().remoteAddress()));
  }

  /**
   * {@inheritDoc}
   */
  @Override
  public void channelInactive(@NonNull ChannelHandlerContext ctx) {
    if (!ctx.channel().isActive() || !ctx.channel().isOpen() || !ctx.channel().isWritable()) {
      ctx.channel().close();
    }
  }

  /**
   * {@inheritDoc}
   */
  @Override
  public void exceptionCaught(@NonNull ChannelHandlerContext ctx, @NonNull Throwable cause) {
    if (!(cause instanceof IOException) && !(cause instanceof ReadTimeoutException)) {
      LOGGER.severe("Exception caught during processing of http request", cause);
    }
  }

  /**
   * {@inheritDoc}
   */
  @Override
  public void channelReadComplete(@NonNull ChannelHandlerContext ctx) {
    ctx.flush();
  }

  /**
   * {@inheritDoc}
   */
  @Override
  protected void messageReceived(@NonNull ChannelHandlerContext ctx, @NonNull HttpRequest msg) {
    // validate that the request was actually decoded before processing
    if (msg.decoderResult().isFailure()) {
      ctx.channel().close();
      return;
    }

    this.handleMessage(ctx.channel(), msg);
  }

  /**
   * Handles an incoming http request, posting it to the correct handler while parsing everything from it beforehand.
   *
   * @param channel     the channel from which the request came.
   * @param httpRequest the decoded request to handle.
   * @throws NullPointerException if the given channel or request is null.
   */
  private void handleMessage(@NonNull Channel channel, @NonNull HttpRequest httpRequest) {
    var uri = URI.create(httpRequest.uri());
    var fullPath = uri.getPath();

    // make the path understandable for the handlers
    if (fullPath.isEmpty()) {
      fullPath = "/";
    } else if (fullPath.endsWith("/")) {
      fullPath = fullPath.substring(0, fullPath.length() - 1);
    }

    // get all handlers which should be tested if they can accept the http request
    var entries = new ArrayList<>(this.nettyHttpServer.registeredHandlers);
    entries.sort(Comparator.comparingInt(NettyHttpServer.HttpHandlerEntry::priority));

    // build the context around the http request
    var pathEntries = fullPath.split("/");
    var context = new NettyHttpServerContext(this.nettyHttpServer, this.channel, uri, new HashMap<>(), httpRequest);

    // loop over each handler, posting the message to the handlers which are matching the request uri
    for (var httpHandlerEntry : entries) {
      // prepare the context to post to the handler
      var handlerPathEntries = httpHandlerEntry.path().split("/");
      context.pathPrefix(httpHandlerEntry.path());

      // check and post to the handler if matching
      if (this.handleMessage0(httpHandlerEntry, context, fullPath, pathEntries, handlerPathEntries)) {
        // update the last handler in the pipeline which handled the request
        context.pushChain(httpHandlerEntry.httpHandler());
        // stop processing the request if a handler requested that
        if (context.cancelNext) {
          break;
        }
      }
    }

    // check if the response set in the context should actually be transferred to the client
    if (!context.cancelSendResponse) {
      var response = context.httpServerResponse;
      // append a body message when no http body was set
      if (response.status() == HttpResponseCode.NOT_FOUND && !response.hasBody()) {
        response.body("Resource not found!");
      }

      // append the keep-alive header if requested
      var netty = response.httpResponse;
      if (!context.closeAfter) {
        netty.headers().set(HttpHeaderNames.CONNECTION, HttpHeaderValues.KEEP_ALIVE);
      }

      // transfer the data chunked to the client if a response stream was set, indicating a huge data chunk
      Future<Void> future;
      if (response.bodyStream() != null) {
        // set the chunk transfer header
        HttpUtil.setTransferEncodingChunked(netty, true);

        // write the initial response to the client, use a void future as no monitoring is required
        channel.write(new DefaultHttpResponse(netty.protocolVersion(), netty.status(), netty.headers()));
        // write the actual content of the transfer into the channel using a progressive future
        // TODO future = channel.writeAndFlush(new HttpChunkedInput(new ChunkedStream(response.bodyStream())));
        return; // remove when chunked input is ported
      } else {
        // do not mark the request data as chunked
        HttpUtil.setTransferEncodingChunked(netty, false);
        // Set the content length of the response and transfer the data to the client
        HttpUtil.setContentLength(netty, netty.payload().readableBytes());
        future = channel.writeAndFlush(netty);
      }

      // add the listener that fires the exception if an error occurs during writing of the response
      future.addListener(channel, ChannelFutureListeners.FIRE_EXCEPTION_ON_FAILURE);
      // if a close is requested, close the channel after the write process finished (either by succeeding or failing)
      if (context.closeAfter) {
        future.addListener(channel, ChannelFutureListeners.CLOSE);
      }
    }
  }

  /**
   * Handles the incoming request and posts it the given handler if the data matches the settings of the handler.
   *
   * @param httpHandlerEntry   the handler to post to if everything matches.
   * @param context            the context of the request.
   * @param fullPath           the full requested path.
   * @param pathEntries        the entries one by one of the path uri.
   * @param handlerPathEntries the entries of the http handler.
   * @return true if the message was posted to the handler, false otherwise.
   * @throws NullPointerException if one of the given parameters is null.
   */
  private boolean handleMessage0(
    @NonNull NettyHttpServer.HttpHandlerEntry httpHandlerEntry,
    @NonNull NettyHttpServerContext context,
    @NonNull String fullPath,
    @NonNull String[] pathEntries,
    @NonNull String[] handlerPathEntries
  ) {
    // validate that the port (if given) of the server and entry are matching
    if (httpHandlerEntry.port() != null && httpHandlerEntry.port() != this.connectedAddress.port()) {
      return false;
    }

    // check if the path either ends with a wildcard or if the path entry length are matching
    if (!httpHandlerEntry.path().endsWith("*") && pathEntries.length != handlerPathEntries.length) {
      return false;
    }

    // wildcard path check, if the path handler expects more entries than the original requested path
    if (pathEntries.length < handlerPathEntries.length) {
      return false;
    }

    // validate that all path entries are matching
    if (pathEntries.length != 1 || handlerPathEntries.length != 1) {
      for (var index = 1; index < pathEntries.length; ++index) {
        // check if the current index of the handler entries is a wildcard char and continue without further checking
        var entry = handlerPathEntries[index];
        if (entry.equals("*")) {
          // special case: if the entry is the last entry of the path entries we can stop the check as it should
          // match all upcoming uri path parts
          if (handlerPathEntries.length - 1 == index) {
            break;
          }
          continue;
        }

        // check for a path parameter in the form {name}
        if (entry.startsWith("{") && entry.endsWith("}") && entry.length() > 2) {
          // remove the initial { and ending } and register the name with the provided value in the path
          // parameters in the context and continue.
          context.request().pathParameters().put(entry.substring(1, entry.length() - 1), pathEntries[index]);
          continue;
        }

        // check if the uri does match at the position
        if (!entry.equals(pathEntries[index])) {
          return false;
        }
      }
    }

    try {
      // post the request to the handler as it does match
      httpHandlerEntry.httpHandler().handle(fullPath.toLowerCase(), context);
      return true;
    } catch (Exception exception) {
      LOGGER.finer(
        "Exception posting http request to handler %s",
        exception,
        httpHandlerEntry.httpHandler().getClass().getName());
      // assume that the request was bad so that the handler was unable to handle it
      context.response().status(HttpResponseCode.BAD_REQUEST);
      // continue with the next handler in the chain
      return false;
    }
  }
}<|MERGE_RESOLUTION|>--- conflicted
+++ resolved
@@ -20,34 +20,20 @@
 import eu.cloudnetservice.common.log.Logger;
 import eu.cloudnetservice.driver.network.HostAndPort;
 import eu.cloudnetservice.driver.network.http.HttpResponseCode;
-<<<<<<< HEAD
-import eu.cloudnetservice.driver.network.netty.http.NettyHttpServer.HttpHandlerEntry;
 import io.netty5.channel.Channel;
 import io.netty5.channel.ChannelFutureListeners;
 import io.netty5.channel.ChannelHandlerContext;
 import io.netty5.channel.SimpleChannelInboundHandler;
 import io.netty5.handler.codec.http.DefaultHttpResponse;
+import io.netty5.handler.codec.http.EmptyLastHttpContent;
+import io.netty5.handler.codec.http.HttpChunkedInput;
 import io.netty5.handler.codec.http.HttpHeaderNames;
 import io.netty5.handler.codec.http.HttpHeaderValues;
 import io.netty5.handler.codec.http.HttpRequest;
 import io.netty5.handler.codec.http.HttpUtil;
+import io.netty5.handler.stream.ChunkedStream;
 import io.netty5.handler.timeout.ReadTimeoutException;
 import io.netty5.util.concurrent.Future;
-=======
-import io.netty.channel.Channel;
-import io.netty.channel.ChannelFuture;
-import io.netty.channel.ChannelFutureListener;
-import io.netty.channel.ChannelHandlerContext;
-import io.netty.channel.SimpleChannelInboundHandler;
-import io.netty.handler.codec.http.DefaultHttpResponse;
-import io.netty.handler.codec.http.HttpChunkedInput;
-import io.netty.handler.codec.http.HttpHeaderNames;
-import io.netty.handler.codec.http.HttpHeaderValues;
-import io.netty.handler.codec.http.HttpRequest;
-import io.netty.handler.codec.http.HttpUtil;
-import io.netty.handler.stream.ChunkedStream;
-import io.netty.handler.timeout.ReadTimeoutException;
->>>>>>> 564d05f1
 import java.io.IOException;
 import java.net.URI;
 import java.util.ArrayList;
@@ -107,7 +93,7 @@
    * {@inheritDoc}
    */
   @Override
-  public void exceptionCaught(@NonNull ChannelHandlerContext ctx, @NonNull Throwable cause) {
+  public void channelExceptionCaught(@NonNull ChannelHandlerContext ctx, @NonNull Throwable cause) {
     if (!(cause instanceof IOException) && !(cause instanceof ReadTimeoutException)) {
       LOGGER.severe("Exception caught during processing of http request", cause);
     }
@@ -201,8 +187,9 @@
         // write the initial response to the client, use a void future as no monitoring is required
         channel.write(new DefaultHttpResponse(netty.protocolVersion(), netty.status(), netty.headers()));
         // write the actual content of the transfer into the channel using a progressive future
-        // TODO future = channel.writeAndFlush(new HttpChunkedInput(new ChunkedStream(response.bodyStream())));
-        return; // remove when chunked input is ported
+        future = channel.writeAndFlush(new HttpChunkedInput(
+          new ChunkedStream(response.bodyStream()),
+          new EmptyLastHttpContent(channel.bufferAllocator())));
       } else {
         // do not mark the request data as chunked
         HttpUtil.setTransferEncodingChunked(netty, false);
