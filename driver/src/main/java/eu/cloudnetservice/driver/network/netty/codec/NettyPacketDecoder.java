--- conflicted
+++ resolved
@@ -25,12 +25,8 @@
 import io.netty5.channel.ChannelHandlerContext;
 import io.netty5.handler.codec.ByteToMessageDecoderForBuffer;
 import java.util.UUID;
-<<<<<<< HEAD
-import org.jetbrains.annotations.ApiStatus.Internal;
-=======
 import lombok.NonNull;
 import org.jetbrains.annotations.ApiStatus;
->>>>>>> 564d05f1
 
 /**
  * An internal implementation of the packet decoder used for client to server communication. This decoder reverses the
@@ -46,13 +42,8 @@
  *
  * @since 4.0
  */
-<<<<<<< HEAD
-@Internal
+@ApiStatus.Internal
 public final class NettyPacketDecoder extends ByteToMessageDecoderForBuffer {
-=======
-@ApiStatus.Internal
-public final class NettyPacketDecoder extends ByteToMessageDecoder {
->>>>>>> 564d05f1
 
   private static final Logger LOGGER = LogManager.logger(NettyPacketDecoder.class);
 
@@ -60,7 +51,7 @@
    * {@inheritDoc}
    */
   @Override
-  protected void decode(ChannelHandlerContext ctx, Buffer in) {
+  protected void decode(@NonNull ChannelHandlerContext ctx, @NonNull Buffer in) {
     // validates that the channel associated to this decoder call is still active and actually transferred data before
     // beginning to read.
     if (!ctx.channel().isActive() || in.readableBytes() <= 0) {
@@ -76,7 +67,7 @@
       // extract the body
       var bodyLength = NettyUtil.readVarInt(in);
       var body = new NettyImmutableDataBuf(in.copy(in.readerOffset(), bodyLength, true));
-      in.skipReadable(bodyLength);
+      in.skipReadableBytes(bodyLength);
 
       // construct the packet
       var packet = new BasePacket(channel, prioritized, body);
